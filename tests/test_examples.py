import numpy as np
<<<<<<< HEAD

=======
>>>>>>> cba574f4
from desc.equilibrium import EquilibriaFamily
from desc.vmec import VMECIO


# compare results to VMEC solution


def test_SOLOVEV_results(SOLOVEV):
    """Tests that the SOLOVEV example gives the same result as VMEC."""

    eq = EquilibriaFamily.load(load_from=str(SOLOVEV["desc_h5_path"]))[-1]
    rho_err, theta_err = VMECIO.area_difference_vmec(eq, SOLOVEV["vmec_nc_path"])

    np.testing.assert_allclose(rho_err, 0, atol=1e-3)
    np.testing.assert_allclose(theta_err, 0, atol=1e-5)


def test_DSHAPE_results(DSHAPE):
    """Tests that the DSHAPE example gives the same result as VMEC."""

    eq = EquilibriaFamily.load(load_from=str(DSHAPE["desc_h5_path"]))[-1]
    rho_err, theta_err = VMECIO.area_difference_vmec(eq, DSHAPE["vmec_nc_path"])

    np.testing.assert_allclose(rho_err, 0, atol=1e-3)
    np.testing.assert_allclose(theta_err, 0, atol=1e-5)


def test_HELIOTRON_results(HELIOTRON):
    """Tests that the HELIOTRON example gives the same result as VMEC."""

    eq = EquilibriaFamily.load(load_from=str(HELIOTRON["desc_h5_path"]))[-1]
    rho_err, theta_err = VMECIO.area_difference_vmec(eq, HELIOTRON["vmec_nc_path"])

    np.testing.assert_allclose(rho_err.mean(), 0, atol=1e-2)
    np.testing.assert_allclose(theta_err.mean(), 0, atol=2e-2)<|MERGE_RESOLUTION|>--- conflicted
+++ resolved
@@ -1,8 +1,4 @@
 import numpy as np
-<<<<<<< HEAD
-
-=======
->>>>>>> cba574f4
 from desc.equilibrium import EquilibriaFamily
 from desc.vmec import VMECIO
 
