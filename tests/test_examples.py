"""Regression tests to verify that DESC agrees with VMEC and itself.

Computes several benchmark equilibria and compares the solutions by measuring the
difference in areas between constant theta and rho contours.
"""

import numpy as np
import pytest
from qic import Qic
from qsc import Qsc

from desc.backend import jnp
from desc.continuation import _solve_axisym, solve_continuation_automatic
from desc.equilibrium import EquilibriaFamily, Equilibrium
from desc.examples import get
from desc.geometry import FourierRZToroidalSurface
from desc.grid import LinearGrid
from desc.io import load
from desc.magnetic_fields import OmnigenousField
from desc.objectives import (
    AspectRatio,
    CurrentDensity,
    FixBoundaryR,
    FixBoundaryZ,
    FixCurrent,
    FixIota,
    FixModeLambda,
    FixModeR,
    FixModeZ,
    FixOmniBmax,
    FixOmniShift,
    FixParameter,
    FixPressure,
    FixPsi,
    FixSumModesLambda,
    ForceBalance,
    ForceBalanceAnisotropic,
    GenericObjective,
    HelicalForceBalance,
<<<<<<< HEAD
    LinearObjectiveFromUser,
=======
    MeanCurvature,
>>>>>>> 7a7ae27c
    ObjectiveFunction,
    Omnigenity,
    PlasmaVesselDistance,
    PrincipalCurvature,
    QuasisymmetryBoozer,
    QuasisymmetryTwoTerm,
    RadialForceBalance,
    Volume,
    get_fixed_boundary_constraints,
    get_NAE_constraints,
)
from desc.optimize import Optimizer
from desc.profiles import FourierZernikeProfile, PowerSeriesProfile
from desc.vmec_utils import vmec_boundary_subspace

from .utils import area_difference_desc, area_difference_vmec


@pytest.mark.regression
@pytest.mark.solve
def test_SOLOVEV_vacuum(SOLOVEV_vac):
    """Tests that the SOLOVEV vacuum example gives no rotational transform."""
    eq = EquilibriaFamily.load(load_from=str(SOLOVEV_vac["desc_h5_path"]))[-1]
    data = eq.compute("|J|")

    np.testing.assert_allclose(data["iota"], 0, atol=1e-16)
    np.testing.assert_allclose(data["|J|"], 0, atol=3e-3)

    # test that solving with the continuation method works correctly
    # when eq resolution is lower than the mres_step
    eq.change_resolution(L=3, M=3)
    eqf = _solve_axisym(eq, mres_step=6)
    assert len(eqf) == 1
    assert eqf[-1].L == eq.L
    assert eqf[-1].M == eq.M
    assert eqf[-1].N == eq.N


@pytest.mark.regression
@pytest.mark.solve
def test_SOLOVEV_results(SOLOVEV):
    """Tests that the SOLOVEV example gives the same result as VMEC."""
    eq = EquilibriaFamily.load(load_from=str(SOLOVEV["desc_h5_path"]))[-1]
    rho_err, theta_err = area_difference_vmec(eq, SOLOVEV["vmec_nc_path"])

    np.testing.assert_allclose(rho_err, 0, atol=1e-3)
    np.testing.assert_allclose(theta_err, 0, atol=1e-4)


@pytest.mark.regression
@pytest.mark.solve
def test_SOLOVEV_anisotropic_results(SOLOVEV):
    """Tests that SOLOVEV with zero anisotropic pressure gives the same result."""
    eq = EquilibriaFamily.load(load_from=str(SOLOVEV["desc_h5_path"]))[-1]
    # reset to start
    eq.set_initial_guess()
    # give it a zero anisotropy profile
    anisotropy = FourierZernikeProfile()
    anisotropy.change_resolution(eq.L, eq.M, eq.N)
    eq.anisotropy = anisotropy

    obj = ObjectiveFunction(ForceBalanceAnisotropic(eq=eq))
    constraints = get_fixed_boundary_constraints(eq=eq)
    eq.solve(obj, constraints, verbose=3)
    rho_err, theta_err = area_difference_vmec(eq, SOLOVEV["vmec_nc_path"])

    np.testing.assert_allclose(rho_err, 0, atol=1e-3)
    np.testing.assert_allclose(theta_err, 0, atol=1e-4)


@pytest.mark.unit
@pytest.mark.solve
def test_DSHAPE_results(DSHAPE):
    """Tests that the DSHAPE examples gives the same results as VMEC."""
    eq = EquilibriaFamily.load(load_from=str(DSHAPE["desc_h5_path"]))[-1]
    rho_err, theta_err = area_difference_vmec(eq, DSHAPE["vmec_nc_path"])
    np.testing.assert_allclose(rho_err, 0, atol=2e-3)
    np.testing.assert_allclose(theta_err, 0, atol=1e-4)


@pytest.mark.unit
@pytest.mark.solve
def test_DSHAPE_current_results(DSHAPE_current):
    """Tests that the DSHAPE with fixed current gives the same results as VMEC."""
    eq = EquilibriaFamily.load(load_from=str(DSHAPE_current["desc_h5_path"]))[-1]
    rho_err, theta_err = area_difference_vmec(eq, DSHAPE_current["vmec_nc_path"])
    np.testing.assert_allclose(rho_err, 0, atol=3e-3)
    np.testing.assert_allclose(theta_err, 0, atol=1e-4)


@pytest.mark.regression
@pytest.mark.solve
def test_HELIOTRON_results(HELIOTRON):
    """Tests that the HELIOTRON examples gives the same results as VMEC."""
    eq = EquilibriaFamily.load(load_from=str(HELIOTRON["desc_h5_path"]))[-1]
    rho_err, theta_err = area_difference_vmec(eq, HELIOTRON["vmec_nc_path"])
    np.testing.assert_allclose(rho_err.mean(), 0, atol=2e-2)
    np.testing.assert_allclose(theta_err.mean(), 0, atol=2e-2)


@pytest.mark.unit
@pytest.mark.solve
def test_HELIOTRON_vac_results(HELIOTRON_vac):
    """Tests that the HELIOTRON examples gives the same results as VMEC."""
    eq = EquilibriaFamily.load(load_from=str(HELIOTRON_vac["desc_h5_path"]))[-1]
    rho_err, theta_err = area_difference_vmec(eq, HELIOTRON_vac["vmec_nc_path"])
    np.testing.assert_allclose(rho_err.mean(), 0, atol=1e-2)
    np.testing.assert_allclose(theta_err.mean(), 0, atol=2e-2)
    curr = eq.get_profile("current")
    np.testing.assert_allclose(curr(np.linspace(0, 1, 20)), 0, atol=1e-8)


@pytest.mark.regression
@pytest.mark.solve
def test_HELIOTRON_vac2_results(HELIOTRON_vac, HELIOTRON_vac2):
    """Tests that the 2 methods for solving vacuum give the same results."""
    eq1 = EquilibriaFamily.load(load_from=str(HELIOTRON_vac["desc_h5_path"]))[-1]
    eq2 = EquilibriaFamily.load(load_from=str(HELIOTRON_vac2["desc_h5_path"]))[-1]
    rho_err, theta_err = area_difference_desc(eq1, eq2)
    np.testing.assert_allclose(rho_err[:, 4:], 0, atol=1e-2)
    np.testing.assert_allclose(theta_err, 0, atol=1e-4)
    curr1 = eq1.get_profile("current")
    curr2 = eq2.get_profile("current")
    iota1 = eq1.get_profile("iota")
    iota2 = eq2.get_profile("iota")
    np.testing.assert_allclose(curr1(np.linspace(0, 1, 20)), 0, atol=1e-8)
    np.testing.assert_allclose(curr2(np.linspace(0, 1, 20)), 0, atol=1e-8)
    np.testing.assert_allclose(iota1.params, iota2.params, rtol=1e-1, atol=1e-1)


@pytest.mark.regression
@pytest.mark.solve
def test_force_balance_grids():
    """Compares radial & helical force balance on same vs different grids."""
    # When ConcentricGrid had a rotation option, RadialForceBalance, HelicalForceBalance
    # defaulted to cos, sin rotation, respectively.
    # This test has been kept to increase code coverage.

    def test(iota=False):
        if iota:
            eq1 = Equilibrium(iota=PowerSeriesProfile(0), sym=True)
            eq2 = Equilibrium(iota=PowerSeriesProfile(0), sym=True)
        else:
            eq1 = Equilibrium(current=PowerSeriesProfile(0), sym=True)
            eq2 = Equilibrium(current=PowerSeriesProfile(0), sym=True)

        res = 3
        eq1.change_resolution(L=res, M=res)
        eq1.L_grid = res
        eq1.M_grid = res
        eq2.change_resolution(L=res, M=res)
        eq2.L_grid = res
        eq2.M_grid = res

        # force balances on the same grids
        obj1 = ObjectiveFunction(ForceBalance(eq=eq1))
        eq1.solve(objective=obj1)

        # force balances on different grids
        obj2 = ObjectiveFunction(
            (RadialForceBalance(eq=eq2), HelicalForceBalance(eq=eq2))
        )
        eq2.solve(objective=obj2)

        np.testing.assert_allclose(eq1.R_lmn, eq2.R_lmn, atol=5e-4)
        np.testing.assert_allclose(eq1.Z_lmn, eq2.Z_lmn, atol=5e-4)
        np.testing.assert_allclose(eq1.L_lmn, eq2.L_lmn, atol=2e-3)

    test(iota=True)
    test(iota=False)


@pytest.mark.regression
@pytest.mark.solve
def test_solve_bounds():
    """Tests optimizing with bounds=(lower bound, upper bound)."""
    # decrease resolution and double pressure so no longer in force balance
    eq = get("DSHAPE")
    eq.change_resolution(L=eq.M, L_grid=eq.M_grid)
    eq.p_l *= 2

    # target force balance residuals with |F| <= 1e3 N
    obj = ObjectiveFunction(
        ForceBalance(normalize=False, normalize_target=False, bounds=(-1e3, 1e3), eq=eq)
    )
    eq.solve(objective=obj, ftol=1e-16, xtol=1e-16, maxiter=200, verbose=3)

    # check that all errors are nearly 0, since residual values are within target bounds
    f = obj.compute_scaled_error(obj.x(eq))
    np.testing.assert_allclose(f, 0, atol=1e-4)


@pytest.mark.regression
@pytest.mark.optimize
def test_1d_optimization():
    """Tests 1D optimization for target aspect ratio."""
    eq = get("SOLOVEV")
    objective = ObjectiveFunction(AspectRatio(eq=eq, target=2.5))
    constraints = (
        ForceBalance(eq=eq),
        FixBoundaryR(eq=eq),
        FixBoundaryZ(eq=eq, modes=eq.surface.Z_basis.modes[0:-1, :]),
        FixPressure(eq=eq),
        FixIota(eq=eq),
        FixPsi(eq=eq),
    )
    options = {"perturb_options": {"order": 1}}
    with pytest.warns((FutureWarning, UserWarning)):
        eq.optimize(objective, constraints, optimizer="lsq-exact", options=options)

    np.testing.assert_allclose(eq.compute("R0/a")["R0/a"], 2.5, rtol=2e-4)


@pytest.mark.regression
@pytest.mark.optimize
def test_1d_optimization_old():
    """Tests 1D optimization for target aspect ratio."""
    eq = get("SOLOVEV")
    objective = ObjectiveFunction(AspectRatio(eq=eq, target=2.5))
    eq._optimize(
        objective,
        copy=False,
        solve_options={"verbose": 0},
        perturb_options={
            "dZb": True,
            "subspace": vmec_boundary_subspace(eq, ZBS=[0, 1]),
        },
    )

    np.testing.assert_allclose(eq.compute("R0/a")["R0/a"], 2.5, rtol=1e-3)


def run_qh_step(n, eq):
    """Run 1 step of the precise QH optimization example from Landreman & Paul."""
    print(f"==========QH step {n+1}==========")
    grid = LinearGrid(
        M=eq.M_grid, N=eq.N_grid, NFP=eq.NFP, rho=np.array([0.6, 0.8, 1.0]), sym=True
    )

    objective = ObjectiveFunction(
        (
            QuasisymmetryTwoTerm(eq=eq, helicity=(1, eq.NFP), grid=grid),
            AspectRatio(eq=eq, target=8, weight=1e2),
        ),
        verbose=0,
    )
    R_modes = np.vstack(
        (
            [0, 0, 0],
            eq.surface.R_basis.modes[
                np.max(np.abs(eq.surface.R_basis.modes), 1) > n + 1, :
            ],
        )
    )
    Z_modes = eq.surface.Z_basis.modes[
        np.max(np.abs(eq.surface.Z_basis.modes), 1) > n + 1, :
    ]
    constraints = (
        ForceBalance(eq=eq),
        FixBoundaryR(eq=eq, modes=R_modes),
        FixBoundaryZ(eq=eq, modes=Z_modes),
        FixPressure(eq=eq),
        FixCurrent(eq=eq),
        FixPsi(eq=eq),
    )
    optimizer = Optimizer("proximal-lsq-exact")
    eq1, history = eq.optimize(
        objective=objective,
        constraints=constraints,
        optimizer=optimizer,
        maxiter=50,
        verbose=3,
        copy=True,
        options={
            "initial_trust_ratio": 1.0,  # for backwards consistency
            "perturb_options": {"verbose": 0},
            "solve_options": {"verbose": 0},
        },
    )

    return eq1


@pytest.mark.regression
@pytest.mark.slow
@pytest.mark.optimize
def test_qh_optimization():
    """Tests first 3 steps of precise QH optimization."""
    # create initial equilibrium
    surf = FourierRZToroidalSurface(
        R_lmn=[1, 0.125, 0.1],
        Z_lmn=[-0.125, -0.1],
        modes_R=[[0, 0], [1, 0], [0, 1]],
        modes_Z=[[-1, 0], [0, -1]],
        NFP=4,
    )
    eq = Equilibrium(M=4, N=4, Psi=0.04, surface=surf)
    eq = solve_continuation_automatic(eq, objective="force", bdry_step=0.5, verbose=3)[
        -1
    ]

    eq1 = run_qh_step(0, eq)

    obj = QuasisymmetryBoozer(helicity=(1, eq1.NFP), eq=eq1)
    obj.build()
    B_asym = obj.compute(*obj.xs(eq1))

    np.testing.assert_array_less(np.abs(B_asym).max(), 1e-1)
    np.testing.assert_array_less(eq1.compute("a_major/a_minor")["a_major/a_minor"], 5)

    eq2 = run_qh_step(1, eq1)

    obj = QuasisymmetryBoozer(helicity=(1, eq2.NFP), eq=eq2)
    obj.build()
    B_asym = obj.compute(*obj.xs(eq2))
    np.testing.assert_array_less(np.abs(B_asym).max(), 1e-2)
    np.testing.assert_array_less(eq2.compute("a_major/a_minor")["a_major/a_minor"], 5)

    eq3 = run_qh_step(2, eq2)

    obj = QuasisymmetryBoozer(helicity=(1, eq3.NFP), eq=eq3)
    obj.build()
    B_asym = obj.compute(*obj.xs(eq3))
    np.testing.assert_array_less(np.abs(B_asym).max(), 2e-3)
    np.testing.assert_array_less(eq3.compute("a_major/a_minor")["a_major/a_minor"], 5)


@pytest.mark.regression
@pytest.mark.solve
def test_ATF_results(tmpdir_factory):
    """Test automatic continuation method with ATF."""
    output_dir = tmpdir_factory.mktemp("result")
    eq0 = get("ATF")
    eq = Equilibrium(
        Psi=eq0.Psi,
        NFP=eq0.NFP,
        L=eq0.L,
        M=eq0.M,
        N=eq0.N,
        L_grid=eq0.L_grid,
        M_grid=eq0.M_grid,
        N_grid=eq0.N_grid,
        pressure=eq0.pressure,
        iota=eq0.iota,
        surface=eq0.get_surface_at(rho=1),
        sym=eq0.sym,
        spectral_indexing=eq0.spectral_indexing,
    )
    eqf = EquilibriaFamily.solve_continuation_automatic(
        eq,
        verbose=2,
        checkpoint_path=output_dir.join("ATF.h5"),
    )
    eqf = load(output_dir.join("ATF.h5"))
    rho_err, theta_err = area_difference_desc(eq0, eqf[-1])
    np.testing.assert_allclose(rho_err[:, 4:], 0, atol=4e-2)
    np.testing.assert_allclose(theta_err, 0, atol=5e-4)


@pytest.mark.regression
@pytest.mark.solve
def test_ESTELL_results(tmpdir_factory):
    """Test automatic continuation method with ESTELL."""
    output_dir = tmpdir_factory.mktemp("result")
    eq0 = get("ESTELL")
    eq = Equilibrium(
        Psi=eq0.Psi,
        NFP=eq0.NFP,
        L=eq0.L,
        M=eq0.M,
        N=eq0.N,
        L_grid=eq0.L_grid,
        M_grid=eq0.M_grid,
        N_grid=eq0.N_grid,
        pressure=eq0.pressure,
        current=eq0.current,
        surface=eq0.get_surface_at(rho=1),
        sym=eq0.sym,
        spectral_indexing=eq0.spectral_indexing,
    )
    eqf = EquilibriaFamily.solve_continuation_automatic(
        eq,
        verbose=2,
        checkpoint_path=output_dir.join("ESTELL.h5"),
    )
    eqf = load(output_dir.join("ESTELL.h5"))
    rho_err, theta_err = area_difference_desc(eq0, eqf[-1])
    np.testing.assert_allclose(rho_err[:, 4:], 0, atol=5e-2)
    np.testing.assert_allclose(theta_err, 0, atol=1e-4)


@pytest.mark.regression
@pytest.mark.optimize
def test_simsopt_QH_comparison():
    """Test case that previously stalled before getting to the solution.

    From Matt's comparison with SIMSOPT.
    """
    nfp = 4
    aspect_target = 8.0
    # Initial (m=0, n=nfp) mode of the axis:
    torsion = 0.4
    LMN_resolution = 6
    # Set shape of the initial condition.
    # R_lmn and Z_lmn are the amplitudes. modes_R and modes_Z are the (m,n) pairs.
    surface = FourierRZToroidalSurface(
        R_lmn=[1.0, 1.0 / aspect_target, torsion],
        modes_R=[[0, 0], [1, 0], [0, 1]],
        Z_lmn=[0, -1.0 / aspect_target, torsion],
        modes_Z=[[0, 0], [-1, 0], [0, -1]],
        NFP=nfp,
    )
    # Set up a vacuum field:
    pressure = PowerSeriesProfile(params=[0], modes=[0])
    ndofs_current = 3
    current = PowerSeriesProfile(
        params=np.zeros(ndofs_current),
        modes=2 * np.arange(ndofs_current),
    )
    eq = Equilibrium(
        surface=surface,
        pressure=pressure,
        current=current,
        Psi=np.pi / (aspect_target**2),  # So |B| is ~ 1 T.
        NFP=nfp,
        L=LMN_resolution,
        M=LMN_resolution,
        N=LMN_resolution,
        L_grid=2 * LMN_resolution,
        M_grid=2 * LMN_resolution,
        N_grid=2 * LMN_resolution,
        sym=True,
    )
    # Fix the major radius, and all modes with |m| or |n| > 1:
    R_modes_to_fix = []
    for j in range(eq.surface.R_basis.modes.shape[0]):
        m = eq.surface.R_basis.modes[j, 1]
        n = eq.surface.R_basis.modes[j, 2]
        if (m * n < 0) or (m == 0 and n == 0) or (abs(m) > 1) or (abs(n) > 1):
            R_modes_to_fix.append([0, m, n])
        else:
            print(f"Freeing R mode: m={m}, n={n}")
    R_modes_to_fix = np.array(R_modes_to_fix)
    Z_modes_to_fix = []
    for j in range(eq.surface.Z_basis.modes.shape[0]):
        m = eq.surface.Z_basis.modes[j, 1]
        n = eq.surface.Z_basis.modes[j, 2]
        if (m * n > 0) or (m == 0 and n == 0) or (abs(m) > 1) or (abs(n) > 1):
            Z_modes_to_fix.append([0, m, n])
        else:
            print(f"Freeing Z mode: m={m}, n={n}")
    Z_modes_to_fix = np.array(Z_modes_to_fix)
    eq.solve(
        verbose=3,
        ftol=1e-8,
        constraints=get_fixed_boundary_constraints(eq=eq, profiles=False),
        objective=ObjectiveFunction(objectives=CurrentDensity(eq=eq)),
    )
    ##################################
    # Done creating initial condition.
    # Now define optimization problem.
    ##################################
    constraints = (
        CurrentDensity(eq=eq),
        FixBoundaryR(eq=eq, modes=R_modes_to_fix),
        FixBoundaryZ(eq=eq, modes=Z_modes_to_fix),
        FixPressure(eq=eq),
        FixCurrent(eq=eq),
        FixPsi(eq=eq),
    )
    # Objective function, for both desc and simsopt:
    # f = (aspect - 8)^2 + (2pi)^{-2} \int dtheta \int d\zeta [f_C(rho=1)]^2
    # grid for quasisymmetry objective:
    grid = LinearGrid(
        M=eq.M,
        N=eq.N,
        rho=[1.0],
        NFP=nfp,
    )
    # Cancel factor of 1/2 in desc objective which is not present in simsopt:
    aspect_weight = np.sqrt(2)
    # Also scale QS weight to match simsopt/VMEC
    qs_weight = np.sqrt(1 / (8 * (np.pi**4)))
    objective = ObjectiveFunction(
        (
            AspectRatio(
                eq=eq, target=aspect_target, weight=aspect_weight, normalize=False
            ),
            QuasisymmetryTwoTerm(
                eq=eq, helicity=(-1, nfp), grid=grid, weight=qs_weight, normalize=False
            ),
        )
    )
    eq2, result = eq.optimize(
        verbose=3,
        objective=objective,
        constraints=constraints,
        optimizer=Optimizer("proximal-lsq-exact"),
        ftol=1e-3,
    )
    aspect = eq2.compute("R0/a")["R0/a"]
    np.testing.assert_allclose(aspect, aspect_target, atol=1e-2, rtol=1e-2)
    np.testing.assert_array_less(objective.compute_scalar(objective.x(eq)), 0.075)
    np.testing.assert_array_less(eq2.compute("a_major/a_minor")["a_major/a_minor"], 5)


@pytest.mark.regression
@pytest.mark.solve
@pytest.mark.slow
def test_NAE_QSC_solve():
    """Test O(rho) NAE QSC constraints solve."""
    qsc = Qsc.from_paper("precise QA")
    ntheta = 75
    r = 0.01
    N = 9
    eq = Equilibrium.from_near_axis(qsc, r=r, L=6, M=6, N=N, ntheta=ntheta)

    orig_Rax_val = eq.axis.R_n
    orig_Zax_val = eq.axis.Z_n

    eq_fit = eq.copy()
    eq_lambda_fixed_0th_order = eq.copy()
    eq_lambda_fixed_1st_order = eq.copy()

    # this has all the constraints we need,
    cs = get_NAE_constraints(eq, qsc, order=1, fix_lambda=False, N=eq.N)
    cs_lambda_fixed_0th_order = get_NAE_constraints(
        eq_lambda_fixed_0th_order, qsc, order=1, fix_lambda=0, N=eq.N
    )
    cs_lambda_fixed_1st_order = get_NAE_constraints(
        eq_lambda_fixed_1st_order, qsc, order=1, fix_lambda=True, N=eq.N
    )

    for c in cs:
        # should be no FixSumModeslambda in the fix_lambda=False constraint
        assert not isinstance(c, FixSumModesLambda)

    for eqq, constraints in zip(
        [eq, eq_lambda_fixed_0th_order, eq_lambda_fixed_1st_order],
        [cs, cs_lambda_fixed_0th_order, cs_lambda_fixed_1st_order],
    ):
        objectives = ForceBalance(eq=eqq)
        obj = ObjectiveFunction(objectives)
        print(constraints)

        eqq.solve(
            verbose=3,
            ftol=1e-2,
            objective=obj,
            maxiter=100,
            xtol=1e-6,
            constraints=constraints,
        )
    grid = LinearGrid(L=10, M=20, N=20, NFP=eq.NFP, sym=True, axis=False)
    grid_axis = LinearGrid(rho=0.0, theta=0.0, N=eq.N_grid, NFP=eq.NFP)
    # Make sure axis is same
    for eqq, string in zip(
        [eq, eq_lambda_fixed_0th_order, eq_lambda_fixed_1st_order],
        ["no lambda constraint", "lambda_fixed_0th_order", "lambda_fixed_1st_order"],
    ):
        np.testing.assert_array_almost_equal(orig_Rax_val, eqq.axis.R_n, err_msg=string)
        np.testing.assert_array_almost_equal(orig_Zax_val, eqq.axis.Z_n, err_msg=string)

        # Make sure surfaces of solved equilibrium are similar near axis as QSC
        rho_err, theta_err = area_difference_desc(eqq, eq_fit)

        np.testing.assert_allclose(rho_err[:, 0:-4], 0, atol=1e-2, err_msg=string)
        np.testing.assert_allclose(theta_err[:, 0:-6], 0, atol=1e-3, err_msg=string)

        # Make sure iota of solved equilibrium is same near axis as QSC

        iota = grid.compress(eqq.compute("iota", grid=grid)["iota"])

        np.testing.assert_allclose(iota[0], qsc.iota, atol=1e-5, err_msg=string)
        np.testing.assert_allclose(iota[1:10], qsc.iota, atol=1e-3, err_msg=string)

        ### check lambda to match near axis
        # Evaluate lambda near the axis
        data_nae = eqq.compute(["lambda", "|B|"], grid=grid_axis)
        lam_nae = data_nae["lambda"]
        # Reshape to form grids on theta and phi

        phi = np.squeeze(grid_axis.nodes[:, 2])
        np.testing.assert_allclose(
            lam_nae, -qsc.iota * qsc.nu_spline(phi), atol=2e-5, err_msg=string
        )

        # check |B| on axis
        np.testing.assert_allclose(
            data_nae["|B|"], np.ones(np.size(phi)) * qsc.B0, atol=1e-4, err_msg=string
        )


@pytest.mark.regression
@pytest.mark.solve
@pytest.mark.slow
def test_NAE_QIC_solve():
    """Test O(rho) NAE QIC constraints solve."""
    # get Qic example
    qic = Qic.from_paper("QI NFP2 r2", nphi=301, order="r1")
    qic.lasym = False  # don't need to consider stellarator asym for order 1 constraints
    ntheta = 75
    r = 0.01
    N = 11
    eq = Equilibrium.from_near_axis(qic, r=r, L=7, M=7, N=N, ntheta=ntheta)

    orig_Rax_val = eq.axis.R_n
    orig_Zax_val = eq.axis.Z_n

    eq_fit = eq.copy()

    # this has all the constraints we need,
    cs = get_NAE_constraints(eq, qic, order=1)

    objectives = ForceBalance(eq=eq)
    obj = ObjectiveFunction(objectives)

    eq.solve(
        verbose=3, ftol=1e-2, objective=obj, maxiter=100, xtol=1e-6, constraints=cs
    )

    # Make sure axis is same
    np.testing.assert_array_almost_equal(orig_Rax_val, eq.axis.R_n)
    np.testing.assert_array_almost_equal(orig_Zax_val, eq.axis.Z_n)

    # Make sure surfaces of solved equilibrium are similar near axis as QIC
    rho_err, theta_err = area_difference_desc(eq, eq_fit)

    np.testing.assert_allclose(rho_err[:, 0:3], 0, atol=5e-2)
    # theta error isn't really an indicator of near axis behavior
    # since it's computed over the full radius, but just indicates that
    # eq is similar to eq_fit
    np.testing.assert_allclose(theta_err, 0, atol=5e-2)

    # Make sure iota of solved equilibrium is same near axis as QIC
    grid = LinearGrid(L=10, M=20, N=20, NFP=eq.NFP, sym=True, axis=False)
    iota = grid.compress(eq.compute("iota", grid=grid)["iota"])

    np.testing.assert_allclose(iota[1], qic.iota, atol=2e-5)
    np.testing.assert_allclose(iota[1:10], qic.iota, atol=5e-4)

    # check lambda to match near axis
    grid_2d_05 = LinearGrid(rho=np.array(1e-6), M=50, N=50, NFP=eq.NFP, endpoint=True)

    # Evaluate lambda near the axis
    data_nae = eq.compute("lambda", grid=grid_2d_05)
    lam_nae = data_nae["lambda"]

    # Reshape to form grids on theta and phi
    zeta = (
        grid_2d_05.nodes[:, 2]
        .reshape(
            (grid_2d_05.num_theta, grid_2d_05.num_rho, grid_2d_05.num_zeta), order="F"
        )
        .squeeze()
    )

    lam_nae = lam_nae.reshape(
        (grid_2d_05.num_theta, grid_2d_05.num_rho, grid_2d_05.num_zeta), order="F"
    )

    phi = np.squeeze(zeta[0, :])
    lam_nae = np.squeeze(lam_nae[:, 0, :])

    lam_av_nae = np.mean(lam_nae, axis=0)
    np.testing.assert_allclose(
        lam_av_nae, -qic.iota * qic.nu_spline(phi), atol=1e-4, rtol=1e-2
    )

    # check |B| on axis

    grid = LinearGrid(M=eq.M_grid, N=eq.N_grid, NFP=eq.NFP, rho=np.array(1e-6))
    # Evaluate B modes near the axis
    data_nae = eq.compute(["|B|_mn", "B modes"], grid=grid)
    modes = data_nae["B modes"]
    B_mn_nae = data_nae["|B|_mn"]
    # Evaluate B on an angular grid
    theta = np.linspace(0, 2 * np.pi, 150)
    phi = np.linspace(0, 2 * np.pi, qic.nphi)
    th, ph = np.meshgrid(theta, phi)
    B_nae = np.zeros((qic.nphi, 150))

    for i, (l, m, n) in enumerate(modes):
        if m >= 0 and n >= 0:
            B_nae += B_mn_nae[i] * np.cos(m * th) * np.cos(n * ph)
        elif m >= 0 > n:
            B_nae += -B_mn_nae[i] * np.cos(m * th) * np.sin(n * ph)
        elif m < 0 <= n:
            B_nae += -B_mn_nae[i] * np.sin(m * th) * np.cos(n * ph)
        elif m < 0 and n < 0:
            B_nae += B_mn_nae[i] * np.sin(m * th) * np.sin(n * ph)
    # Eliminate the poloidal angle to focus on the toroidal behavior
    B_av_nae = np.mean(B_nae, axis=1)
    np.testing.assert_allclose(B_av_nae, np.ones(np.size(phi)) * qic.B0, atol=2e-2)


@pytest.mark.unit
@pytest.mark.optimize
def test_multiobject_optimization():
    """Test for optimizing multiple objects at once."""
    eq = Equilibrium(L=4, M=4, N=0, iota=2)
    surf = FourierRZToroidalSurface(
        R_lmn=[10, 2.1],
        Z_lmn=[-2],
        modes_R=np.array([[0, 0], [1, 0]]),
        modes_Z=np.array([[-1, 0]]),
    )
    surf.change_resolution(M=4, N=0)
    constraints = (
        ForceBalance(eq=eq, bounds=(-1e-4, 1e-4), normalize_target=False),
        FixPressure(eq=eq),
        FixParameter(surf, ["Z_lmn", "R_lmn"], [[-1], [0]]),
        FixParameter(eq, ["Psi", "i_l"]),
        FixBoundaryR(eq, modes=[[0, 0, 0]]),
        PlasmaVesselDistance(surface=surf, eq=eq, target=1),
    )

    objective = ObjectiveFunction((Volume(eq=eq, target=eq.compute("V")["V"] * 2),))

    eq.solve(verbose=3)

    optimizer = Optimizer("fmin-auglag")
    (eq, surf), result = optimizer.optimize(
        (eq, surf), objective, constraints, verbose=3, maxiter=500
    )

    np.testing.assert_allclose(
        constraints[-1].compute(*constraints[-1].xs(eq, surf)), 1, rtol=1e-3
    )
    assert surf.R_lmn[0] == 10
    assert surf.Z_lmn[-1] == -2
    assert eq.Psi == 1.0
    np.testing.assert_allclose(eq.i_l, [2, 0, 0])


@pytest.mark.unit
@pytest.mark.optimize
def test_multiobject_optimization_prox():
    """Test for optimizing multiple objects at once using proximal projection."""
    eq = Equilibrium(L=4, M=4, N=0, iota=2)
    surf = FourierRZToroidalSurface(
        R_lmn=[10, 2.1],
        Z_lmn=[-2],
        modes_R=np.array([[0, 0], [1, 0]]),
        modes_Z=np.array([[-1, 0]]),
    )
    surf.change_resolution(M=4, N=0)
    constraints = (
        ForceBalance(eq=eq, bounds=(-1e-4, 1e-4), normalize_target=False),
        FixPressure(eq=eq),
        FixParameter(surf, ["Z_lmn", "R_lmn"], [[-1], [0]]),
        FixParameter(eq, ["Psi", "i_l"]),
        FixBoundaryR(eq, modes=[[0, 0, 0]]),
    )

    objective = ObjectiveFunction(
        (
            Volume(eq=eq, target=eq.compute("V")["V"] * 2),
            PlasmaVesselDistance(surface=surf, eq=eq, target=1),
        )
    )

    eq.solve(verbose=3)

    optimizer = Optimizer("proximal-lsq-exact")
    (eq, surf), result = optimizer.optimize(
        (eq, surf), objective, constraints, verbose=3, maxiter=100
    )

    np.testing.assert_allclose(
        objective.objectives[-1].compute(*objective.objectives[-1].xs(eq, surf)),
        1,
        rtol=1e-2,
    )
    assert surf.R_lmn[0] == 10
    assert surf.Z_lmn[-1] == -2
    assert eq.Psi == 1.0
    np.testing.assert_allclose(eq.i_l, [2, 0, 0])


@pytest.mark.unit
<<<<<<< HEAD
@pytest.mark.solve
def test_omnigenity_qa():
    """Test optimizing omnigenity parameters to match an axisymmetric equilibrium."""
    # Solov'ev examples has B_max contours at theta=pi, need to change to theta=0
    eq = get("SOLOVEV")
    rone = np.ones_like(eq.R_lmn)
    rone[eq.R_basis.modes[:, 1] != 0] *= -1
    eq.R_lmn *= rone
    zone = np.ones_like(eq.Z_lmn)
    zone[eq.Z_basis.modes[:, 1] != 0] *= -1
    eq.Z_lmn *= zone
    lone = np.ones_like(eq.L_lmn)
    lone[eq.L_basis.modes[:, 1] != 0] *= -1
    eq.L_lmn *= lone
    eq.axis = eq.get_axis()
    eq.surface = eq.get_surface_at(rho=1)
    eq.Psi *= 5  # B0 = 1 T
    eq.solve()

    field = OmnigenousField(
        L_well=1,
        M_well=4,
        L_shift=1,
        M_shift=1,
        N_shift=1,
        NFP=eq.NFP,
        helicity=(1, 0),
    )

    eq_axis_grid = LinearGrid(rho=1e-2, M=4 * eq.M, N=4 * eq.N, NFP=eq.NFP, sym=False)
    eq_lcfs_grid = LinearGrid(rho=1.0, M=4 * eq.M, N=4 * eq.N, NFP=eq.NFP, sym=False)

    field_axis_grid = LinearGrid(
        rho=1e-2, theta=2 * field.M_well, N=2 * field.N_shift, NFP=field.NFP, sym=False
    )
    field_lcfs_grid = LinearGrid(
        rho=1.0, theta=2 * field.M_well, N=2 * field.N_shift, NFP=field.NFP, sym=False
    )

    objective = ObjectiveFunction(
        (
            Omnigenity(
                field=field, eq=eq, eq_grid=eq_axis_grid, field_grid=field_axis_grid
            ),
            Omnigenity(
                field=field, eq=eq, eq_grid=eq_lcfs_grid, field_grid=field_lcfs_grid
            ),
        )
    )
    constraints = (
        FixModeR(eq=eq),
        FixModeZ(eq=eq),
        FixModeLambda(eq=eq),
        FixPressure(eq=eq),
        FixIota(eq=eq),
        FixPsi(eq=eq),
    )

    optimizer = Optimizer("lsq-exact")
    (eq, field), _ = optimizer.optimize(
        (eq, field),
        objective,
        constraints,
        maxiter=100,
        ftol=1e-6,
        xtol=1e-6,
        verbose=3,
    )

    B_lm = field.B_lm.reshape((field.well_basis.L + 1, -1))
    B0 = field.well_basis.evaluate(np.array([[0, 0, 0]])) @ B_lm
    B1 = field.well_basis.evaluate(np.array([[1, 0, 0]])) @ B_lm

    # x_lmn=0 because the equilibrium is QS
    np.testing.assert_allclose(field.x_lmn, 0, atol=1e-12)

    # check that magnetic well parameters get |B| on axis correct
    grid = LinearGrid(N=eq.N_grid, NFP=eq.NFP, rho=0)
    data = eq.compute("|B|", grid=grid)
    np.testing.assert_allclose(B0, np.mean(data["|B|"]), rtol=1e-3)

    # check that magnetic well parameters get |B| min & max on LCFS correct
    grid = LinearGrid(M=eq.M_grid, N=eq.N_grid, NFP=eq.NFP, rho=1)
    data = eq.compute(["min_tz |B|", "max_tz |B|"], grid=grid)
    np.testing.assert_allclose(np.min(B1), data["min_tz |B|"][0], rtol=2e-3)
    np.testing.assert_allclose(np.max(B1), data["max_tz |B|"][0], rtol=2e-3)


@pytest.mark.regression
@pytest.mark.solve
@pytest.mark.slow
def test_omnigenity_optimization():
    """Test a realistic OP omnigenity optimization."""
    # this same example is used in docs/notebooks/tutorials/omnigenity

    # initial equilibrium from QP model
    surf = FourierRZToroidalSurface.from_qp_model(
        major_radius=1,
        aspect_ratio=10,
        elongation=3,
        mirror_ratio=0.2,
        torsion=0.1,
        NFP=2,
        sym=True,
    )
    eq = Equilibrium(Psi=3e-2, M=4, N=4, surface=surf)
    constraints = get_fixed_boundary_constraints(eq)
    eq, _ = eq.solve(objective="vacuum", constraints=constraints, verbose=3)

    # omnigenity optimization
    field = OmnigenousField(
        L_well=1,
        M_well=3,
        L_shift=1,
        M_shift=1,
        N_shift=1,
        NFP=eq.NFP,
        helicity=(0, eq.NFP),
        B_lm=np.array([0.8, 1.0, 1.2, 0, 0, 0]),
    )

    def mirrorRatio(params):
        B_lm = params["B_lm"]
        f = jnp.array(
            [
                B_lm[0] - B_lm[field.M_well],  # B_min on axis
                B_lm[field.M_well - 1] - B_lm[-1],  # B_max on axis
            ]
        )
        return f

    eq_half_grid = LinearGrid(rho=0.5, M=4 * eq.M, N=4 * eq.N, NFP=eq.NFP, sym=False)
    eq_lcfs_grid = LinearGrid(rho=1.0, M=4 * eq.M, N=4 * eq.N, NFP=eq.NFP, sym=False)

    field_half_grid = LinearGrid(
        rho=0.5, theta=2 * field.M_well, N=2 * field.N_shift, NFP=field.NFP, sym=False
    )
    field_lcfs_grid = LinearGrid(
        rho=1.0, theta=2 * field.M_well, N=2 * field.N_shift, NFP=field.NFP, sym=False
    )
    objective = ObjectiveFunction(
        (
            GenericObjective("R0", eq=eq, target=1.0, name="major radius"),
            AspectRatio(eq=eq, bounds=(0, 10)),
            Omnigenity(
                field=field,
                eq=eq,
                eq_grid=eq_half_grid,
                field_grid=field_half_grid,
                well_weight=2,
            ),
            Omnigenity(
                field=field,
                eq=eq,
                eq_grid=eq_lcfs_grid,
                field_grid=field_lcfs_grid,
                well_weight=2,
            ),
        )
    )
    constraints = (
        CurrentDensity(eq=eq),
        FixPressure(eq=eq),
        FixCurrent(eq=eq),
        FixPsi(eq=eq),
        FixOmniBmax(field=field),
        FixOmniShift(
            field=field, indices=np.where(field.shift_basis.modes[:, 1] == 0)[0]
        ),
        LinearObjectiveFromUser(mirrorRatio, field, target=[0.8, 1.2]),
    )
    optimizer = Optimizer("lsq-auglag")
    (eq, field), _ = optimizer.optimize(
        (eq, field), objective, constraints, maxiter=100, verbose=3
    )

    # check omnigenity error is low
    f = objective.compute_scaled_error(objective.x(*(eq, field)))
    np.testing.assert_allclose(f, 0, atol=1.6e-2)

    # check mirror ratio is correct
    grid = LinearGrid(N=eq.N_grid, NFP=eq.NFP, rho=np.array([0]))
    data = eq.compute("|B|", grid=grid)
    np.testing.assert_allclose(np.min(data["|B|"]), 0.8, atol=2e-2)
    np.testing.assert_allclose(np.max(data["|B|"]), 1.2, atol=2e-2)
=======
def test_non_eq_optimization():
    """Test for optimizing a non-eq object by fixing all eq parameters."""
    eq = desc.examples.get("DSHAPE")
    Rmax = 4
    Rmin = 2

    a = 2
    R0 = (Rmax + Rmin) / 2
    surf = FourierRZToroidalSurface(
        R_lmn=[R0, a],
        Z_lmn=[0.0, -a],
        modes_R=np.array([[0, 0], [1, 0]]),
        modes_Z=np.array([[0, 0], [-1, 0]]),
        sym=True,
        NFP=eq.NFP,
    )

    surf.change_resolution(M=eq.M, N=eq.N)
    constraints = (
        FixParameter(eq),
        MeanCurvature(surf, bounds=(-8, 8)),
        PrincipalCurvature(surf, bounds=(0, 15)),
    )

    grid = LinearGrid(M=18, N=0, NFP=eq.NFP)
    obj = PlasmaVesselDistance(
        surface=surf,
        eq=eq,
        target=0.5,
        use_softmin=True,
        surface_grid=grid,
        plasma_grid=grid,
        alpha=5000,
    )
    objective = ObjectiveFunction((obj,))
    optimizer = Optimizer("lsq-auglag")
    (eq, surf), result = optimizer.optimize(
        (eq, surf), objective, constraints, verbose=3, maxiter=100
    )

    np.testing.assert_allclose(obj.compute(*obj.xs(eq, surf)), 0.5, atol=1e-5)


@pytest.mark.unit
def test_only_non_eq_optimization():
    """Test for optimizing only a non-eq object."""
    eq = desc.examples.get("DSHAPE")
    surf = eq.surface

    surf.change_resolution(M=eq.M, N=eq.N)
    constraints = (
        FixParameter(surf, params="R_lmn", indices=surf.R_basis.get_idx(0, 0, 0)),
    )

    obj = PrincipalCurvature(surf, target=1)

    objective = ObjectiveFunction((obj,))
    optimizer = Optimizer("lsq-exact")
    (surf), result = optimizer.optimize(
        (surf), objective, constraints, verbose=3, maxiter=100
    )
    surf = surf[0]
    np.testing.assert_allclose(obj.compute(*obj.xs(surf)), 1, atol=1e-5)
>>>>>>> 7a7ae27c


class TestGetExample:
    """Tests for desc.examples.get."""

    @pytest.mark.unit
    def test_missing_example(self):
        """Test for correct error thrown when no example is found."""
        with pytest.raises(ValueError, match="example FOO not found"):
            get("FOO")

    @pytest.mark.unit
    def test_example_get_eq(self):
        """Test getting a single equilibrium."""
        eq = get("SOLOVEV")
        assert eq.Psi == 1

    @pytest.mark.unit
    def test_example_get_eqf(self):
        """Test getting full equilibria family."""
        eqf = get("DSHAPE", "all")
        np.testing.assert_allclose(eqf[0].pressure.params, 0)

    @pytest.mark.unit
    def test_example_get_boundary(self):
        """Test getting boundary surface."""
        surf = get("HELIOTRON", "boundary")
        np.testing.assert_allclose(surf.R_lmn[surf.R_basis.get_idx(0, 1, 1)], -0.3)

    @pytest.mark.unit
    def test_example_get_pressure(self):
        """Test getting pressure profile."""
        pres = get("ATF", "pressure")
        np.testing.assert_allclose(pres.params[:5], [5e5, -1e6, 5e5, 0, 0])

    @pytest.mark.unit
    def test_example_get_iota(self):
        """Test getting iota profile."""
        iota = get("W7-X", "iota")
        np.testing.assert_allclose(
            iota.params[:5],
            [
                -8.56047021e-01,
                -3.88095412e-02,
                -6.86795128e-02,
                -1.86970315e-02,
                1.90561179e-02,
            ],
        )

    @pytest.mark.unit
    def test_example_get_current(self):
        """Test getting current profile."""
        current = get("NCSX", "current")
        np.testing.assert_allclose(
            current.params[:11],
            [
                0.00000000e00,
                -5.30230329e03,
                -4.65196499e05,
                2.31960013e06,
                -1.20570566e07,
                4.17520547e07,
                -9.51373229e07,
                1.38268651e08,
                -1.23703891e08,
                6.24782996e07,
                -1.36284423e07,
            ],
        )<|MERGE_RESOLUTION|>--- conflicted
+++ resolved
@@ -37,11 +37,8 @@
     ForceBalanceAnisotropic,
     GenericObjective,
     HelicalForceBalance,
-<<<<<<< HEAD
     LinearObjectiveFromUser,
-=======
     MeanCurvature,
->>>>>>> 7a7ae27c
     ObjectiveFunction,
     Omnigenity,
     PlasmaVesselDistance,
@@ -823,7 +820,6 @@
 
 
 @pytest.mark.unit
-<<<<<<< HEAD
 @pytest.mark.solve
 def test_omnigenity_qa():
     """Test optimizing omnigenity parameters to match an axisymmetric equilibrium."""
@@ -1009,7 +1005,9 @@
     data = eq.compute("|B|", grid=grid)
     np.testing.assert_allclose(np.min(data["|B|"]), 0.8, atol=2e-2)
     np.testing.assert_allclose(np.max(data["|B|"]), 1.2, atol=2e-2)
-=======
+
+
+@pytest.mark.unit
 def test_non_eq_optimization():
     """Test for optimizing a non-eq object by fixing all eq parameters."""
     eq = desc.examples.get("DSHAPE")
@@ -1073,7 +1071,6 @@
     )
     surf = surf[0]
     np.testing.assert_allclose(obj.compute(*obj.xs(surf)), 1, atol=1e-5)
->>>>>>> 7a7ae27c
 
 
 class TestGetExample:
