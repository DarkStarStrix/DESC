--- conflicted
+++ resolved
@@ -113,12 +113,8 @@
         "objective": "force",
         "optimizer": "lsq-exact",
     }
-<<<<<<< HEAD
-    eq = Equilibrium(inputs=inputs)
-=======
     eq = Equilibrium(**inputs)
     eq.build()
->>>>>>> 1591263e
     eq.save(output_path)
 
     DummyStellarator_out = {
