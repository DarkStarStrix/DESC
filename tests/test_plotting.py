"""Regression tests for plotting functions, by comparing to saved baseline images."""

import matplotlib.pyplot as plt
import numpy as np
import pytest
from scipy.interpolate import interp1d

from desc.basis import (
    DoubleFourierSeries,
    FourierSeries,
    FourierZernikeBasis,
    PowerSeries,
)
from desc.coils import CoilSet, FourierXYZCoil, MixedCoilSet
from desc.compute import data_index
from desc.compute.utils import surface_averages
from desc.examples import get
from desc.geometry import FourierRZToroidalSurface, FourierXYZCurve
from desc.grid import ConcentricGrid, Grid, LinearGrid, QuadratureGrid
from desc.io import load
from desc.magnetic_fields import OmnigenousField
from desc.plotting import (
    _find_idx,
    plot_1d,
    plot_2d,
    plot_3d,
    plot_basis,
    plot_boozer_modes,
    plot_boozer_surface,
    plot_boundaries,
    plot_boundary,
    plot_coefficients,
    plot_coils,
    plot_comparison,
    plot_field_lines_sfl,
    plot_fsa,
    plot_grid,
    plot_logo,
    plot_qs_error,
    plot_section,
    plot_surfaces,
)
from desc.utils import isalmostequal

tol_1d = 7.8
tol_2d = 15
tol_3d = 15


@pytest.mark.unit
def test_kwarg_warning(DummyStellarator):
    """Test that passing in unknown kwargs throws an error."""
    eq = load(load_from=str(DummyStellarator["output_path"]))
    with pytest.raises(AssertionError):
        fig, ax = plot_1d(eq, "psi_rr", not_a_kwarg=True)
    return None


@pytest.mark.unit
def test_kwarg_future_warning(DummyStellarator):
    """Test that passing in deprecated kwargs throws a warning."""
    eq = load(load_from=str(DummyStellarator["output_path"]))
    with pytest.warns(FutureWarning):
        fig, ax = plot_surfaces(eq, zeta=2)
    return None


@pytest.mark.unit
@pytest.mark.solve
@pytest.mark.mpl_image_compare(remove_text=True, tolerance=tol_1d)
def test_1d_p(SOLOVEV):
    """Test plotting 1d pressure profile."""
    eq = load(load_from=str(SOLOVEV["desc_h5_path"]))[-1]
    fig, ax, data = plot_1d(eq, "p", figsize=(4, 4), return_data=True)
    assert "p" in data.keys()
    return fig


@pytest.mark.unit
def test_1d_fsa_consistency():
    """Test that plot_1d uses 2d grid to compute quantities with surface averages."""
    eq = get("W7-X")

    def test(name, with_sqrt_g=True, grid=None):
        _, ax_0 = plot_1d(eq, name, grid=grid)
        # 100 rho points is plot_1d default
        _, ax_1 = plot_fsa(
            eq,
            name,
            with_sqrt_g=with_sqrt_g,
            rho=100 if grid is None else grid.nodes[:, 0],
        )
        np.testing.assert_allclose(
            ax_0.lines[0].get_xydata(), ax_1.lines[0].get_xydata()
        )

    lg = LinearGrid(rho=np.linspace(0, 1, 30))
    test("magnetic well")
    test("magnetic well", grid=lg)
    test("current", with_sqrt_g=False)
    test("current", with_sqrt_g=False, grid=lg)


@pytest.mark.unit
@pytest.mark.solve
@pytest.mark.mpl_image_compare(remove_text=True, tolerance=tol_1d)
def test_1d_dpdr(DSHAPE_current):
    """Test plotting 1d pressure derivative."""
    eq = load(load_from=str(DSHAPE_current["desc_h5_path"]))[-1]
    fig, ax, data = plot_1d(eq, "p_r", figsize=(4, 4), return_data=True)
    assert "p_r" in data.keys()
    return fig


@pytest.mark.unit
@pytest.mark.solve
@pytest.mark.mpl_image_compare(remove_text=True, tolerance=tol_1d)
def test_1d_iota(DSHAPE_current):
    """Test plotting 1d rotational transform."""
    eq = load(load_from=str(DSHAPE_current["desc_h5_path"]))[-1]
    grid = LinearGrid(rho=0.5, theta=100, zeta=0.0)
    fig, ax, data = plot_1d(eq, "iota", grid=grid, figsize=(4, 4), return_data=True)
    assert "theta" in data.keys()
    assert "iota" in data.keys()
    return fig


@pytest.mark.unit
@pytest.mark.solve
@pytest.mark.mpl_image_compare(remove_text=True, tolerance=tol_1d)
def test_1d_iota_radial(DSHAPE_current):
    """Test plotting 1d rotational transform."""
    eq = load(load_from=str(DSHAPE_current["desc_h5_path"]))[-1]
    fig, ax, data = plot_1d(eq, "iota", figsize=(4, 4), return_data=True)
    assert "rho" in data.keys()
    assert "iota" in data.keys()
    return fig


@pytest.mark.unit
@pytest.mark.solve
@pytest.mark.mpl_image_compare(remove_text=True, tolerance=tol_1d)
def test_1d_logpsi(DSHAPE_current):
    """Test plotting 1d flux function with log scale."""
    eq = load(load_from=str(DSHAPE_current["desc_h5_path"]))[-1]
    fig, ax, data = plot_1d(eq, "psi", log=True, figsize=(4, 4), return_data=True)
    ax.set_ylim([1e-5, 1e0])
    assert "rho" in data.keys()
    assert "psi" in data.keys()
    return fig


@pytest.mark.unit
@pytest.mark.solve
@pytest.mark.mpl_image_compare(remove_text=True, tolerance=10)
def test_2d_logF(DSHAPE_current):
    """Test plotting 2d force error with log scale."""
    eq = load(load_from=str(DSHAPE_current["desc_h5_path"]))[-1]
    grid = LinearGrid(rho=100, theta=100, zeta=0.0)
    fig, ax, data = plot_2d(
        eq, "|F|", log=True, grid=grid, figsize=(4, 4), return_data=True
    )
    assert "|F|" in data.keys()
    return fig


@pytest.mark.unit
@pytest.mark.solve
@pytest.mark.mpl_image_compare(remove_text=True, tolerance=tol_2d)
def test_2d_g_tz(DSHAPE_current):
    """Test plotting 2d metric coefficients vs theta/zeta."""
    eq = load(load_from=str(DSHAPE_current["desc_h5_path"]))[-1]
    grid = LinearGrid(rho=0.5, theta=100, zeta=100)
    fig, ax, data = plot_2d(eq, "sqrt(g)", grid=grid, figsize=(4, 4), return_data=True)
    assert "theta" in data.keys()
    assert "zeta" in data.keys()

    assert "sqrt(g)" in data.keys()
    return fig


@pytest.mark.unit
@pytest.mark.solve
@pytest.mark.mpl_image_compare(remove_text=True, tolerance=tol_2d)
def test_2d_g_rz(DSHAPE_current):
    """Test plotting 2d metric coefficients vs rho/zeta."""
    eq = load(load_from=str(DSHAPE_current["desc_h5_path"]))[-1]
    grid = LinearGrid(rho=100, theta=0.0, zeta=100)
    fig, ax, data = plot_2d(eq, "sqrt(g)", grid=grid, figsize=(4, 4), return_data=True)
    assert "rho" in data.keys()
    assert "zeta" in data.keys()
    assert "sqrt(g)" in data.keys()

    return fig


@pytest.mark.unit
@pytest.mark.solve
@pytest.mark.mpl_image_compare(remove_text=True, tolerance=tol_2d)
def test_2d_lambda(DSHAPE_current):
    """Test plotting lambda on 2d grid."""
    eq = load(load_from=str(DSHAPE_current["desc_h5_path"]))[-1]
    fig, ax, data = plot_2d(eq, "lambda", figsize=(4, 4), return_data=True)
    assert "lambda" in data.keys()

    return fig


@pytest.mark.unit
@pytest.mark.solve
def test_3d_B(DSHAPE_current):
    """Test 3d plot of toroidal field."""
    eq = load(load_from=str(DSHAPE_current["desc_h5_path"]))[-1]
    fig, data = plot_3d(eq, "B^zeta", return_data=True)
    assert "X" in data.keys()
    assert "Y" in data.keys()
    assert "Z" in data.keys()

    assert "B^zeta" in data.keys()

    return fig


@pytest.mark.unit
@pytest.mark.solve
def test_3d_J(DSHAPE_current):
    """Test 3d plotting of poloidal current."""
    eq = load(load_from=str(DSHAPE_current["desc_h5_path"]))[-1]
    grid = LinearGrid(rho=1.0, theta=100, zeta=100)
    fig = plot_3d(eq, "J^theta", grid=grid)
    return fig


@pytest.mark.unit
@pytest.mark.solve
def test_3d_tz(DSHAPE_current):
    """Test 3d plot of force on interior surface."""
    eq = load(load_from=str(DSHAPE_current["desc_h5_path"]))[-1]
    grid = LinearGrid(rho=0.5, theta=100, zeta=100)
    fig = plot_3d(eq, "|F|", log=True, grid=grid)
    return fig


@pytest.mark.unit
@pytest.mark.solve
def test_3d_rz(DSHAPE_current):
    """Test 3d plotting of pressure on toroidal cross section."""
    eq = load(load_from=str(DSHAPE_current["desc_h5_path"]))[-1]
    grid = LinearGrid(rho=100, theta=0.0, zeta=100)
    fig = plot_3d(eq, "p", grid=grid)
    return fig


@pytest.mark.unit
@pytest.mark.solve
def test_3d_rt(DSHAPE_current):
    """Test 3d plotting of flux on poloidal ribbon."""
    eq = load(load_from=str(DSHAPE_current["desc_h5_path"]))[-1]
    grid = LinearGrid(rho=100, theta=100, zeta=0.0)
    fig = plot_3d(eq, "psi", grid=grid)
    return fig


@pytest.mark.unit
def test_plot_fsa_axis_limit():
    """Test magnetic axis limit of flux surface average is plotted."""
    eq = get("W7-X")
    rho = np.linspace(0, 1, 10)
    grid = LinearGrid(M=eq.M_grid, N=eq.N_grid, NFP=eq.NFP, rho=rho)
    assert grid.axis.size

    name = "J*B"
    assert (
        "<" + name + ">" in data_index["desc.equilibrium.equilibrium.Equilibrium"]
    ), "Test with a different quantity."
    # should forward computation to compute function
    _, _, plot_data = plot_fsa(
        eq=eq,
        name=name,
        rho=rho,
        M=eq.M_grid,
        N=eq.N_grid,
        with_sqrt_g=True,
        return_data=True,
    )
    desired = grid.compress(
        eq.compute(names="<" + name + ">", grid=grid)["<" + name + ">"]
    )
    np.testing.assert_allclose(plot_data["<" + name + ">"], desired, equal_nan=False)

    name = "B0"
    assert (
        "<" + name + ">" not in data_index["desc.equilibrium.equilibrium.Equilibrium"]
    ), "Test with a different quantity."
    # should automatically compute axis limit
    _, _, plot_data = plot_fsa(
        eq=eq,
        name=name,
        rho=rho,
        M=eq.M_grid,
        N=eq.N_grid,
        with_sqrt_g=True,
        return_data=True,
    )
    data = eq.compute(names=[name, "sqrt(g)", "sqrt(g)_r"], grid=grid)
    desired = surface_averages(
        grid=grid,
        q=data[name],
        sqrt_g=grid.replace_at_axis(data["sqrt(g)"], data["sqrt(g)_r"], copy=True),
        expand_out=False,
    )
    np.testing.assert_allclose(
        plot_data["<" + name + ">_fsa"], desired, equal_nan=False
    )

    name = "|B|"
    assert (
        "<" + name + ">" in data_index["desc.equilibrium.equilibrium.Equilibrium"]
    ), "Test with a different quantity."
    _, _, plot_data = plot_fsa(
        eq=eq,
        name=name,
        rho=rho,
        M=eq.M_grid,
        N=eq.N_grid,
        with_sqrt_g=False,  # Test that does not compute data_index["<|B|>"]
        return_data=True,
    )
    data = eq.compute(names=name, grid=grid)
    desired = surface_averages(grid=grid, q=data[name], expand_out=False)
    np.testing.assert_allclose(
        plot_data["<" + name + ">_fsa"], desired, equal_nan=False
    )


@pytest.mark.unit
@pytest.mark.solve
@pytest.mark.mpl_image_compare(remove_text=True, tolerance=tol_1d)
def test_fsa_I(DSHAPE_current):
    """Test plotting of flux surface average toroidal current."""
    eq = load(load_from=str(DSHAPE_current["desc_h5_path"]))[-1]
    fig, ax, data = plot_fsa(eq, "B_theta", with_sqrt_g=False, return_data=True)
    assert "rho" in data.keys()
    assert "<B_theta>_fsa" in data.keys()
    assert "normalization" in data.keys()
    assert data["normalization"] == 1

    return fig


@pytest.mark.unit
@pytest.mark.solve
@pytest.mark.mpl_image_compare(remove_text=True, tolerance=tol_1d)
def test_fsa_G(DSHAPE_current):
    """Test plotting of flux surface average poloidal current."""
    eq = load(load_from=str(DSHAPE_current["desc_h5_path"]))[-1]
    fig, ax = plot_fsa(eq, "B_zeta", with_sqrt_g=False, log=True)
    ax.set_ylim([1e-1, 1e0])
    return fig


@pytest.mark.unit
@pytest.mark.solve
@pytest.mark.mpl_image_compare(remove_text=True, tolerance=tol_1d)
def test_fsa_F_normalized(DSHAPE_current):
    """Test plotting flux surface average normalized force error on log scale."""
    eq = load(load_from=str(DSHAPE_current["desc_h5_path"]))[-1]
    fig, ax = plot_fsa(eq, "|F|", log=True, norm_F=True, norm_name="<|grad(p)|>_vol")
    ax.set_ylim([1e-6, 1e-3])
    return fig


@pytest.mark.unit
@pytest.mark.solve
@pytest.mark.mpl_image_compare(remove_text=True, tolerance=tol_2d)
def test_section_J(DSHAPE_current):
    """Test plotting poincare section of radial current."""
    eq = load(load_from=str(DSHAPE_current["desc_h5_path"]))[-1]
    fig, ax, data = plot_section(eq, "J^rho", return_data=True)
    assert "R" in data.keys()
    assert "Z" in data.keys()
    assert "J^rho" in data.keys()
    assert "normalization" in data.keys()
    assert data["normalization"] == 1

    return fig


@pytest.mark.unit
@pytest.mark.solve
@pytest.mark.mpl_image_compare(remove_text=True, tolerance=24)
def test_section_Z(DSHAPE_current):
    """Test plotting poincare section of Z coordinate."""
    eq = load(load_from=str(DSHAPE_current["desc_h5_path"]))[-1]
    fig, ax = plot_section(eq, "Z")
    return fig


@pytest.mark.unit
@pytest.mark.solve
@pytest.mark.mpl_image_compare(remove_text=True, tolerance=tol_2d)
def test_section_R(DSHAPE_current):
    """Test plotting poincare section of R coordinate."""
    eq = load(load_from=str(DSHAPE_current["desc_h5_path"]))[-1]
    fig, ax = plot_section(eq, "R")
    return fig


@pytest.mark.unit
@pytest.mark.solve
@pytest.mark.mpl_image_compare(remove_text=True, tolerance=tol_2d)
def test_section_F(DSHAPE_current):
    """Test plotting poincare section of radial force."""
    eq = load(load_from=str(DSHAPE_current["desc_h5_path"]))[-1]
    fig, ax = plot_section(eq, "F_rho")
    return fig


@pytest.mark.unit
@pytest.mark.solve
@pytest.mark.mpl_image_compare(remove_text=True, tolerance=tol_2d)
def test_section_F_normalized_vac(DSHAPE_current):
    """Test plotting poincare section of normalized vacuum force error."""
    eq = load(load_from=str(DSHAPE_current["desc_h5_path"]))[1]
    fig, ax = plot_section(eq, "|F|", norm_F=True)
    return fig


@pytest.mark.unit
@pytest.mark.solve
@pytest.mark.mpl_image_compare(remove_text=True, tolerance=50)
def test_section_logF(DSHAPE_current):
    """Test plotting poincare section of force magnitude on log scale."""
    eq = load(load_from=str(DSHAPE_current["desc_h5_path"]))[-1]
    fig, ax = plot_section(eq, "|F|", log=True)
    return fig


@pytest.mark.slow
@pytest.mark.unit
@pytest.mark.solve
@pytest.mark.mpl_image_compare(remove_text=True, tolerance=tol_2d)
def test_plot_surfaces(DSHAPE_current):
    """Test plotting flux surfaces."""
    eq = load(load_from=str(DSHAPE_current["desc_h5_path"]))[-1]
    fig, ax, data = plot_surfaces(eq, return_data=True)
    for string in [
        "rho_R_coords",
        "rho_Z_coords",
        "vartheta_R_coords",
        "vartheta_Z_coords",
    ]:
        assert string in data.keys()

    return fig


@pytest.mark.slow
@pytest.mark.unit
@pytest.mark.solve
@pytest.mark.mpl_image_compare(remove_text=True, tolerance=tol_2d)
def test_plot_surfaces_no_theta(DSHAPE_current):
    """Test plotting flux surfaces without theta contours."""
    eq = load(load_from=str(DSHAPE_current["desc_h5_path"]))[-1]
    fig, ax, data = plot_surfaces(eq, theta=False, return_data=True)
    for string in ["rho_R_coords", "rho_Z_coords"]:
        assert string in data.keys()

    return fig


@pytest.mark.unit
@pytest.mark.mpl_image_compare(remove_text=True, tolerance=tol_2d)
def test_plot_boundary():
    """Test plotting boundary."""
    eq = get("W7-X")
    fig, ax, data = plot_boundary(eq, plot_axis=True, return_data=True)
    assert "R" in data.keys()
    assert "Z" in data.keys()

    return fig


@pytest.mark.unit
@pytest.mark.mpl_image_compare(remove_text=True, tolerance=tol_2d)
def test_plot_boundaries():
    """Test plotting boundaries."""
    eq1 = get("SOLOVEV")
    eq2 = get("DSHAPE")
    eq3 = get("W7-X")
    fig, ax, data = plot_boundaries((eq1, eq2, eq3), return_data=True)
    assert "R" in data.keys()
    assert "Z" in data.keys()
    assert len(data["R"]) == 3
    assert len(data["Z"]) == 3

    return fig


@pytest.mark.slow
@pytest.mark.unit
@pytest.mark.solve
@pytest.mark.mpl_image_compare(remove_text=True, tolerance=tol_2d)
def test_plot_comparison(DSHAPE_current):
    """Test plotting comparison of flux surfaces."""
    eqf = load(load_from=str(DSHAPE_current["desc_h5_path"]))
    fig, ax, data = plot_comparison(eqf, return_data=True)
    for string in [
        "rho_R_coords",
        "rho_Z_coords",
        "vartheta_R_coords",
        "vartheta_Z_coords",
    ]:
        assert string in data.keys()
        assert len(data[string]) == len(eqf)

    return fig


@pytest.mark.slow
@pytest.mark.unit
@pytest.mark.solve
@pytest.mark.mpl_image_compare(remove_text=True, tolerance=tol_2d)
def test_plot_comparison_no_theta(DSHAPE_current):
    """Test plotting comparison of flux surfaces without theta contours."""
    eqf = load(load_from=str(DSHAPE_current["desc_h5_path"]))
    fig, ax = plot_comparison(eqf, theta=0)
    return fig


@pytest.mark.unit
@pytest.mark.solve
@pytest.mark.mpl_image_compare(remove_text=True, tolerance=tol_2d)
def test_plot_con_basis(DSHAPE_current):
    """Test 2d plot of R component of e^rho."""
    eq = load(load_from=str(DSHAPE_current["desc_h5_path"]))[-1]
    fig, ax, data = plot_2d(
        eq, "e^rho", component="R", figsize=(4, 4), return_data=True
    )
    for string in ["e^rho", "normalization", "theta", "zeta"]:
        assert string in data.keys()
    assert data["normalization"] == 1

    return fig


@pytest.mark.unit
@pytest.mark.solve
@pytest.mark.mpl_image_compare(remove_text=True, tolerance=tol_2d)
def test_plot_cov_basis(DSHAPE_current):
    """Test 2d plot of norm of e_rho."""
    eq = load(load_from=str(DSHAPE_current["desc_h5_path"]))[-1]
    fig, ax, data = plot_2d(eq, "e_rho", figsize=(4, 4), return_data=True)
    return fig


@pytest.mark.unit
@pytest.mark.solve
@pytest.mark.mpl_image_compare(remove_text=True, tolerance=tol_2d)
def test_plot_magnetic_tension(DSHAPE_current):
    """Test 2d plot of magnetic tension."""
    eq = load(load_from=str(DSHAPE_current["desc_h5_path"]))[-1]
    fig, ax, data = plot_2d(eq, "|(B*grad)B|", figsize=(4, 4), return_data=True)
    return fig


@pytest.mark.unit
@pytest.mark.solve
@pytest.mark.mpl_image_compare(remove_text=True, tolerance=tol_2d)
def test_plot_magnetic_pressure(DSHAPE_current):
    """Test 2d plot of magnetic pressure."""
    eq = load(load_from=str(DSHAPE_current["desc_h5_path"]))[-1]
    fig, ax, data = plot_2d(eq, "|grad(|B|^2)|/2mu0", figsize=(4, 4), return_data=True)
    return fig


@pytest.mark.unit
@pytest.mark.solve
@pytest.mark.mpl_image_compare(remove_text=True, tolerance=tol_2d)
def test_plot_gradpsi(DSHAPE_current):
    """Test 2d plot of norm of grad(rho)."""
    eq = load(load_from=str(DSHAPE_current["desc_h5_path"]))[-1]
    fig, ax, data = plot_2d(eq, "|grad(rho)|", figsize=(4, 4), return_data=True)
    return fig


@pytest.mark.unit
@pytest.mark.solve
@pytest.mark.mpl_image_compare(remove_text=True, tolerance=tol_2d)
def test_plot_normF_2d(DSHAPE_current):
    """Test 2d plot of normalized force."""
    grid = LinearGrid(rho=np.array(0.8), M=20, N=2)
    eq = load(load_from=str(DSHAPE_current["desc_h5_path"]))[-1]
    fig, ax, data = plot_2d(
        eq, "|F|", norm_F=True, figsize=(4, 4), return_data=True, grid=grid
    )
    for string in ["|F|", "theta", "zeta"]:
        assert string in data.keys()
    return fig


@pytest.mark.unit
@pytest.mark.solve
@pytest.mark.mpl_image_compare(remove_text=True, tolerance=tol_2d)
def test_plot_normF_section(DSHAPE_current):
    """Test Poincare section plot of normalized force on log scale."""
    eq = load(load_from=str(DSHAPE_current["desc_h5_path"]))[-1]
    fig, ax = plot_section(eq, "|F|", norm_F=True, log=True)
    return fig


@pytest.mark.unit
@pytest.mark.solve
@pytest.mark.mpl_image_compare(remove_text=True, tolerance=tol_2d)
def test_plot_coefficients(DSHAPE_current):
    """Test scatter plot of spectral coefficients."""
    eq = load(load_from=str(DSHAPE_current["desc_h5_path"]))[-1]
    fig, ax = plot_coefficients(eq)
    ax[0, 0].set_ylim([1e-8, 1e1])
    return fig


@pytest.mark.unit
@pytest.mark.mpl_image_compare(remove_text=True, tolerance=tol_2d)
def test_plot_logo():
    """Test plotting the DESC logo."""
    fig, ax = plot_logo()
    return fig


class TestPlotGrid:
    """Tests for the plot_grid function."""

    @pytest.mark.unit
    @pytest.mark.mpl_image_compare(remove_text=True, tolerance=tol_2d)
    def test_plot_grid_linear(self):
        """Test plotting linear grid."""
        grid = LinearGrid(rho=10, theta=10, zeta=1)
        fig, ax, data = plot_grid(grid, return_data=True)
        for string in ["theta", "rho"]:
            assert string in data.keys()
        return fig

    @pytest.mark.unit
    @pytest.mark.mpl_image_compare(remove_text=True, tolerance=tol_2d)
    def test_plot_grid_quad(self):
        """Test plotting quadrature grid."""
        grid = QuadratureGrid(L=10, M=10, N=1)
        fig, ax = plot_grid(grid, figsize=(6, 6))
        return fig

    @pytest.mark.unit
    @pytest.mark.mpl_image_compare(remove_text=True, tolerance=tol_2d)
    def test_plot_grid_jacobi(self):
        """Test plotting concentric grid with jacobi nodes."""
        grid = ConcentricGrid(L=20, M=10, N=1, node_pattern="jacobi")
        fig, ax = plot_grid(grid)
        return fig

    @pytest.mark.unit
    @pytest.mark.mpl_image_compare(remove_text=True, tolerance=tol_2d)
    def test_plot_grid_cheb1(self):
        """Test plotting concentric grid with chebyshev 1 nodes."""
        grid = ConcentricGrid(L=20, M=10, N=1, node_pattern="cheb1")
        fig, ax = plot_grid(grid)
        return fig

    @pytest.mark.unit
    @pytest.mark.mpl_image_compare(remove_text=True, tolerance=tol_2d)
    def test_plot_grid_cheb2(self):
        """Test plotting concentric grid with chebyshev 2 nodes."""
        grid = ConcentricGrid(L=20, M=10, N=1, node_pattern="cheb2")
        fig, ax = plot_grid(grid)
        return fig

    @pytest.mark.unit
    @pytest.mark.mpl_image_compare(remove_text=True, tolerance=tol_2d)
    def test_plot_grid_ocs(self):
        """Test plotting concentric grid with optimal concentric sampling nodes."""
        grid = ConcentricGrid(L=20, M=10, N=1, node_pattern="ocs")
        fig, ax = plot_grid(grid)
        return fig


class TestPlotBasis:
    """Tests for plot_basis function."""

    @pytest.mark.unit
    @pytest.mark.mpl_image_compare(remove_text=True, tolerance=tol_2d)
    def test_plot_basis_powerseries(self):
        """Test plotting power series basis."""
        basis = PowerSeries(L=6)
        fig, ax, data = plot_basis(basis, return_data=True)
        for string in ["amplitude", "rho", "l"]:
            assert string in data.keys()
        return fig

    @pytest.mark.unit
    @pytest.mark.mpl_image_compare(remove_text=True, tolerance=tol_2d)
    def test_plot_basis_fourierseries(self):
        """Test plotting fourier series basis."""
        basis = FourierSeries(N=3)
        fig, ax, data = plot_basis(basis, return_data=True)
        for string in ["amplitude", "n", "zeta"]:
            assert string in data.keys()
        return fig

    @pytest.mark.unit
    @pytest.mark.slow
    @pytest.mark.mpl_image_compare(remove_text=True, tolerance=tol_2d)
    def test_plot_basis_doublefourierseries(self):
        """Test plotting double fourier series basis."""
        basis = DoubleFourierSeries(M=3, N=2)
        fig, ax, data = plot_basis(basis, return_data=True)
        for string in ["amplitude", "n", "zeta", "m", "theta"]:
            assert string in data.keys()
        return fig

    @pytest.mark.unit
    @pytest.mark.slow
    @pytest.mark.mpl_image_compare(remove_text=True, tolerance=26)
    def test_plot_basis_fourierzernike(self):
        """Test plotting fourier-zernike basis."""
        basis = FourierZernikeBasis(L=8, M=3, N=2)
        fig, ax, data = plot_basis(basis, return_data=True)
        for string in ["amplitude", "l", "rho", "m", "theta"]:
            assert string in data.keys()
        return fig


class TestPlotFieldLines:
    """Tests for plotting field lines."""

    @pytest.mark.unit
    def test_find_idx(self):
        """Test finding the index of the node closest to a given point."""
        # pick the first grid node point, add epsilon to it, check it returns idx of 0
        grid = LinearGrid(L=1, M=2, N=2, axis=False)
        epsilon = np.finfo(float).eps
        test_point = grid.nodes[0, :] + epsilon
        idx = _find_idx(*test_point, grid=grid)
        assert idx == 0

    @pytest.mark.unit
    @pytest.mark.solve
    @pytest.mark.slow
    @pytest.mark.mpl_image_compare(remove_text=True, tolerance=tol_2d)
    def test_plot_field_line(self, DSHAPE_current):
        """Test plotting single field line over 1 transit."""
        eq = load(load_from=str(DSHAPE_current["desc_h5_path"]))[-1]
        fig, ax, data = plot_field_lines_sfl(
            eq, rho=1, seed_thetas=0, phi_end=2 * np.pi, return_data=True
        )
        for string in ["R", "Z", "phi", "seed_thetas"]:
            assert string in data.keys()
        return fig

    @pytest.mark.unit
    @pytest.mark.solve
    @pytest.mark.slow
    @pytest.mark.mpl_image_compare(remove_text=True, tolerance=tol_3d)
    def test_plot_field_lines(self, DSHAPE_current):
        """Test plotting multiple field lines over 1 transit."""
        eq = load(load_from=str(DSHAPE_current["desc_h5_path"]))[-1]
        fig, ax = plot_field_lines_sfl(
            eq, rho=1, seed_thetas=np.linspace(0, 2 * np.pi, 4), phi_end=2 * np.pi
        )
        return fig


@pytest.mark.unit
@pytest.mark.slow
@pytest.mark.mpl_image_compare(remove_text=True, tolerance=tol_1d)
def test_plot_boozer_modes():
    """Test plotting boozer spectrum."""
    eq = get("WISTELL-A")
    fig, ax, data = plot_boozer_modes(
        eq, M_booz=eq.M, N_booz=eq.N, num_modes=7, return_data=True, norm=True
    )
    ax.set_ylim([1e-6, 5e0])
    for string in ["|B|_mn", "B modes", "rho"]:
        assert string in data.keys()
    return fig


@pytest.mark.unit
@pytest.mark.slow
@pytest.mark.mpl_image_compare(remove_text=True, tolerance=tol_1d)
def test_plot_boozer_modes_breaking_only():
    """Test plotting symmetry breaking boozer spectrum."""
    eq = get("WISTELL-A")
    fig, ax = plot_boozer_modes(
        eq,
        M_booz=eq.M,
        N_booz=eq.N,
        helicity=(1, -eq.NFP),
        norm=True,
        num_modes=7,
    )
    ax.set_ylim([1e-6, 5e0])
    return fig


@pytest.mark.unit
@pytest.mark.slow
@pytest.mark.mpl_image_compare(remove_text=True, tolerance=tol_1d)
def test_plot_boozer_modes_max():
    """Test plotting symmetry breaking boozer spectrum."""
    eq = get("WISTELL-A")
    fig, ax = plot_boozer_modes(
        eq,
        M_booz=eq.M,
        N_booz=eq.N,
        helicity=(1, -eq.NFP),
        max_only=True,
        label="WISTELL-A",
        color="r",
        norm=True,
    )
    ax.set_ylim([1e-6, 5e0])
    return fig


@pytest.mark.unit
@pytest.mark.slow
@pytest.mark.mpl_image_compare(remove_text=True, tolerance=tol_1d)
def test_plot_boozer_modes_no_norm():
    """Test plotting boozer spectrum without B0 and norm."""
    eq = get("ESTELL")
    fig, ax = plot_boozer_modes(
        eq, M_booz=eq.M, N_booz=eq.N, num_modes=7, B0=False, log=False
    )
    return fig


@pytest.mark.unit
@pytest.mark.slow
@pytest.mark.mpl_image_compare(remove_text=True, tolerance=tol_2d)
def test_plot_boozer_surface():
    """Test plotting B in boozer coordinates."""
    eq = get("WISTELL-A")
    fig, ax, data = plot_boozer_surface(
        eq, M_booz=eq.M, N_booz=eq.N, return_data=True, rho=0.5, fieldlines=4
    )
    for string in [
        "|B|",
        "theta_Boozer",
        "zeta_Boozer",
    ]:
        assert string in data.keys()
    return fig


@pytest.mark.unit
@pytest.mark.slow
@pytest.mark.mpl_image_compare(remove_text=True, tolerance=tol_1d)
def test_plot_qs_error():
    """Test plotting qs error metrics."""
    eq = get("WISTELL-A")
    fig, ax, data = plot_qs_error(
        eq, helicity=(1, -eq.NFP), M_booz=eq.M, N_booz=eq.N, log=True, return_data=True
    )
    ax.set_ylim([1e-3, 2e-1])
    for string in ["rho", "f_T", "f_B", "f_C"]:
        assert string in data.keys()
        if string != "rho":
            # ensure that there is different QS data for each surface
            # related to gh PR #400
            assert not isalmostequal(data[string])
    return fig


@pytest.mark.unit
def test_plot_coils():
    """Test 3d plotting of coils with currents."""
    N = 48
    NFP = 4
    I = 1
    coil = FourierXYZCoil()
    coil.rotate(angle=np.pi / N)
    coils = CoilSet.linspaced_angular(coil, I, [0, 0, 1], np.pi / NFP, N // NFP // 2)
    coils.grid = 100
    coils2 = MixedCoilSet.from_symmetry(coils, NFP, True)
    fig, data = plot_coils(coils2, return_data=True)

    def flatten_coils(coilset):
        if hasattr(coilset, "__len__"):
            return [a for i in coilset for a in flatten_coils(i)]
        else:
            return [coilset]

    coil_list = flatten_coils(coils2)
    for string in ["X", "Y", "Z"]:
        assert string in data.keys()
        assert len(data[string]) == len(coil_list)
    return fig


@pytest.mark.unit
@pytest.mark.mpl_image_compare(remove_text=True, tolerance=tol_1d)
def test_plot_b_mag():
    """Test plot of |B| on longer field lines for gyrokinetic simulations."""
    psi = 0.5
    npol = 2
    nzgrid = 128
    alpha = 0
    # compute and fit iota profile
    eq = get("W7-X")
    data = eq.compute("iota")
    fi = interp1d(data["rho"], data["iota"])

    # get flux tube coordinate system
    rho = np.sqrt(psi)
    iota = fi(rho)
    zeta = np.linspace(
        -np.pi * npol / np.abs(iota), np.pi * npol / np.abs(iota), 2 * nzgrid + 1
    )
    thetas = alpha * np.ones_like(zeta) + iota * zeta

    rhoa = rho * np.ones_like(zeta)
    c = np.vstack([rhoa, thetas, zeta]).T
    coords = eq.compute_theta_coords(c)
    grid = Grid(coords)

    # compute |B| normalized in the usual flux tube way
    psib = np.abs(eq.compute("psi")["psi"][-1])
    Lref = eq.compute("a")["a"]
    Bref = 2 * psib / Lref**2
    bmag = eq.compute("|B|", grid=grid)["|B|"] / Bref
    fig, ax = plt.subplots()
    ax.plot(bmag)
    return fig


@pytest.mark.unit
@pytest.mark.mpl_image_compare(remove_text=True, tolerance=tol_2d)
def test_plot_surfaces_HELIOTRON():
    """Test plot surfaces of equilibrium for correctness of vartheta lines."""
    fig, ax = plot_surfaces(get("HELIOTRON"))
    return fig


@pytest.mark.unit
<<<<<<< HEAD
@pytest.mark.mpl_image_compare(remove_text=True, tolerance=tol_2d)
def test_plot_omnigenous_field():
    """Test plot omnigenous magnetic field."""
    field = OmnigenousField(
        L_well=0,
        M_well=4,
        L_shift=0,
        M_shift=1,
        N_shift=1,
        NFP=4,
        helicity=(1, 4),
        B_lm=np.array([0.8, 0.9, 1.1, 1.2]),
        x_lmn=np.array([0, -np.pi / 8, 0, np.pi / 8, 0, np.pi / 4]),
    )
    fig, ax = plot_boozer_surface(field, iota=0.6, fieldlines=4)
=======
@pytest.mark.mpl_image_compare(remove_text=True, tolerance=tol_1d)
def test_plot_1d_curve():
    """Test plot_1d function for Curve objects."""
    curve = FourierXYZCurve([0, 10, 1])
    fig, ax = plot_1d(curve, "curvature")
    return fig


@pytest.mark.unit
@pytest.mark.mpl_image_compare(remove_text=True, tolerance=tol_2d)
def test_plot_2d_surface():
    """Test plot_2d function for Surface objects."""
    surf = FourierRZToroidalSurface()
    fig, ax = plot_2d(surf, "curvature_H_rho")
    return fig


@pytest.mark.unit
@pytest.mark.mpl_image_compare(remove_text=True, tolerance=tol_1d)
def test_plot_1d_surface():
    """Test plot_1d function for Surface objects."""
    surf = FourierRZToroidalSurface()
    fig, ax = plot_1d(surf, "curvature_H_rho", grid=LinearGrid(M=50))
    return fig


@pytest.mark.unit
@pytest.mark.mpl_image_compare(remove_text=True, tolerance=tol_1d)
def test_plot_boundary_surface():
    """Test plot_boundary function for Surface objects."""
    surf = FourierRZToroidalSurface()
    fig, ax = plot_boundary(surf)
    return fig


@pytest.mark.unit
def test_plot_3d_surface():
    """Test 3d plotting of surface object."""
    surf = FourierRZToroidalSurface()
    fig = plot_3d(surf, "curvature_H_rho")
>>>>>>> df065d67
    return fig<|MERGE_RESOLUTION|>--- conflicted
+++ resolved
@@ -941,7 +941,50 @@
 
 
 @pytest.mark.unit
-<<<<<<< HEAD
+@pytest.mark.mpl_image_compare(remove_text=True, tolerance=tol_1d)
+def test_plot_1d_curve():
+    """Test plot_1d function for Curve objects."""
+    curve = FourierXYZCurve([0, 10, 1])
+    fig, ax = plot_1d(curve, "curvature")
+    return fig
+
+
+@pytest.mark.unit
+@pytest.mark.mpl_image_compare(remove_text=True, tolerance=tol_2d)
+def test_plot_2d_surface():
+    """Test plot_2d function for Surface objects."""
+    surf = FourierRZToroidalSurface()
+    fig, ax = plot_2d(surf, "curvature_H_rho")
+    return fig
+
+
+@pytest.mark.unit
+@pytest.mark.mpl_image_compare(remove_text=True, tolerance=tol_1d)
+def test_plot_1d_surface():
+    """Test plot_1d function for Surface objects."""
+    surf = FourierRZToroidalSurface()
+    fig, ax = plot_1d(surf, "curvature_H_rho", grid=LinearGrid(M=50))
+    return fig
+
+
+@pytest.mark.unit
+@pytest.mark.mpl_image_compare(remove_text=True, tolerance=tol_1d)
+def test_plot_boundary_surface():
+    """Test plot_boundary function for Surface objects."""
+    surf = FourierRZToroidalSurface()
+    fig, ax = plot_boundary(surf)
+    return fig
+
+
+@pytest.mark.unit
+def test_plot_3d_surface():
+    """Test 3d plotting of surface object."""
+    surf = FourierRZToroidalSurface()
+    fig = plot_3d(surf, "curvature_H_rho")
+    return fig
+
+
+@pytest.mark.unit
 @pytest.mark.mpl_image_compare(remove_text=True, tolerance=tol_2d)
 def test_plot_omnigenous_field():
     """Test plot omnigenous magnetic field."""
@@ -957,46 +1000,4 @@
         x_lmn=np.array([0, -np.pi / 8, 0, np.pi / 8, 0, np.pi / 4]),
     )
     fig, ax = plot_boozer_surface(field, iota=0.6, fieldlines=4)
-=======
-@pytest.mark.mpl_image_compare(remove_text=True, tolerance=tol_1d)
-def test_plot_1d_curve():
-    """Test plot_1d function for Curve objects."""
-    curve = FourierXYZCurve([0, 10, 1])
-    fig, ax = plot_1d(curve, "curvature")
-    return fig
-
-
-@pytest.mark.unit
-@pytest.mark.mpl_image_compare(remove_text=True, tolerance=tol_2d)
-def test_plot_2d_surface():
-    """Test plot_2d function for Surface objects."""
-    surf = FourierRZToroidalSurface()
-    fig, ax = plot_2d(surf, "curvature_H_rho")
-    return fig
-
-
-@pytest.mark.unit
-@pytest.mark.mpl_image_compare(remove_text=True, tolerance=tol_1d)
-def test_plot_1d_surface():
-    """Test plot_1d function for Surface objects."""
-    surf = FourierRZToroidalSurface()
-    fig, ax = plot_1d(surf, "curvature_H_rho", grid=LinearGrid(M=50))
-    return fig
-
-
-@pytest.mark.unit
-@pytest.mark.mpl_image_compare(remove_text=True, tolerance=tol_1d)
-def test_plot_boundary_surface():
-    """Test plot_boundary function for Surface objects."""
-    surf = FourierRZToroidalSurface()
-    fig, ax = plot_boundary(surf)
-    return fig
-
-
-@pytest.mark.unit
-def test_plot_3d_surface():
-    """Test 3d plotting of surface object."""
-    surf = FourierRZToroidalSurface()
-    fig = plot_3d(surf, "curvature_H_rho")
->>>>>>> df065d67
     return fig