"""Tests for bootstrap current functions."""

import matplotlib.pyplot as plt
import numpy as np
import pytest
from scipy.constants import elementary_charge
from scipy.integrate import quad

import desc.io
from desc.compute._bootstrap import _trapped_fraction, j_dot_B_Redl
from desc.compute._field import (
    _1_over_B_fsa,
    _B2_fsa,
    _effective_r_over_R0,
    _max_tz_modB,
    _min_tz_modB,
)
from desc.compute._geometry import _V_r_of_r
from desc.equilibrium import Equilibrium
from desc.geometry import FourierRZToroidalSurface
from desc.grid import LinearGrid, QuadratureGrid
from desc.objectives import (
    BootstrapRedlConsistency,
    FixAtomicNumber,
    FixBoundaryR,
    FixBoundaryZ,
    FixCurrent,
    FixElectronDensity,
    FixElectronTemperature,
    FixIonTemperature,
    FixPsi,
    ForceBalance,
    ObjectiveFunction,
    get_fixed_boundary_constraints,
)
from desc.objectives.normalization import compute_scaling_factors
from desc.optimize import Optimizer
from desc.profiles import PowerSeriesProfile, SplineProfile

pytest_mpl_tol = 7.8
pytest_mpl_remove_text = True


def trapped_fraction(grid, modB, sqrt_g):
    """
    Helper function to test trapped fraction calculation.

    Function to help test the trapped fraction calculation on
    analytic B fields rather than Equilibrium objects.
    """
    data = {"|B|": modB, "|B|^2": modB**2, "sqrt(g)": sqrt_g}
    params = None
    transforms = {"grid": grid}
    profiles = None
    # TODO: check if messes data_index limit deps stuff
    #  because these functions are actually wrapped with
    #  register_compute_fun decorator
    data = _V_r_of_r(params, transforms, profiles, data)
    data = _B2_fsa(params, transforms, profiles, data)
    data = _1_over_B_fsa(params, transforms, profiles, data)
    data = _max_tz_modB(params, transforms, profiles, data)
    data = _min_tz_modB(params, transforms, profiles, data)
    data = _effective_r_over_R0(params, transforms, profiles, data)
    data = _trapped_fraction(params, transforms, profiles, data)
    return data


class TestBootstrapCompute:
    """Tests for bootstrap current compute functions."""

    @pytest.mark.unit
    def test_trapped_fraction_analytic(self):
        """Confirm that trapped_fraction() matches analytic results for model field."""
        M = 100
        NFP = 3
        for N in [0, 25]:
            grid = LinearGrid(rho=[0.5, 1], M=M, N=N, NFP=NFP)
            theta = grid.nodes[:, 1]
            zeta = grid.nodes[:, 2]

            sqrt_g = np.where(grid.inverse_rho_idx == 0, 10.0, 0.0)
            mask = grid.inverse_rho_idx == 1
            sqrt_g[mask] = -25.0
            modB = np.where(
                mask, 9.0 + 3.7 * np.sin(theta - NFP * zeta), 13.0 + 2.6 * np.cos(theta)
            )

            f_t_data = trapped_fraction(grid, modB, sqrt_g)
            # The average of (b0 + b1 cos(theta))^2 is b0^2 + (1/2) * b1^2
            np.testing.assert_allclose(
                f_t_data["<|B|^2>"],
                grid.expand([13.0**2 + 0.5 * 2.6**2, 9.0**2 + 0.5 * 3.7**2]),
            )
            np.testing.assert_allclose(
                f_t_data["<1/|B|>"],
                grid.expand(1 / np.sqrt([13.0**2 - 2.6**2, 9.0**2 - 3.7**2])),
            )
            np.testing.assert_allclose(
                f_t_data["min_tz |B|"], grid.expand([13.0 - 2.6, 9.0 - 3.7]), rtol=1e-4
            )
            np.testing.assert_allclose(
                f_t_data["max_tz |B|"], grid.expand([13.0 + 2.6, 9.0 + 3.7]), rtol=1e-4
            )
            np.testing.assert_allclose(
                f_t_data["effective r/R0"],
                grid.expand([2.6 / 13.0, 3.7 / 9.0]),
                rtol=1e-3,
            )

    @pytest.mark.unit
    @pytest.mark.mpl_image_compare(
        remove_text=pytest_mpl_remove_text, tolerance=pytest_mpl_tol
    )
    def test_trapped_fraction_Kim(self):
        """Analytic test for trapped fraction calculation.

        Compare the trapped fraction to eq (C18) in Kim, Diamond, &
        Groebner, Physics of Fluids B 3, 2050 (1991), which gives
        a rough approximation for f_t.
        """
        L = 50
        M = 200
        B0 = 7.5

        # Maximum inverse aspect ratio to consider.
        # It is slightly less than 1 to avoid divide-by-0.
        epsilon_max = 0.96

        NFP = 3

        fig = plt.figure()

        def test(N, grid_type):
            grid = grid_type(L=L, M=M, N=N, NFP=NFP)
            rho = grid.nodes[:, 0]
            theta = grid.nodes[:, 1]
            epsilon_3D = rho * epsilon_max
            # Pick out unique values:
            epsilon = np.array(sorted(list(set(epsilon_3D))))

            # Eq (A6)   # noqa: E800
            modB = B0 / (1 + epsilon_3D * np.cos(theta))
            # For Jacobian, use eq (A7) for the theta dependence,
            # times an arbitrary overall scale factor
            sqrt_g = 6.7 * (1 + epsilon_3D * np.cos(theta))

            f_t_data = trapped_fraction(grid, modB, sqrt_g)

            # Eq (C18) in Kim et al:
            f_t_Kim = 1.46 * np.sqrt(epsilon) - 0.46 * epsilon

            np.testing.assert_allclose(
                f_t_data["min_tz |B|"], grid.expand(B0 / (1 + epsilon))
            )
            # Looser tolerance for Bmax since there is no grid point there:
            Bmax = B0 / (1 - epsilon)
            np.testing.assert_allclose(
                f_t_data["max_tz |B|"], grid.expand(Bmax), rtol=0.001
            )
            np.testing.assert_allclose(
                f_t_data["effective r/R0"], grid.expand(epsilon), rtol=1e-4
            )
            # Eq (A8):
            fsa_B2 = B0 * B0 / np.sqrt(1 - epsilon**2)
            np.testing.assert_allclose(
                f_t_data["<|B|^2>"], grid.expand(fsa_B2), rtol=1e-6
            )
            np.testing.assert_allclose(
                f_t_data["<1/|B|>"], grid.expand((2 + epsilon**2) / (2 * B0))
            )
            # Note the loose tolerance for this next test since we do not expect precise
            # agreement.
            np.testing.assert_allclose(
                f_t_data["trapped fraction"], grid.expand(f_t_Kim), rtol=0.1, atol=0.07
            )

            # Now compute f_t numerically by a different algorithm:
            modB = modB.reshape((grid.num_zeta, grid.num_rho, grid.num_theta))
            sqrt_g = sqrt_g.reshape((grid.num_zeta, grid.num_rho, grid.num_theta))
            fourpisq = 4 * np.pi * np.pi
            d_V_d_rho = np.mean(sqrt_g, axis=(0, 2)) / fourpisq
            f_t = np.zeros(grid.num_rho)
            for jr in range(grid.num_rho):

                def integrand(lambd):
                    # This function gives lambda / <sqrt(1 - lambda B)>:
                    return lambd / (
                        np.mean(np.sqrt(1 - lambd * modB[:, jr, :]) * sqrt_g[:, jr, :])
                        / (fourpisq * d_V_d_rho[jr])
                    )

                integral = quad(integrand, 0, 1 / Bmax[jr])
                f_t[jr] = 1 - 0.75 * fsa_B2[jr] * integral[0]

            np.testing.assert_allclose(
                grid.compress(f_t_data["trapped fraction"])[1:],
                f_t[1:],
                rtol=0.001,
                atol=0.001,
            )

            plt.plot(epsilon, f_t_Kim, "b", label="Kim")
            plt.plot(
                epsilon, grid.compress(f_t_data["trapped fraction"]), "r", label="desc"
            )
            plt.plot(epsilon, f_t, ":g", label="Alternative algorithm")

        for N in [0, 13]:
            for grid_type in [LinearGrid, QuadratureGrid]:
                test(N, grid_type)

        plt.xlabel("epsilon")
        plt.ylabel("Effective trapped fraction $f_t$")
        plt.legend(loc=0)
        return fig

    @pytest.mark.unit
    def test_Redl_second_pass(self):
        """Alternate implementation of Redl calculations for verification.

        A second pass through coding up the equations from Redl et al,
        Phys Plasmas (2021) to make sure I didn't make transcription
        errors.
        """
        # Make up some arbitrary functions to use for input:
        ne = PowerSeriesProfile(1.0e20 * np.array([1, -0.8]), modes=[0, 4])
        Te = PowerSeriesProfile(25e3 * np.array([1, -0.9]), modes=[0, 2])
        Ti = PowerSeriesProfile(20e3 * np.array([1, -0.9]), modes=[0, 2])
        Zeff = PowerSeriesProfile(np.array([1.5, 0.5]), modes=[0, 2])
        rho = np.linspace(0, 1, 20)
        rho = rho[1:]  # Avoid divide-by-0 on axis
        s = rho * rho
        NFP = 4
        helicity_n = 1
        helicity_N = NFP * helicity_n
        G = 32.0 - s
        iota = 0.95 - 0.7 * s
        R = 6.0 - 0.1 * s
        epsilon = 0.3 * rho
        f_t = 1.46 * np.sqrt(epsilon)
        psi_edge = 68 / (2 * np.pi)

        # Evaluate profiles on the rho grid:
        ne_rho = ne(rho)
        Te_rho = Te(rho)
        Ti_rho = Ti(rho)
        Zeff_rho = Zeff(rho)
        ni_rho = ne_rho / Zeff_rho
        d_ne_d_s = ne(rho, dr=1) / (2 * rho)
        d_Te_d_s = Te(rho, dr=1) / (2 * rho)
        d_Ti_d_s = Ti(rho, dr=1) / (2 * rho)

        # Sauter eq (18d)-(18e):
        ln_Lambda_e = 31.3 - np.log(np.sqrt(ne_rho) / Te_rho)
        ln_Lambda_ii = 30.0 - np.log(
            (Zeff_rho**3) * np.sqrt(ni_rho) / (Ti_rho**1.5)
        )

        # Sauter eq (18b)-(18c):
        nu_e = abs(
            R
            * 6.921e-18
            * ne_rho
            * Zeff_rho
            * ln_Lambda_e
            / ((iota - helicity_N) * (Te_rho**2) * (epsilon**1.5))
        )
        nu_i = abs(
            R
            * 4.90e-18
            * ni_rho
            * (Zeff_rho**4)
            * ln_Lambda_ii
            / ((iota - helicity_N) * (Ti_rho**2) * (epsilon**1.5))
        )

        # Redl eq (11):
        X31 = f_t / (
            1
            + 0.67 * (1 - 0.7 * f_t) * np.sqrt(nu_e) / (0.56 + 0.44 * Zeff_rho)
            + (0.52 + 0.086 * np.sqrt(nu_e))
            * (1 + 0.87 * f_t)
            * nu_e
            / (1 + 1.13 * np.sqrt(Zeff_rho - 1))
        )

        # Redl eq (10):
        Zfac = Zeff_rho**1.2 - 0.71
        L31 = (
            (1 + 0.15 / Zfac) * X31
            - 0.22 / Zfac * (X31**2)
            + 0.01 / Zfac * (X31**3)
            + 0.06 / Zfac * (X31**4)
        )

        # Redl eq (14):
        X32e = f_t / (
            1
            + 0.23 * (1 - 0.96 * f_t) * np.sqrt(nu_e / Zeff_rho)
            + 0.13
            * (1 - 0.38 * f_t)
            * nu_e
            / (Zeff_rho**2)
            * (
                np.sqrt(1 + 2 * np.sqrt(Zeff_rho - 1))
                + f_t * f_t * np.sqrt((0.075 + 0.25 * ((Zeff_rho - 1) ** 2)) * nu_e)
            )
        )

        # Redl eq (13):
        F32ee = (
            (0.1 + 0.6 * Zeff_rho)
            / (Zeff_rho * (0.77 + 0.63 * (1 + (Zeff_rho - 1) ** 1.1)))
            * (X32e - X32e**4)
            + 0.7
            / (1 + 0.2 * Zeff_rho)
            * (X32e**2 - X32e**4 - 1.2 * (X32e**3 - X32e**4))
            + 1.3 / (1 + 0.5 * Zeff_rho) * (X32e**4)
        )

        # Redl eq (16)
        X32ei = f_t / (
            1
            + 0.87
            * (1 + 0.39 * f_t)
            * np.sqrt(nu_e)
            / (1 + 2.95 * ((Zeff_rho - 1) ** 2))
            + 1.53 * (1 - 0.37 * f_t) * nu_e * (2 + 0.375 * (Zeff_rho - 1))
        )

        # Redl eq (15)
        F32ei = (
            -(0.4 + 1.93 * Zeff_rho)
            / (Zeff_rho * (0.8 + 0.6 * Zeff_rho))
            * (X32ei - X32ei**4)
            + 5.5
            / (1.5 + 2 * Zeff_rho)
            * (X32ei**2 - X32ei**4 - 0.8 * (X32ei**3 - X32ei**4))
            - 1.3 / (1 + 0.5 * Zeff_rho) * (X32ei**4)
        )

        # Redl eq (12)
        L32 = F32ei + F32ee

        # Redl eq (20):
        alpha0 = (
            -(0.62 + 0.055 * (Zeff_rho - 1))
            * (1 - f_t)
            / (
                (0.53 + 0.17 * (Zeff_rho - 1))
                * (1 - (0.31 - 0.065 * (Zeff_rho - 1)) * f_t - 0.25 * (f_t**2))
            )
        )

        # Redl eq (21):
        alpha = (
            (alpha0 + 0.7 * Zeff_rho * np.sqrt(f_t * nu_i)) / (1 + 0.18 * np.sqrt(nu_i))
            - 0.002 * (nu_i**2) * (f_t**6)
        ) / (1 + 0.004 * (nu_i**2) * (f_t**6))

        # Redl eq (19):
        L34 = L31

        Te_J = Te_rho * elementary_charge
        Ti_J = Ti_rho * elementary_charge
        d_Te_d_s_J = d_Te_d_s * elementary_charge
        d_Ti_d_s_J = d_Ti_d_s * elementary_charge
        pe = ne_rho * Te_J
        pi = ni_rho * Ti_J
        p = pe + pi
        Rpe = pe / p
        d_ni_d_s = d_ne_d_s / Zeff_rho
        d_p_d_s = (
            ne_rho * d_Te_d_s_J
            + Te_J * d_ne_d_s
            + ni_rho * d_Ti_d_s_J
            + Ti_J * d_ni_d_s
        )
        # Equation from the bottom of the right column of Sauter errata:
        factors = -G * pe / (psi_edge * (iota - helicity_N))
        dnds_term = factors * L31 * p / pe * ((Te_J * d_ne_d_s + Ti_J * d_ni_d_s) / p)
        dTeds_term = factors * (
            L31 * p / pe * (ne_rho * d_Te_d_s_J) / p + L32 * (d_Te_d_s_J / Te_J)
        )
        dTids_term = factors * (
            L31 * p / pe * (ni_rho * d_Ti_d_s_J) / p
            + L34 * alpha * (1 - Rpe) / Rpe * (d_Ti_d_s_J / Ti_J)
        )
        J_dot_B_pass2 = (
            -G
            * pe
            * (
                L31 * p / pe * (d_p_d_s / p)
                + L32 * (d_Te_d_s_J / Te_J)
                + L34 * alpha * (1 - Rpe) / Rpe * (d_Ti_d_s_J / Ti_J)
            )
            / (psi_edge * (iota - helicity_N))
        )

        geom_data = {
            "G": G,
            "R": R,
            "iota": iota,
            "epsilon": epsilon,
            "f_t": f_t,
            "psi_edge": psi_edge,
        }
        profile_data = {
            "rho": rho,
            "ne": ne_rho,
            "Te": Te_rho,
            "Ti": Ti_rho,
            "Zeff": Zeff_rho,
            "ne_r": ne(rho, dr=1),
            "Te_r": Te(rho, dr=1),
            "Ti_r": Ti(rho, dr=1),
        }
        J_dot_B_data = j_dot_B_Redl(geom_data, profile_data, helicity_N)

        atol = 1e-13
        rtol = 1e-13
        np.testing.assert_allclose(
            J_dot_B_data["nu_e_star"], nu_e, atol=atol, rtol=rtol
        )
        np.testing.assert_allclose(
            J_dot_B_data["nu_i_star"], nu_i, atol=atol, rtol=rtol
        )
        np.testing.assert_allclose(J_dot_B_data["X31"], X31, atol=atol, rtol=rtol)
        np.testing.assert_allclose(J_dot_B_data["L31"], L31, atol=atol, rtol=rtol)
        np.testing.assert_allclose(J_dot_B_data["X32e"], X32e, atol=atol, rtol=rtol)
        np.testing.assert_allclose(J_dot_B_data["F32ee"], F32ee, atol=atol, rtol=rtol)
        np.testing.assert_allclose(J_dot_B_data["X32ei"], X32ei, atol=atol, rtol=rtol)
        np.testing.assert_allclose(J_dot_B_data["F32ei"], F32ei, atol=atol, rtol=rtol)
        np.testing.assert_allclose(J_dot_B_data["L32"], L32, atol=atol, rtol=rtol)
        np.testing.assert_allclose(J_dot_B_data["alpha"], alpha, atol=atol, rtol=rtol)
        np.testing.assert_allclose(
            J_dot_B_data["dTeds_term"], dTeds_term, atol=atol, rtol=rtol
        )
        np.testing.assert_allclose(
            J_dot_B_data["dTids_term"], dTids_term, atol=atol, rtol=rtol
        )
        np.testing.assert_allclose(
            J_dot_B_data["dnds_term"], dnds_term, atol=atol, rtol=rtol
        )
        np.testing.assert_allclose(
            J_dot_B_data["<J*B>"], J_dot_B_pass2, atol=atol, rtol=rtol
        )

    @pytest.mark.unit
    @pytest.mark.mpl_image_compare(
        remove_text=pytest_mpl_remove_text, tolerance=pytest_mpl_tol
    )
    def test_Redl_figures_2_3(self):
        """Recreate plots to verify correctness.

        Make sure the implementation here can roughly recover the plots
        from figures 2 and 3 in the Redl paper.
        """
        fig = plt.figure(figsize=(7, 8))
        nrows = 3
        ncols = 2
        xlim = [-0.05, 1.05]

        for j_Zeff, Zeff in enumerate([1, 1.8]):
            target_nu_e_star = 4.0e-5
            target_nu_i_star = 1.0e-5
            # Make up some profiles
            ne = PowerSeriesProfile([1.0e17])
            Te = PowerSeriesProfile([1.0e5])
            Ti_over_Te = np.sqrt(
                4.9 * Zeff * Zeff * target_nu_e_star / (6.921 * target_nu_i_star)
            )
            Ti = PowerSeriesProfile([1.0e5 * Ti_over_Te])
            rho = np.linspace(0, 1, 100) ** 2
            rho = rho[1:]  # Avoid divide-by-0 on axis
            helicity_N = 0
            epsilon = rho
            f_t = 1.46 * np.sqrt(epsilon) - 0.46 * epsilon
            psi_edge = 68 / (2 * np.pi)
            G = 32.0 - rho * rho  # Doesn't matter
            R = 5.0 + 0.1 * rho * rho  # Doesn't matter
            # Redl uses fixed values of nu_e*. To match this, I'll use
            # a contrived iota profile that is chosen just to give the
            # desired nu_*.

            ne_rho = ne(rho)
            Te_rho = Te(rho)
            Zeff_rho = Zeff

            # Sauter eq (18d):
            ln_Lambda_e = 31.3 - np.log(np.sqrt(ne_rho) / Te_rho)

            # Sauter eq (18b), but without the iota factor:
            nu_e_without_iota = (
                R
                * 6.921e-18
                * ne_rho
                * Zeff_rho
                * ln_Lambda_e
                / ((Te_rho**2) * (epsilon**1.5))
            )

            iota = nu_e_without_iota / target_nu_e_star
            # End of determining the qR profile that gives the desired nu*.

            geom_data = {
                "G": G,
                "R": R,
                "iota": iota,
                "epsilon": epsilon,
                "f_t": f_t,
                "psi_edge": psi_edge,
            }
            profile_data = {
                "rho": rho,
                "ne": ne(rho),
                "Te": Te(rho),
                "Ti": Ti(rho),
                "Zeff": Zeff_rho,
                "ne_r": ne(rho, dr=1),
                "Te_r": Te(rho, dr=1),
                "Ti_r": Ti(rho, dr=1),
            }
            J_dot_B_data = j_dot_B_Redl(geom_data, profile_data, helicity_N)

            # Make sure L31, L32, and alpha are within the right range:
            np.testing.assert_array_less(J_dot_B_data["L31"], 1.05)
            np.testing.assert_array_less(0, J_dot_B_data["L31"])
            np.testing.assert_array_less(J_dot_B_data["L32"], 0.01)
            np.testing.assert_array_less(-0.25, J_dot_B_data["L32"])
            np.testing.assert_array_less(J_dot_B_data["alpha"], 0.05)
            np.testing.assert_array_less(-1.2, J_dot_B_data["alpha"])
            if Zeff > 1:
                np.testing.assert_array_less(-1.0, J_dot_B_data["alpha"])
            assert J_dot_B_data["L31"][0] < 0.1
            assert J_dot_B_data["L31"][-1] > 0.9
            assert J_dot_B_data["L32"][0] > -0.05
            assert J_dot_B_data["L32"][-1] > -0.05
            if Zeff == 0:
                assert np.min(J_dot_B_data["L32"]) < -0.2
                assert J_dot_B_data["alpha"][0] < -1.05
            else:
                assert np.min(J_dot_B_data["L32"]) < -0.13
                assert J_dot_B_data["alpha"][0] < -0.9
            assert J_dot_B_data["alpha"][-1] > -0.1

            # Make a plot, matching the axis ranges of Redl's
            # figures 2 and 3 as best as possible.
            Zeff_str = f" for Zeff = {Zeff}"

            plt.subplot(nrows, ncols, 1 + j_Zeff)
            plt.plot(f_t, J_dot_B_data["L31"], "g")
            plt.title("L31" + Zeff_str)
            plt.xlabel("f_t")
            plt.xlim(xlim)
            plt.ylim(-0.05, 1.05)

            plt.subplot(nrows, ncols, 3 + j_Zeff)
            plt.plot(f_t, J_dot_B_data["L32"], "g")
            plt.title("L32" + Zeff_str)
            plt.xlabel("f_t")
            plt.xlim(xlim)
            if Zeff == 1:
                plt.ylim(-0.25, 0.025)
            else:
                plt.ylim(-0.2, 0.05)

            plt.subplot(nrows, ncols, 5 + j_Zeff)
            plt.plot(f_t, J_dot_B_data["alpha"], "g")
            plt.title("alpha" + Zeff_str)
            plt.xlabel("f_t")
            plt.xlim(xlim)
            plt.ylim(-1.25, 0.04)

        return fig

    @pytest.mark.unit
    @pytest.mark.mpl_image_compare(
        remove_text=pytest_mpl_remove_text, tolerance=pytest_mpl_tol
    )
    def test_Redl_figures_4_5(self):
        """Recreate plots to verify correctness.

        Make sure the implementation here can roughly recover the plots
        from figures 4 and 5 in the Redl paper.
        """
        fig = plt.figure(figsize=(7, 8))
        nrows = 3
        ncols = 2
        xlim = [3.0e-5, 1.5e4]

        for j_Zeff, Zeff in enumerate([1, 1.8]):
            n_nu_star = 30
            n_f_t = 3
            target_nu_stars = 10.0 ** np.linspace(-4, 4, n_nu_star)
            f_ts = np.array([0.24, 0.45, 0.63])
            L31s = np.zeros((n_nu_star, n_f_t))
            L32s = np.zeros((n_nu_star, n_f_t))
            alphas = np.zeros((n_nu_star, n_f_t))
            nu_e_stars = np.zeros((n_nu_star, n_f_t))
            nu_i_stars = np.zeros((n_nu_star, n_f_t))
            for j_nu_star, target_nu_star in enumerate(target_nu_stars):
                target_nu_e_star = target_nu_star
                target_nu_i_star = target_nu_star
                # Make up some profiles
                ne = PowerSeriesProfile([1.0e17], modes=[0])
                Te = PowerSeriesProfile([1.0e5], modes=[0])
                Ti_over_Te = np.sqrt(
                    4.9 * Zeff * Zeff * target_nu_e_star / (6.921 * target_nu_i_star)
                )
                Ti = PowerSeriesProfile([1.0e5 * Ti_over_Te], modes=[0])
                rho = np.ones(n_f_t)
                helicity_N = 0
                G = 32.0 - rho * rho  # Doesn't matter
                R = 5.0 + 0.1 * rho * rho  # Doesn't matter
                epsilon = rho * rho  # Doesn't matter
                f_t = f_ts
                psi_edge = 68 / (2 * np.pi)
                # Redl uses fixed values of nu_e*. To match this, I'll use
                # a contrived iota profile that is chosen just to give the
                # desired nu_*.

                ne_rho = ne(rho)
                Te_rho = Te(rho)
                Zeff_rho = Zeff

                # Sauter eq (18d):
                ln_Lambda_e = 31.3 - np.log(np.sqrt(ne_rho) / Te_rho)

                # Sauter eq (18b), but without the q = 1/iota factor:
                nu_e_without_iota = (
                    R
                    * 6.921e-18
                    * ne_rho
                    * Zeff_rho
                    * ln_Lambda_e
                    / ((Te_rho**2) * (epsilon**1.5))
                )

                iota = nu_e_without_iota / target_nu_e_star
                # End of determining the qR profile that gives the desired nu*.

                geom_data = {
                    "G": G,
                    "R": R,
                    "iota": iota,
                    "epsilon": epsilon,
                    "f_t": f_t,
                    "psi_edge": psi_edge,
                }
                profile_data = {
                    "rho": rho,
                    "ne": ne(rho),
                    "Te": Te(rho),
                    "Ti": Ti(rho),
                    "Zeff": Zeff_rho,
                    "ne_r": ne(rho, dr=1),
                    "Te_r": Te(rho, dr=1),
                    "Ti_r": Ti(rho, dr=1),
                }
                J_dot_B_data = j_dot_B_Redl(geom_data, profile_data, helicity_N)

                L31s[j_nu_star, :] = J_dot_B_data["L31"]
                L32s[j_nu_star, :] = J_dot_B_data["L32"]
                alphas[j_nu_star, :] = J_dot_B_data["alpha"]
                nu_e_stars[j_nu_star, :] = J_dot_B_data["nu_e_star"]
                nu_i_stars[j_nu_star, :] = J_dot_B_data["nu_i_star"]
                np.testing.assert_allclose(J_dot_B_data["nu_e_star"], target_nu_e_star)
                # nu*i is tiny bit different from the target since
                # lnLambda_i != lnLambda_e:
                np.testing.assert_allclose(
                    J_dot_B_data["nu_i_star"], target_nu_i_star, rtol=0.2
                )

            # Make a plot, matching the axis ranges of Redl's
            # figures 4 and 5 as best as possible.

            plt.subplot(nrows, ncols, 1 + j_Zeff)
            for j in range(n_f_t):
                plt.semilogx(nu_e_stars[:, j], L31s[:, j], label=f"f_t={f_ts[j]}")
            plt.legend(loc=0, fontsize=8)
            plt.title(f"L31, Zeff={Zeff}")
            plt.xlabel("nu_{*e}")
            plt.xlim(xlim)
            if Zeff == 1:
                plt.ylim(-0.05, 0.85)
            else:
                plt.ylim(-0.05, 0.75)

            plt.subplot(nrows, ncols, 3 + j_Zeff)
            for j in range(n_f_t):
                plt.semilogx(nu_e_stars[:, j], L32s[:, j], label=f"f_t={f_ts[j]}")
            plt.legend(loc=0, fontsize=8)
            plt.title(f"L32, Zeff={Zeff}")
            plt.xlabel("nu_{*e}")
            plt.xlim(xlim)
            if Zeff == 1:
                plt.ylim(-0.26, 0.21)
            else:
                plt.ylim(-0.18, 0.2)

            plt.subplot(nrows, ncols, 5 + j_Zeff)
            for j in range(n_f_t):
                plt.semilogx(nu_i_stars[:, j], alphas[:, j], label=f"f_t={f_ts[j]}")
            plt.legend(loc=0, fontsize=8)
            plt.title(f"alpha, Zeff={Zeff}")
            plt.xlabel("nu_{*i}")
            plt.xlim(xlim)
            if Zeff == 1:
                plt.ylim(-1.1, 2.2)
            else:
                plt.ylim(-1.1, 2.35)

            # Make sure L31, L32, and alpha are within the right range:
            if Zeff == 1:
                np.testing.assert_array_less(L31s, 0.71)
                np.testing.assert_array_less(0, L31s)
                np.testing.assert_array_less(L31s[-1, :], 1.0e-5)
                np.testing.assert_array_less(L32s, 0.2)
                np.testing.assert_array_less(-0.23, L32s)
                np.testing.assert_array_less(L32s[-1, :], 3.0e-5)
                np.testing.assert_array_less(-3.0e-5, L32s[-1, :])
                np.testing.assert_array_less(L32s[0, :], -0.17)
                np.testing.assert_array_less(alphas, 1.2)
                np.testing.assert_array_less(alphas[0, :], -0.58)
                np.testing.assert_array_less(-1.05, alphas)
                np.testing.assert_array_less(0.8, np.max(alphas, axis=0))
                np.testing.assert_array_less(L31s[:, 0], 0.33)
                assert L31s[0, 0] > 0.3
                np.testing.assert_array_less(L31s[0, 1], 0.55)
                assert L31s[0, 1] > 0.51
                np.testing.assert_array_less(L31s[0, 2], 0.7)
                assert L31s[0, 2] > 0.68
            else:
                np.testing.assert_array_less(L31s, 0.66)
                np.testing.assert_array_less(0, L31s)
                np.testing.assert_array_less(L31s[-1, :], 1.5e-5)
                np.testing.assert_array_less(L32s, 0.19)
                np.testing.assert_array_less(-0.15, L32s)
                np.testing.assert_array_less(L32s[-1, :], 5.0e-5)
                np.testing.assert_array_less(0, L32s[-1, :])
                np.testing.assert_array_less(L32s[0, :], -0.11)
                np.testing.assert_array_less(alphas, 2.3)
                np.testing.assert_array_less(alphas[0, :], -0.4)
                np.testing.assert_array_less(-0.9, alphas)
                np.testing.assert_array_less(1.8, np.max(alphas, axis=0))
                np.testing.assert_array_less(L31s[:, 0], 0.27)
                assert L31s[0, 0] > 0.24
                np.testing.assert_array_less(L31s[0, 1], 0.49)
                assert L31s[0, 1] > 0.45
                np.testing.assert_array_less(L31s[0, 2], 0.66)
                assert L31s[0, 2] > 0.63

        return fig

    @pytest.mark.unit
    @pytest.mark.mpl_image_compare(
        remove_text=pytest_mpl_remove_text, tolerance=pytest_mpl_tol
    )
    def test_Redl_sfincs_tokamak_benchmark(self):
        """Compare the Redl <J*B> to a SFINCS calculation for a model tokamak.

        The SFINCS calculation is on Matt Landreman's laptop in
        /Users/mattland/Box/work21/20211225-01-sfincs_tokamak_bootstrap_for_Redl_benchmark
        """
        fig = plt.figure()
        s_surfaces = np.linspace(0.01, 0.99, 99)
        rho = np.sqrt(s_surfaces)
        helicity = (1, 0)
        filename = ".//tests//inputs//circular_model_tokamak_output.h5"
        eq = desc.io.load(filename)[-1]
        eq.electron_density = PowerSeriesProfile(
            5.0e20 * np.array([1, -1]), modes=[0, 8]
        )
        eq.electron_temperature = PowerSeriesProfile(
            8e3 * np.array([1, -1]), modes=[0, 2]
        )
        eq.ion_temperature = PowerSeriesProfile(8e3 * np.array([1, -1]), modes=[0, 2])
        # Flip sign of sfincs data, since it was computed for a
        # configuration with iota>0 in vmec's left-handed coordinate
        # system, whereas here we use a config with iota>0 in desc's
        # right-handed system.
        J_dot_B_sfincs = -np.array(
            [
                -577720.30718026,
                -737097.14851563,
                -841877.1731213,
                -924690.37927967,
                -996421.14965534,
                -1060853.54247997,
                -1120000.15051496,
                -1175469.30096585,
                -1228274.42232883,
                -1279134.94084881,
                -1328502.74017954,
                -1376746.08281939,
                -1424225.7135264,
                -1471245.54499716,
                -1518022.59582135,
                -1564716.93168823,
                -1611473.13548435,
                -1658436.14166984,
                -1705743.3966606,
                -1753516.75354018,
                -1801854.51072685,
                -1850839.64964612,
                -1900546.86009713,
                -1951047.40424607,
                -2002407.94774638,
                -2054678.30773555,
                -2107880.19135161,
                -2162057.48184046,
                -2217275.94462326,
                -2273566.0131982,
                -2330938.65226651,
                -2389399.44803491,
                -2448949.45267694,
                -2509583.82212581,
                -2571290.69542303,
                -2634050.8642164,
                -2697839.22372799,
                -2762799.43321187,
                -2828566.29269343,
                -2895246.32116721,
                -2962784.4499046,
                -3031117.70888815,
                -3100173.19345621,
                -3169866.34773162,
                -3240095.93569359,
                -3310761.89170199,
                -3381738.85511963,
                -3452893.53199984,
                -3524079.68661978,
                -3595137.36934266,
                -3665892.0942594,
                -3736154.01439094,
                -3805717.10211429,
                -3874383.57672975,
                -3941857.83476556,
                -4007909.78112076,
                -4072258.58610167,
                -4134609.67635966,
                -4194641.53357309,
                -4252031.55214378,
                -4306378.23970987,
                -4357339.70206557,
                -4404503.4788238,
                -4447364.62100875,
                -4485559.83633318,
                -4518524.39965094,
                -4545649.39588513,
                -4566517.96382113,
                -4580487.82371991,
                -4586917.13595789,
                -4585334.66419017,
                -4574935.10788554,
                -4555027.85929442,
                -4524904.81212564,
                -4483819.87563906,
                -4429820.99499252,
                -4364460.04545626,
                -4285813.80804979,
                -4193096.44129549,
                -4085521.92933703,
                -3962389.92116629,
                -3822979.23919869,
                -3666751.38186485,
                -3493212.37971975,
                -3302099.71461769,
                -3093392.43317121,
                -2867475.54470152,
                -2625108.03673121,
                -2367586.06128219,
                -2096921.32817857,
                -1815701.10075496,
                -1527523.11762782,
                -1237077.39816553,
                -950609.3080458,
                -677002.74349353,
                -429060.85924996,
                -224317.60933134,
                -82733.32462396,
                -22233.12804732,
            ]
        )

        grid = LinearGrid(rho=rho, M=eq.M, N=eq.N, NFP=eq.NFP)
        data = eq.compute("<J*B> Redl", grid=grid, helicity=helicity)
        J_dot_B_Redl = grid.compress(data["<J*B> Redl"])

        # The relative error is a bit larger at the boundary, where the
        # absolute magnitude is quite small, so drop those points.
        np.testing.assert_allclose(J_dot_B_Redl[:-5], J_dot_B_sfincs[:-5], rtol=0.1)

        plt.plot(rho, J_dot_B_Redl, "+-", label="Redl")
        plt.plot(rho, J_dot_B_sfincs, ".-", label="sfincs")
        plt.xlabel("rho")
        plt.title("<J*B> [T A / m^2]")
        plt.legend(loc=0)
        return fig

    @pytest.mark.unit
    @pytest.mark.mpl_image_compare(
        remove_text=pytest_mpl_remove_text, tolerance=pytest_mpl_tol
    )
    def test_Redl_sfincs_QA(self):
        """Compare the Redl <J*B> to a SFINCS calculation for reactor-scale QA.

        This test reproduces figure 1.a of Landreman Buller
        Drevlak, Physics of Plasmas 29, 082501 (2022)
        https://doi.org/10.1063/5.0098166

        The SFINCS calculation is on the IPP Cobra machine in
        /ptmp/mlan/20211226-01-sfincs_for_precise_QS_for_Redl_benchmark/20211226
        -01-012_QA_Ntheta25_Nzeta39_Nxi60_Nx7_manySurfaces
        """
        fig = plt.figure()
        helicity = (1, 0)
        filename = ".//tests//inputs//LandremanPaul2022_QA_reactorScale_lowRes.h5"
        eq = desc.io.load(filename)
        eq.electron_density = PowerSeriesProfile(
            4.13e20 * np.array([1, -1]), modes=[0, 10]
        )
        eq.electron_temperature = PowerSeriesProfile(
            12.0e3 * np.array([1, -1]), modes=[0, 2]
        )
        eq.ion_temperature = eq.electron_temperature
        s_surfaces = np.linspace(0.025, 0.975, 39)
        rho = np.sqrt(s_surfaces)
        J_dot_B_sfincs = np.array(
            [
                -2164875.78234086,
                -3010997.004258,
                -3586912.40439179,
                -4025873.78974165,
                -4384855.40656673,
                -4692191.91608418,
                -4964099.33007648,
                -5210508.61474677,
                -5442946.68999908,
                -5657799.82786579,
                -5856450.57370037,
                -6055808.19817868,
                -6247562.80014873,
                -6431841.43078959,
                -6615361.81912527,
                -6793994.01503932,
                -6964965.34953497,
                -7127267.47873969,
                -7276777.92844458,
                -7409074.62499181,
                -7518722.07866914,
                -7599581.37772525,
                -7644509.67670812,
                -7645760.36382036,
                -7594037.38147436,
                -7481588.70786642,
                -7299166.08742784,
                -7038404.20002745,
                -6691596.45173419,
                -6253955.52847633,
                -5722419.58059673,
                -5098474.47777983,
                -4390147.20699043,
                -3612989.71633149,
                -2793173.34162084,
                -1967138.17518374,
                -1192903.42248978,
                -539990.088677,
                -115053.37380415,
            ]
        )

        grid = LinearGrid(rho=rho, M=eq.M, N=eq.N, NFP=eq.NFP)
        data = eq.compute("<J*B> Redl", grid=grid, helicity=helicity)
        J_dot_B_Redl = grid.compress(data["<J*B> Redl"])

        np.testing.assert_allclose(J_dot_B_Redl[1:-1], J_dot_B_sfincs[1:-1], rtol=0.1)

        # This plot below reproduces figure 1.a of Landreman Buller
        # Drevlak, Physics of Plasmas 29, 082501 (2022)
        # https://doi.org/10.1063/5.0098166
        plt.plot(rho**2, J_dot_B_Redl, "+-", label="Redl")
        plt.plot(rho**2, J_dot_B_sfincs, ".-r", label="sfincs")
        plt.legend(loc=0)
        plt.xlabel(r"$\rho^2 = s$")
        plt.ylabel("<J*B> [T A / m^2]")
        plt.xlim([0, 1])
        return fig

    @pytest.mark.unit
    @pytest.mark.mpl_image_compare(
        remove_text=pytest_mpl_remove_text, tolerance=pytest_mpl_tol
    )
    def test_Redl_sfincs_QH(self):
        """Compare the Redl <J*B> to a SFINCS calculation for a reactor-scale QH.

        This test reproduces figure 1.b of Landreman Buller
        Drevlak, Physics of Plasmas 29, 082501 (2022)
        https://doi.org/10.1063/5.0098166

        The SFINCS calculation is on the IPP Cobra machine in
        /ptmp/mlan/20211226-01-sfincs_for_precise_QS_for_Redl_benchmark/20211226
        -01-019_QH_Ntheta25_Nzeta39_Nxi60_Nx7_manySurfaces
        """
        fig = plt.figure()
        helicity = (1, 4)
        filename = ".//tests//inputs//LandremanPaul2022_QH_reactorScale_lowRes.h5"
        eq = desc.io.load(filename)
        eq.electron_density = PowerSeriesProfile(
            4.13e20 * np.array([1, -1]), modes=[0, 10]
        )
        eq.electron_temperature = PowerSeriesProfile(
            12.0e3 * np.array([1, -1]), modes=[0, 2]
        )
        eq.ion_temperature = eq.electron_temperature
        eq.atomic_number = 1
        s_surfaces = np.linspace(0.025, 0.975, 39)
        rho = np.sqrt(s_surfaces)
        J_dot_B_sfincs = np.array(
            [
                -1086092.9561775,
                -1327299.73501589,
                -1490400.04894085,
                -1626634.32037339,
                -1736643.64671843,
                -1836285.33939607,
                -1935027.3099312,
                -2024949.13178129,
                -2112581.50178861,
                -2200196.92359437,
                -2289400.72956248,
                -2381072.32897262,
                -2476829.87345286,
                -2575019.97938908,
                -2677288.45525839,
                -2783750.09013764,
                -2894174.68898196,
                -3007944.74771214,
                -3123697.37793226,
                -3240571.57445779,
                -3356384.98579004,
                -3468756.64908024,
                -3574785.02500657,
                -3671007.37469685,
                -3753155.07811322,
                -3816354.48636373,
                -3856198.2242986,
                -3866041.76391937,
                -3839795.40512069,
                -3770065.26594065,
                -3649660.76253605,
                -3471383.501417,
                -3228174.23182819,
                -2914278.54799143,
                -2525391.54652021,
                -2058913.26485519,
                -1516843.60879267,
                -912123.395174,
                -315980.89711036,
            ]
        )

        grid = LinearGrid(rho=rho, M=eq.M, N=eq.N, NFP=eq.NFP)
        data = eq.compute("<J*B> Redl", grid=grid, helicity=helicity)
        J_dot_B_Redl = grid.compress(data["<J*B> Redl"])

        np.testing.assert_allclose(J_dot_B_Redl[1:-1], J_dot_B_sfincs[1:-1], rtol=0.1)

        # The plot below reproduces figure 1.b of Landreman Buller
        # Drevlak, Physics of Plasmas 29, 082501 (2022)
        # https://doi.org/10.1063/5.0098166
        plt.plot(rho**2, J_dot_B_Redl, "+-", label="Redl")
        plt.plot(rho**2, J_dot_B_sfincs, ".-r", label="sfincs")
        plt.legend(loc=0)
        plt.xlabel(r"$\rho^2 = s$")
        plt.ylabel("<J*B> [T A / m^2]")
        plt.xlim([0, 1])
        return fig


class TestBootstrapObjectives:
    """Tests for bootstrap current objective functions."""

    @pytest.mark.unit
    def test_BootstrapRedlConsistency_normalization(self):
        """Objective function should be invariant under scaling |B| or size."""
        Rmajor = 1.7
        aminor = 0.2
        Delta = 0.3
        NFP = 5
        Psi0 = 1.2
        LMN_resolution = 5
        helicity = (1, NFP)
        ne0 = 3.0e20
        Te0 = 15e3
        Ti0 = 14e3
        ne = PowerSeriesProfile(ne0 * np.array([1, -0.85]), modes=[0, 4])
        Te = PowerSeriesProfile(Te0 * np.array([1.02, -3, 3, -1]), modes=[0, 2, 4, 6])
        Ti = PowerSeriesProfile(Ti0 * np.array([1.02, -3, 3, -1]), modes=[0, 2, 4, 6])
        Zeff = 1.4

        surface = FourierRZToroidalSurface(
            R_lmn=np.array([Rmajor, aminor, Delta]),
            modes_R=[[0, 0], [1, 0], [0, 1]],
            Z_lmn=np.array([-aminor, Delta]),
            modes_Z=[[-1, 0], [0, -1]],
            NFP=NFP,
        )

        eq = Equilibrium(
            surface=surface,
            electron_density=ne,
            electron_temperature=Te,
            ion_temperature=Ti,
            atomic_number=Zeff,
            iota=PowerSeriesProfile([1.1]),
            Psi=Psi0,
            NFP=NFP,
            L=LMN_resolution,
            M=LMN_resolution,
            N=LMN_resolution,
            L_grid=2 * LMN_resolution,
            M_grid=2 * LMN_resolution,
            N_grid=2 * LMN_resolution,
            sym=True,
        )
        # The equilibrium need not be in force balance, so no need to solve().
        grid = QuadratureGrid(
            L=LMN_resolution, M=LMN_resolution, N=LMN_resolution, NFP=eq.NFP
        )
        obj = ObjectiveFunction(
            BootstrapRedlConsistency(eq=eq, grid=grid, helicity=helicity)
        )
        obj.build()
        scalar_objective1 = obj.compute_scalar(obj.x(eq))

        # Scale |B|, changing <J*B> and <J*B>_Redl by "factor":
        factor = 2.0
        eq.Psi *= np.sqrt(factor)
        # Scale n and T to vary neoclassical <J*B> at fixed nu*:
        eq.electron_density = PowerSeriesProfile(
            factor ** (3.0 / 5) * ne0 * np.array([1, -0.85]), modes=[0, 4]
        )
        eq.electron_temperature = PowerSeriesProfile(
            factor ** (2.0 / 5) * Te0 * np.array([1.02, -3, 3, -1]), modes=[0, 2, 4, 6]
        )
        eq.ion_temperature = PowerSeriesProfile(
            factor ** (2.0 / 5) * Ti0 * np.array([1.02, -3, 3, -1]), modes=[0, 2, 4, 6]
        )
        obj = ObjectiveFunction(
            BootstrapRedlConsistency(eq=eq, grid=grid, helicity=helicity)
        )
        obj.build()
        scalar_objective2 = obj.compute_scalar(obj.x(eq))

        # Scale size, changing <J*B> and <J*B>_Redl by "factor":
        factor = 3.0
        eq.Psi = Psi0 / factor**2
        eq.R_lmn /= factor
        eq.Z_lmn /= factor
        eq.Rb_lmn /= factor
        eq.Zb_lmn /= factor
        # Scale n and T to vary neoclassical <J*B> at fixed nu*:
        eq.electron_density = PowerSeriesProfile(
            factor ** (2.0 / 5) * ne0 * np.array([1, -0.85]), modes=[0, 4]
        )
        eq.electron_temperature = PowerSeriesProfile(
            factor ** (-2.0 / 5) * Te0 * np.array([1.02, -3, 3, -1]), modes=[0, 2, 4, 6]
        )
        eq.ion_temperature = PowerSeriesProfile(
            factor ** (-2.0 / 5) * Ti0 * np.array([1.02, -3, 3, -1]), modes=[0, 2, 4, 6]
        )
        obj = ObjectiveFunction(
            BootstrapRedlConsistency(eq=eq, grid=grid, helicity=helicity)
        )
        obj.build()
        scalar_objective3 = obj.compute_scalar(obj.x(eq))

        results = np.array([scalar_objective1, scalar_objective2, scalar_objective3])

        # Compute the expected objective from
        # ½ ∫dρ [(⟨J⋅B⟩_MHD - ⟨J⋅B⟩_Redl) / (J_ref B_ref)]²
        scales = compute_scaling_factors(eq)
        data = eq.compute(["<J*B>", "<J*B> Redl"], grid=grid, helicity=helicity)
        integrand = (data["<J*B>"] - data["<J*B> Redl"]) / (scales["B"] * scales["J"])
        expected = 0.5 * sum(grid.weights * integrand**2) / (4 * np.pi**2)
        print(
            "boostrap objectives for scaled configs:", results, " expected:", expected
        )

        # Results are not perfectly identical because ln(Lambda) is not quite invariant.
        np.testing.assert_allclose(results, expected, rtol=2e-3)

    @pytest.mark.unit
    @pytest.mark.solve
    def test_BootstrapRedlConsistency_resolution(self, DSHAPE_current):
        """Confirm that the objective function is ~independent of grid resolution."""
        helicity = (1, 0)

        eq = desc.io.load(load_from=str(DSHAPE_current["desc_h5_path"]))[-1]

        eq.electron_density = PowerSeriesProfile(
            2.0e19 * np.array([1, -0.85]), modes=[0, 4]
        )
        eq.electron_temperature = PowerSeriesProfile(
            1e3 * np.array([1.02, -3, 3, -1]), modes=[0, 2, 4, 6]
        )
        eq.ion_temperature = PowerSeriesProfile(
            1.1e3 * np.array([1.02, -3, 3, -1]), modes=[0, 2, 4, 6]
        )
        eq.atomic_number = 1.4

        def test(grid_type, kwargs, L, M, N):
            grid = grid_type(L=L, M=M, N=N, NFP=eq.NFP, **kwargs)
            obj = ObjectiveFunction(
<<<<<<< HEAD
                BootstrapRedlConsistency(grid=grid, helicity=helicity), eq
=======
                BootstrapRedlConsistency(
                    eq=eq,
                    grid=grid,
                    helicity=helicity,
                ),
>>>>>>> 6fad1a81
            )
            obj.build()
            scalar_objective = obj.compute_scalar(obj.x(eq))
            print(f"grid_type:{grid_type} L:{L} M:{M} N:{N} obj:{scalar_objective}")
            return scalar_objective

        results = []

        # Loop over grid types. For LinearGrid we need to drop the
        # point at rho=0 to avoid a divide-by-0
        grid_types = [LinearGrid, QuadratureGrid]
        kwargss = [{"axis": False}, {}]

        # Loop over grid resolutions:
        Ls = [150, 300, 150, 150]
        Ms = [10, 10, 20, 10]
        Ns = [0, 0, 0, 2]

        for grid_type, kwargs in zip(grid_types, kwargss):
            for L, M, N in zip(Ls, Ms, Ns):
                results.append(test(grid_type, kwargs, L, M, N))

        results = np.array(results)
        np.testing.assert_allclose(results, np.mean(results), rtol=0.04)

    @pytest.mark.regression
    def test_bootstrap_consistency_iota(self, TmpDir):
        """Try optimizing for bootstrap consistency in axisymmetry, at fixed shape.

        This version of the test covers an equilibrium with an iota
        profile rather than a current profile.
        """
        ne0 = 4.0e20
        T0 = 12.0e3
        ne = PowerSeriesProfile(ne0 * np.array([1, -1]), modes=[0, 10])
        Te = PowerSeriesProfile(T0 * np.array([1, -1]), modes=[0, 2])
        Ti = Te
        Zeff = 1

        helicity = (1, 0)
        B0 = 5.0  # Desired average |B|
        LM_resolution = 8

        initial_iota = -0.61
        num_iota_points = 21
        iota = SplineProfile(np.full(num_iota_points, initial_iota))

        # Set initial condition:
        Rmajor = 6.0
        aminor = 2.0
        NFP = 1
        surface = FourierRZToroidalSurface(
            R_lmn=np.array([Rmajor, aminor]),
            modes_R=[[0, 0], [1, 0]],
            Z_lmn=np.array([-aminor]),
            modes_Z=[[-1, 0]],
            NFP=NFP,
        )

        eq = Equilibrium(
            surface=surface,
            electron_density=ne,
            electron_temperature=Te,
            ion_temperature=Ti,
            atomic_number=Zeff,
            iota=iota,
            Psi=B0 * np.pi * (aminor**2),
            NFP=NFP,
            L=LM_resolution,
            M=LM_resolution,
            N=0,
            L_grid=2 * LM_resolution,
            M_grid=2 * LM_resolution,
            N_grid=0,
            sym=True,
        )

        eq.solve(
            verbose=3,
            ftol=1e-8,
            constraints=get_fixed_boundary_constraints(kinetic=True),
            optimizer=Optimizer("lsq-exact"),
            objective=ObjectiveFunction(objectives=ForceBalance(eq=eq)),
        )

        initial_output_file = str(
            TmpDir.join("test_bootstrap_consistency_iota_initial.h5")
        )
        print("initial_output_file:", initial_output_file)
        eq.save(initial_output_file)

        # Done establishing the initial condition. Now set up the optimization.

        constraints = (
            ForceBalance(eq=eq),
            FixBoundaryR(eq=eq),
            FixBoundaryZ(eq=eq),
            FixElectronDensity(eq=eq),
            FixElectronTemperature(eq=eq),
            FixIonTemperature(eq=eq),
            FixAtomicNumber(eq=eq),
            FixPsi(eq=eq),
        )

        # grid for bootstrap consistency objective:
        grid = LinearGrid(
            rho=np.linspace(1e-4, 1 - 1e-4, (num_iota_points - 1) * 2 + 1),
            M=eq.M * 2,
            N=eq.N * 2,
            NFP=eq.NFP,
        )
        objective = ObjectiveFunction(
<<<<<<< HEAD
            BootstrapRedlConsistency(grid=grid, helicity=helicity)
=======
            BootstrapRedlConsistency(
                eq=eq,
                grid=grid,
                helicity=helicity,
            )
>>>>>>> 6fad1a81
        )
        eq, _ = eq.optimize(
            verbose=3,
            objective=objective,
            constraints=constraints,
            optimizer=Optimizer("scipy-trf"),
            ftol=1e-6,
        )

        final_output_file = str(TmpDir.join("test_bootstrap_consistency_iota_final.h5"))
        print("final_output_file:", final_output_file)
        eq.save(final_output_file)

        scalar_objective = objective.compute_scalar(objective.x(eq))
        assert scalar_objective < 3e-5
        data = eq.compute(["<J*B>", "<J*B> Redl"], grid=grid, helicity=helicity)
        J_dot_B_MHD = grid.compress(data["<J*B>"])
        J_dot_B_Redl = grid.compress(data["<J*B> Redl"])

        assert np.max(J_dot_B_MHD) < 4e5
        assert np.max(J_dot_B_MHD) > 0
        assert np.min(J_dot_B_MHD) < -5.1e6
        assert np.min(J_dot_B_MHD) > -5.4e6
        np.testing.assert_allclose(J_dot_B_MHD, J_dot_B_Redl, atol=5e5)

    @pytest.mark.regression
    def test_bootstrap_consistency_current(self, TmpDir):
        """
        Try optimizing for bootstrap consistency in axisymmetry, at fixed shape.

        This version of the test covers the case of an equilibrium
        with a current profile rather than an iota profile.
        """
        ne0 = 4.0e20
        T0 = 12.0e3
        ne = PowerSeriesProfile(ne0 * np.array([1, -1]), modes=[0, 10])
        Te = PowerSeriesProfile(T0 * np.array([1, -1]), modes=[0, 2])
        Ti = Te

        helicity = (1, 0)
        B0 = 5.0  # Desired average |B|
        LM_resolution = 8

        current = PowerSeriesProfile([0, -1.2e7], modes=[0, 2], sym=False)

        # Set initial condition:
        Rmajor = 6.0
        aminor = 2.0
        NFP = 1
        surface = FourierRZToroidalSurface(
            R_lmn=np.array([Rmajor, aminor]),
            modes_R=[[0, 0], [1, 0]],
            Z_lmn=np.array([-aminor]),
            modes_Z=[[-1, 0]],
            NFP=NFP,
        )

        eq = Equilibrium(
            surface=surface,
            electron_density=ne,
            electron_temperature=Te,
            ion_temperature=Ti,
            current=current,
            Psi=B0 * np.pi * (aminor**2),
            NFP=NFP,
            L=LM_resolution,
            M=LM_resolution,
            N=0,
            L_grid=2 * LM_resolution,
            M_grid=2 * LM_resolution,
            N_grid=0,
            sym=True,
        )
        current_L = 16
        eq.current.change_resolution(current_L)

        eq.solve(
            verbose=3,
            ftol=1e-8,
            constraints=get_fixed_boundary_constraints(kinetic=True, iota=False),
            optimizer=Optimizer("lsq-exact"),
            objective=ObjectiveFunction(objectives=ForceBalance(eq=eq)),
        )

        initial_output_file = str(
            TmpDir.join("test_bootstrap_consistency_current_initial.h5")
        )
        print("initial_output_file:", initial_output_file)
        eq.save(initial_output_file)

        # Done establishing the initial condition. Now set up the optimization.

        constraints = (
            ForceBalance(eq=eq),
            FixBoundaryR(eq=eq),
            FixBoundaryZ(eq=eq),
            FixElectronDensity(eq=eq),
            FixElectronTemperature(eq=eq),
            FixIonTemperature(eq=eq),
            FixAtomicNumber(eq=eq),
            FixCurrent(eq=eq, indices=[0]),
            FixPsi(eq=eq),
        )

        # grid for bootstrap consistency objective:
        grid = QuadratureGrid(L=current_L * 2, M=eq.M * 2, N=eq.N * 2, NFP=eq.NFP)
        objective = ObjectiveFunction(
<<<<<<< HEAD
            BootstrapRedlConsistency(grid=grid, helicity=helicity)
=======
            BootstrapRedlConsistency(
                eq=eq,
                grid=grid,
                helicity=helicity,
            )
>>>>>>> 6fad1a81
        )
        eq, _ = eq.optimize(
            verbose=3,
            objective=objective,
            constraints=constraints,
            optimizer=Optimizer("scipy-trf"),
            ftol=1e-6,
            gtol=0,  # It is critical to set gtol=0 when optimizing current profile!
        )

        final_output_file = str(
            TmpDir.join("test_bootstrap_consistency_current_final.h5")
        )
        print("final_output_file:", final_output_file)
        eq.save(final_output_file)

        scalar_objective = objective.compute_scalar(objective.x(eq))
        assert scalar_objective < 3e-5
        data = eq.compute(["<J*B>", "<J*B> Redl"], grid=grid, helicity=helicity)
        J_dot_B_MHD = grid.compress(data["<J*B>"])
        J_dot_B_Redl = grid.compress(data["<J*B> Redl"])

        assert np.max(J_dot_B_MHD) < 4e5
        assert np.max(J_dot_B_MHD) > 0
        assert np.min(J_dot_B_MHD) < -5.1e6
        assert np.min(J_dot_B_MHD) > -5.4e6
        np.testing.assert_allclose(J_dot_B_MHD, J_dot_B_Redl, atol=5e5)


@pytest.mark.unit
def test_bootstrap_objective_build():
    """Test defaults and warnings in bootstrap objective build method."""
    # can't build without profiles
    eq = Equilibrium(L=3, M=3, N=3, NFP=2)
    with pytest.raises(RuntimeError):
        BootstrapRedlConsistency(eq=eq).build()
    eq = Equilibrium(
        L=3, M=3, N=3, NFP=2, electron_temperature=1e3, electron_density=1e21
    )
    eq.electron_density = None
    with pytest.raises(RuntimeError):
        BootstrapRedlConsistency(eq=eq).build()
    eq = Equilibrium(
        L=3, M=3, N=3, NFP=2, electron_temperature=1e3, electron_density=1e21
    )
    eq.ion_temperature = None
    with pytest.raises(RuntimeError):
        BootstrapRedlConsistency(eq=eq).build()
    eq = Equilibrium(
        L=3, M=3, N=3, NFP=2, electron_temperature=1e3, electron_density=1e25
    )
    # density too high
    with pytest.warns(UserWarning):
        BootstrapRedlConsistency(eq=eq).build()
    eq = Equilibrium(
        L=3, M=3, N=3, NFP=2, electron_temperature=1e5, electron_density=1e21
    )
    # electron temperature too high
    with pytest.warns(UserWarning):
        BootstrapRedlConsistency(eq=eq).build()
    eq = Equilibrium(
        L=3,
        M=3,
        N=3,
        NFP=2,
        electron_temperature=1e3,
        electron_density=1e21,
        ion_temperature=1e5,
    )
    # ion temperature too high
    with pytest.warns(UserWarning):
        BootstrapRedlConsistency(eq=eq).build()
    eq = Equilibrium(
        L=3,
        M=3,
        N=3,
        NFP=2,
        electron_temperature=1e3,
        electron_density=1e1,
        ion_temperature=1e3,
    )
    # density too low
    with pytest.warns(UserWarning):
        BootstrapRedlConsistency(eq=eq).build()
    eq = Equilibrium(
        L=3,
        M=3,
        N=3,
        NFP=2,
        electron_temperature=3,
        electron_density=1e21,
        ion_temperature=1e3,
    )
    # electron temperature too low
    with pytest.warns(UserWarning):
        BootstrapRedlConsistency(eq=eq).build()
    eq = Equilibrium(
        L=3,
        M=3,
        N=3,
        NFP=2,
        electron_temperature=1e3,
        electron_density=1e21,
        ion_temperature=1,
    )
    # ion temperature too low
    with pytest.warns(UserWarning):
        BootstrapRedlConsistency(eq=eq).build()

    obj = BootstrapRedlConsistency(eq=eq)
    obj.build()
    # make sure default grid has the right nodes
    assert obj._transforms["grid"].num_theta == 13
    assert obj._transforms["grid"].num_zeta == 13
    assert obj._transforms["grid"].num_rho == 5
    np.testing.assert_allclose(
        obj._transforms["grid"].nodes[obj._transforms["grid"].unique_rho_idx, 0],
        np.array([0.2, 0.4, 0.6, 0.8, 1.0]),
    )<|MERGE_RESOLUTION|>--- conflicted
+++ resolved
@@ -1214,15 +1214,11 @@
         def test(grid_type, kwargs, L, M, N):
             grid = grid_type(L=L, M=M, N=N, NFP=eq.NFP, **kwargs)
             obj = ObjectiveFunction(
-<<<<<<< HEAD
-                BootstrapRedlConsistency(grid=grid, helicity=helicity), eq
-=======
                 BootstrapRedlConsistency(
                     eq=eq,
                     grid=grid,
-                    helicity=helicity,
-                ),
->>>>>>> 6fad1a81
+                    helicity=helicity
+                )
             )
             obj.build()
             scalar_objective = obj.compute_scalar(obj.x(eq))
@@ -1335,15 +1331,11 @@
             NFP=eq.NFP,
         )
         objective = ObjectiveFunction(
-<<<<<<< HEAD
-            BootstrapRedlConsistency(grid=grid, helicity=helicity)
-=======
             BootstrapRedlConsistency(
                 eq=eq,
                 grid=grid,
-                helicity=helicity,
-            )
->>>>>>> 6fad1a81
+                helicity=helicity
+            )
         )
         eq, _ = eq.optimize(
             verbose=3,
@@ -1451,15 +1443,11 @@
         # grid for bootstrap consistency objective:
         grid = QuadratureGrid(L=current_L * 2, M=eq.M * 2, N=eq.N * 2, NFP=eq.NFP)
         objective = ObjectiveFunction(
-<<<<<<< HEAD
-            BootstrapRedlConsistency(grid=grid, helicity=helicity)
-=======
             BootstrapRedlConsistency(
                 eq=eq,
                 grid=grid,
-                helicity=helicity,
-            )
->>>>>>> 6fad1a81
+                helicity=helicity
+            )
         )
         eq, _ = eq.optimize(
             verbose=3,
