--- conflicted
+++ resolved
@@ -2255,17 +2255,10 @@
         # these require special logic
         BootstrapRedlConsistency,
         BoundaryError,
-<<<<<<< HEAD
         CoilLength,
         CoilCurrentLength,
         CoilCurvature,
         CoilsetMinDistance,
-=======
-        VacuumBoundaryError,
-        CoilCurrentLength,
-        CoilCurvature,
-        CoilLength,
->>>>>>> 80acaf90
         CoilTorsion,
         ForceBalanceAnisotropic,
         PlasmaCoilsetMinDistance,
