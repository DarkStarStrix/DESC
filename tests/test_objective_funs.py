--- conflicted
+++ resolved
@@ -582,11 +582,7 @@
 @pytest.mark.unit
 def test_mean_curvature():
     """Test for mean curvature objective function."""
-<<<<<<< HEAD
-    # simple case should have mean curvature negative everywhere
-=======
     # torus should have mean curvature negative everywhere
->>>>>>> b8b53ba2
     eq = Equilibrium()
     obj = MeanCurvature(eq=eq)
     obj.build()
