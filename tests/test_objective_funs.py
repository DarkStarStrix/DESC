"""Tests for objective functions.

These generally don't test the accuracy of the computation for realistic examples,
that is done in test_compute_functions or regression tests.

This module primarily tests the constructing/building/calling methods.
"""

import numpy as np
import pytest
from scipy.constants import elementary_charge, mu_0

import desc.examples
from desc.backend import jnp
from desc.coils import CoilSet, FourierPlanarCoil, FourierXYZCoil, MixedCoilSet
from desc.compute import get_transforms
from desc.equilibrium import Equilibrium
from desc.examples import get
from desc.geometry import FourierRZToroidalSurface
from desc.grid import ConcentricGrid, LinearGrid, QuadratureGrid
from desc.magnetic_fields import (
    FourierCurrentPotentialField,
<<<<<<< HEAD
    SplineMagneticField,
    ToroidalMagneticField,
=======
    OmnigenousField,
    SplineMagneticField,
>>>>>>> bfe8c24e
)
from desc.objectives import (
    AspectRatio,
    BootstrapRedlConsistency,
    BoundaryError,
    BScaleLength,
    CoilCurvature,
    CoilLength,
    CoilTorsion,
    CurrentDensity,
    Elongation,
    Energy,
    FixParameter,
    ForceBalance,
    ForceBalanceAnisotropic,
    GenericObjective,
    GoodCoordinates,
    HelicalForceBalance,
    Isodynamicity,
    LinearObjectiveFromUser,
    MagneticWell,
    MeanCurvature,
    MercierStability,
    ObjectiveFromUser,
    ObjectiveFunction,
    Omnigenity,
    PlasmaVesselDistance,
    Pressure,
    PrincipalCurvature,
    QuadraticFlux,
    QuasisymmetryBoozer,
    QuasisymmetryTripleProduct,
    QuasisymmetryTwoTerm,
    RadialForceBalance,
    RotationalTransform,
    Shear,
    ToroidalCurrent,
    VacuumBoundaryError,
    Volume,
)
from desc.objectives._free_boundary import BoundaryErrorNESTOR
from desc.objectives.normalization import compute_scaling_factors
from desc.objectives.objective_funs import _Objective
from desc.objectives.utils import softmax, softmin
from desc.optimize.optimizer import Optimizer
from desc.profiles import FourierZernikeProfile, PowerSeriesProfile
from desc.vmec_utils import ptolemy_linear_transform


class TestObjectiveFunction:
    """Test ObjectiveFunction classes."""

    @pytest.mark.unit
    def test_generic(self):
        """Test GenericObjective for arbitrary quantities."""

        def test(f, eq, compress=False):
            obj = GenericObjective(f, eq=eq)
            obj.build()
            val = eq.compute(f, grid=obj.constants["transforms"]["grid"])[f]
            if compress:
                val = obj.constants["transforms"]["grid"].compress(val)
            np.testing.assert_allclose(
                obj.compute(eq.params_dict),
                val,
            )

        test("sqrt(g)", Equilibrium())
        test("current", Equilibrium(iota=PowerSeriesProfile(0)), True)
        test("iota", Equilibrium(current=PowerSeriesProfile(0)), True)

    @pytest.mark.unit
    def test_objective_from_user(self):
        """Test ObjectiveFromUser for arbitrary callable."""

        def myfun(grid, data):
            x = data["X"]
            y = data["Y"]
            r = jnp.sqrt(x * data["X"] + y**2)
            return r

        eq = Equilibrium()
        grid = LinearGrid(2, 2, 2)
        objective = ObjectiveFromUser(myfun, eq=eq, grid=grid)
        objective.build()
        R1 = objective.compute(*objective.xs(eq))
        R2 = eq.compute("R", grid=grid)["R"]
        np.testing.assert_allclose(R1, R2)

    @pytest.mark.unit
    def test_linear_objective_from_user(self):
        """Test LinearObjectiveFromUser for arbitrary callable."""

        def myfun(params):
            L_lmn = params["L_lmn"]
            p_l = params["p_l"]
            c_l = params["c_l"]
            Zb_lmn = params["Zb_lmn"]
            r = jnp.array([p_l[0] + Zb_lmn[0], c_l[2] + L_lmn[1]])
            return r

        eq = Equilibrium(pressure=np.array([1, 0, -1]), current=np.array([0, 0, 2]))
        objective = LinearObjectiveFromUser(myfun, eq)
        objective.build()
        f = objective.compute(*objective.xs(eq))
        np.testing.assert_allclose(f, np.array([0, 2]))

    @pytest.mark.unit
    def test_volume(self):
        """Test calculation of plasma volume."""

        def test(eq):
            obj = Volume(
                target=10 * np.pi**2,
                weight=1 / np.pi**2,
                eq=eq,
                normalize=False,
            )
            obj.build()
            V = obj.compute_unscaled(*obj.xs(eq))
            V_scaled = obj.compute_scaled_error(*obj.xs(eq))
            V_scalar = obj.compute_scalar(*obj.xs(eq))
            np.testing.assert_allclose(V, 20 * np.pi**2)
            np.testing.assert_allclose(V_scaled, 10)
            np.testing.assert_allclose(V_scalar, 10)

        eqi = Equilibrium(iota=PowerSeriesProfile(0))
        test(eqi)
        test(Equilibrium(current=PowerSeriesProfile(0)))
        # test that it can compute with a surface object
        test(eqi.surface)

    @pytest.mark.unit
    def test_aspect_ratio(self):
        """Test calculation of aspect ratio."""

        def test(eq):
            obj = AspectRatio(target=5, weight=1, eq=eq)
            obj.build()
            AR = obj.compute_unscaled(*obj.xs(eq))
            AR_scaled = obj.compute_scaled_error(*obj.xs(eq))
            np.testing.assert_allclose(AR, 10)
            np.testing.assert_allclose(AR_scaled, 5)

        test(Equilibrium(iota=PowerSeriesProfile(0)))
        test(Equilibrium(current=PowerSeriesProfile(0)))
        test(Equilibrium(iota=PowerSeriesProfile(0)).surface)

    @pytest.mark.unit
    def test_elongation(self):
        """Test calculation of elongation."""

        def test(eq):
            obj = Elongation(target=0, weight=2, eq=eq)
            obj.build()
            f = obj.compute_unscaled(*obj.xs(eq))
            f_scaled = obj.compute_scaled_error(*obj.xs(eq))
            np.testing.assert_allclose(f, 1.3 / 0.7, rtol=5e-3)
            np.testing.assert_allclose(f_scaled, 2 * (1.3 / 0.7), rtol=5e-3)

        test(get("HELIOTRON"))
        test(get("HELIOTRON").surface)

    @pytest.mark.unit
    def test_energy(self):
        """Test calculation of MHD energy."""

        def test(eq):
            obj = Energy(target=0, weight=mu_0, eq=eq, normalize=False)
            obj.build()
            W = obj.compute_unscaled(*obj.xs(eq))
            W_scaled = obj.compute_scaled_error(*obj.xs(eq))
            np.testing.assert_allclose(W, 10 / mu_0)
            np.testing.assert_allclose(W_scaled, 10)

        test(Equilibrium(iota=PowerSeriesProfile(0)))
        test(Equilibrium(current=PowerSeriesProfile(0)))

    @pytest.mark.unit
    def test_target_iota(self):
        """Test calculation of iota profile."""

        def test(eq):
            obj = RotationalTransform(target=1, weight=2, eq=eq)
            obj.build()
            iota = obj.compute_unscaled(*obj.xs(eq))
            iota_scaled = obj.compute_scaled_error(*obj.xs(eq))
            np.testing.assert_allclose(iota, 0)
            np.testing.assert_allclose(iota_scaled, -2 / np.sqrt(3))

        test(Equilibrium(iota=PowerSeriesProfile(0)))
        test(Equilibrium(current=PowerSeriesProfile(0)))

    @pytest.mark.unit
    def test_target_shear(self):
        """Test calculation of shear profile."""

        def test(eq, raw, scaled):
            obj = Shear(target=-1, weight=2, eq=eq)
            obj.build()
            shear = obj.compute_unscaled(*obj.xs(eq))
            shear_scaled = obj.compute_scaled_error(*obj.xs(eq))
            np.testing.assert_allclose(shear, raw)
            np.testing.assert_allclose(shear_scaled, scaled)

        test(Equilibrium(iota=PowerSeriesProfile(0)), 0, 2 / np.sqrt(3))
        test(Equilibrium(current=PowerSeriesProfile(0)), 0, 2 / np.sqrt(3))
        test(Equilibrium(iota=PowerSeriesProfile([0, 0, 0.5])), -2, -2 / np.sqrt(3))

    @pytest.mark.unit
    def test_toroidal_current(self):
        """Test calculation of toroidal current."""

        def test(eq):
            obj = ToroidalCurrent(target=1, weight=2, eq=eq, normalize=False)
            obj.build()
            I = obj.compute_unscaled(*obj.xs(eq))
            I_scaled = obj.compute_scaled_error(*obj.xs(eq))
            np.testing.assert_allclose(I, 0)
            np.testing.assert_allclose(I_scaled, -2 / np.sqrt(3))

        test(Equilibrium(iota=PowerSeriesProfile(0)))
        test(Equilibrium(current=PowerSeriesProfile(0)))

    @pytest.mark.unit
    def test_pressure(self):
        """Test calculation of pressure objective."""

        def test(eq):
            obj = Pressure(target=1, weight=2, eq=eq, normalize=False)
            obj.build()
            p = obj.compute_unscaled(*obj.xs(eq))
            p_scaled = obj.compute_scaled_error(*obj.xs(eq))
            np.testing.assert_allclose(p, 12)
            # (value - target) * objective weight * quadrature weights
            # in this case, both value and target are constant wrt rho
            np.testing.assert_allclose(p_scaled, (12 - 1) * 2 / np.sqrt(3))

        test(Equilibrium(pressure=PowerSeriesProfile(12)))
        test(
            Equilibrium(
                electron_temperature=PowerSeriesProfile(2),
                electron_density=PowerSeriesProfile(3 / elementary_charge),
            )
        )

    @pytest.mark.unit
    def test_qa_boozer(self):
        """Test calculation of Boozer QA metric."""

        def test(eq):
            obj = QuasisymmetryBoozer(eq=eq)
            obj.build()
            fb = obj.compute_unscaled(*obj.xs(eq))
            np.testing.assert_allclose(fb, 0, atol=1e-12)

        test(Equilibrium(L=2, M=2, N=1, iota=PowerSeriesProfile(0)))
        test(Equilibrium(L=2, M=2, N=1, current=PowerSeriesProfile(0)))

    @pytest.mark.unit
    def test_jax_compile_boozer(self):
        """Test compilation of Boozer QA metric in ObjectiveFunction."""

        def test(eq):
            """Ensure compilation without any errors from JAX, related to issue #625."""
            obj = ObjectiveFunction(QuasisymmetryBoozer(eq=eq))
            obj.build()
            obj.compile("all")
            fb = obj.compute_scaled_error(obj.x(eq))
            np.testing.assert_allclose(fb, 0, atol=1e-12)

        test(Equilibrium(L=2, M=2, N=1, current=PowerSeriesProfile(0)))

    @pytest.mark.unit
    def test_qh_boozer(self):
        """Test calculation of Boozer QH metric."""
        eq = get("WISTELL-A")  # WISTELL-A is optimized for QH symmetry
        helicity = (1, -eq.NFP)
        M_booz = eq.M
        N_booz = eq.N
        grid = LinearGrid(M=2 * eq.M, N=2 * eq.N, NFP=eq.NFP, sym=False)

        # objective function returns amplitudes of non-symmetric modes
        obj = QuasisymmetryBoozer(
            helicity=helicity,
            M_booz=M_booz,
            N_booz=N_booz,
            grid=grid,
            normalize=False,
            eq=eq,
        )
        obj.build()
        f = obj.compute_unscaled(*obj.xs(eq))
        idx_f = np.argsort(np.abs(f))

        # compute all amplitudes in the Boozer spectrum
        transforms = get_transforms(
            "|B|_mn", obj=eq, grid=grid, M_booz=M_booz, N_booz=N_booz
        )
        matrix, modes, idx = ptolemy_linear_transform(
            transforms["B"].basis.modes, helicity=helicity, NFP=eq.NFP
        )
        data = eq.compute("|B|_mn", helicity=helicity, grid=grid, transforms=transforms)
        B_mn = matrix @ data["|B|_mn"]
        idx_B = np.argsort(np.abs(B_mn))

        # check that largest amplitudes are the QH modes
        np.testing.assert_allclose(B_mn[idx_B[-3:]], np.flip(np.delete(B_mn, idx)[:3]))
        # check that these QH modes are not returned by the objective
        assert [b not in f for b in B_mn[idx_B[-3:]]]
        # check that the objective returns the lowest amplitudes
        # 120 ~ smallest amplitudes BEFORE QH modes show up so that sorting both arrays
        # should have the same values up until then
        np.testing.assert_allclose(f[idx_f][:120], B_mn[idx_B][:120])

    @pytest.mark.unit
    def test_qs_twoterm(self):
        """Test calculation of two term QS metric."""

        def test(eq):
            obj = QuasisymmetryTwoTerm(eq=eq)
            obj.build()
            fc = obj.compute_unscaled(*obj.xs(eq))
            np.testing.assert_allclose(fc, 0)

        test(Equilibrium(iota=PowerSeriesProfile(0)))
        test(Equilibrium(current=PowerSeriesProfile(0)))

        # also make sure helicity is set correctly
        eq1 = desc.examples.get("precise_QA")
        eq2 = desc.examples.get("precise_QH")

        helicity_QA = (1, 0)
        helicity_QH = (1, eq2.NFP)

        # precise_QA should have lower QA than QH
        obj = QuasisymmetryTwoTerm(eq=eq1, helicity=helicity_QA)
        obj.build()
        f1 = obj.compute_scalar(*obj.xs(eq1), constants=obj.constants)
        obj.helicity = helicity_QH
        obj.build()
        f2 = obj.compute_scalar(*obj.xs(eq1), constants=obj.constants)
        assert f1 < f2

        # precise_QH should have lower QH than QA
        obj = QuasisymmetryTwoTerm(eq=eq2, helicity=helicity_QH)
        obj.build()
        f1 = obj.compute_scalar(*obj.xs(eq2), constants=obj.constants)
        obj.helicity = helicity_QA
        obj.build()
        f2 = obj.compute_scalar(*obj.xs(eq2), constants=obj.constants)
        assert f1 < f2

    @pytest.mark.unit
    def test_qs_tripleproduct(self):
        """Test calculation of triple product QS metric."""

        def test(eq):
            obj = QuasisymmetryTripleProduct(eq=eq)
            obj.build()
            ft = obj.compute_unscaled(*obj.xs(eq))
            np.testing.assert_allclose(ft, 0, atol=5e-35)

        test(Equilibrium(iota=PowerSeriesProfile(0)))
        test(Equilibrium(current=PowerSeriesProfile(0)))

    @pytest.mark.unit
    def test_isodynamicity(self):
        """Test calculation of isodynamicity metric."""

        def test(eq):
            obj = Isodynamicity(eq=eq)
            obj.build()
            iso = obj.compute(*obj.xs(eq))
            np.testing.assert_allclose(iso, 0, atol=1e-14)

        test(Equilibrium(iota=PowerSeriesProfile(0)))
        test(Equilibrium(current=PowerSeriesProfile(0)))

    @pytest.mark.unit
    def test_qs_boozer_grids(self):
        """Test grid compatibility with QS objectives."""
        eq = get("NCSX")

        # symmetric grid
        grid = LinearGrid(M=eq.M, N=eq.N, NFP=eq.NFP, sym=True)
        with pytest.raises(ValueError):
            QuasisymmetryBoozer(eq=eq, grid=grid).build()

        # multiple flux surfaces
        grid = LinearGrid(M=eq.M, N=eq.N, NFP=eq.NFP, rho=[0.25, 0.5, 0.75, 1])
        with pytest.raises(ValueError):
            QuasisymmetryBoozer(eq=eq, grid=grid).build()

    @pytest.mark.unit
    def test_mercier_stability(self):
        """Test calculation of mercier stability criteria."""

        def test(eq):
            obj = MercierStability(eq=eq)
            obj.build()
            DMerc = obj.compute_unscaled(*obj.xs(eq))
            np.testing.assert_equal(
                len(DMerc), obj.constants["transforms"]["grid"].num_rho
            )
            np.testing.assert_allclose(DMerc, 0)

        test(Equilibrium(iota=PowerSeriesProfile(0)))
        test(Equilibrium(current=PowerSeriesProfile(0)))

    @pytest.mark.unit
    def test_magnetic_well(self):
        """Test calculation of magnetic well stability criteria."""

        def test(eq):
            obj = MagneticWell(eq=eq)
            obj.build()
            magnetic_well = obj.compute_unscaled(*obj.xs(eq))
            np.testing.assert_equal(
                len(magnetic_well), obj.constants["transforms"]["grid"].num_rho
            )
            np.testing.assert_allclose(magnetic_well, 0, atol=1e-15)

        test(Equilibrium(iota=PowerSeriesProfile(0)))
        test(Equilibrium(current=PowerSeriesProfile(0)))

    @pytest.mark.unit
    def test_boundary_error_biestsc(self):
        """Test calculation of boundary error using BIEST w/ sheet current."""
        coil = FourierXYZCoil(5e5)
        coilset = CoilSet.linspaced_angular(coil, n=100)
        coil_grid = LinearGrid(N=20)
        eq = Equilibrium(L=3, M=3, N=3, Psi=np.pi)
        eq.surface = FourierCurrentPotentialField.from_surface(
            eq.surface, M_Phi=eq.M, N_Phi=eq.N
        )
        eq.solve()
        obj = BoundaryError(eq, coilset, field_grid=coil_grid)
        obj.build()
        f = obj.compute_scaled_error(*obj.xs())
        n = len(f) // 3
        # first n should be B*n errors
        np.testing.assert_allclose(f[:n], 0, atol=1e-4)
        # next n should be B^2 errors
        np.testing.assert_allclose(f[n : 2 * n], 0, atol=5e-2)
        # last n should be K errors
        np.testing.assert_allclose(f[2 * n :], 0, atol=3e-2)

    @pytest.mark.unit
    def test_boundary_error_biest(self):
        """Test calculation of boundary error using BIEST."""
        coil = FourierXYZCoil(5e5)
        coilset = CoilSet.linspaced_angular(coil, n=100)
        coil_grid = LinearGrid(N=20)
        eq = Equilibrium(L=3, M=3, N=3, Psi=np.pi)
        eq.solve()
        obj = BoundaryError(eq, coilset, field_grid=coil_grid)
        obj.build()
        f = obj.compute_scaled_error(*obj.xs())
        n = len(f) // 2
        # first n should be B*n errors
        np.testing.assert_allclose(f[:n], 0, atol=1e-4)
        # next n should be B^2 errors
        np.testing.assert_allclose(f[n : 2 * n], 0, atol=5e-2)

    @pytest.mark.unit
    def test_boundary_error_vacuum(self):
        """Test calculation of vacuum boundary error."""
        coil = FourierXYZCoil(5e5)
        coilset = CoilSet.linspaced_angular(coil, n=100)
        coil_grid = LinearGrid(N=20)
        eq = Equilibrium(L=3, M=3, N=3, Psi=np.pi)
        eq.solve()
        obj = VacuumBoundaryError(eq, coilset, field_grid=coil_grid)
        obj.build()
        f = obj.compute_scaled_error(*obj.xs())
        n = len(f) // 2
        # first n should be B*n errors
        np.testing.assert_allclose(f[:n], 0, atol=1e-4)
        # next n should be B^2 errors
        np.testing.assert_allclose(f[n : 2 * n], 0, atol=4e-2)

    @pytest.mark.unit
    def test_boundary_error_nestor(self):
        """Test calculation of boundary error using NESTOR."""
        coil = FourierXYZCoil(5e5)
        coilset = CoilSet.linspaced_angular(coil, n=100)
        coil_grid = LinearGrid(N=20)
        eq = Equilibrium(L=3, M=3, N=3, Psi=np.pi)
        eq.solve()
        obj = BoundaryErrorNESTOR(eq, coilset, field_grid=coil_grid)
        obj.build()
        f = obj.compute_scaled_error(*obj.xs())
        np.testing.assert_allclose(f, 0, atol=2e-3)

    @pytest.mark.unit
    def test_target_mean_iota(self):
        """Test calculation of iota profile average."""

        def test(eq):
            grid = LinearGrid(L=5, M=1, N=1, NFP=eq.NFP)
            mean_iota = jnp.mean(eq.compute("iota", grid=grid)["iota"])
            obj = RotationalTransform(
                target=mean_iota, weight=1, eq=eq, loss_function="mean", grid=grid
            )
            obj.build()
            mean_iota_unscaled = obj.compute_unscaled(*obj.xs(eq))
            mean_iota_scaled_error = obj.compute_scaled_error(*obj.xs(eq))
            mean_iota_scaled = obj.compute_scaled(*obj.xs(eq))
            np.testing.assert_allclose(mean_iota, mean_iota_unscaled, atol=1e-16)
            np.testing.assert_allclose(mean_iota_scaled_error, 0, atol=5e-16)
            np.testing.assert_allclose(mean_iota_scaled, mean_iota, atol=5e-16)

        test(get("DSHAPE"))
        test(get("HELIOTRON"))

    @pytest.mark.unit
    def test_target_max_iota(self):
        """Test calculation of iota profile max."""

        def test(eq):
            grid = LinearGrid(L=5, M=1, N=1, NFP=eq.NFP)
            max_iota = jnp.max(eq.compute("iota", grid=grid)["iota"])
            obj = RotationalTransform(
                target=max_iota, weight=1, eq=eq, loss_function="max", grid=grid
            )
            obj.build()
            max_iota_unscaled = obj.compute_unscaled(*obj.xs(eq))
            max_iota_scaled_error = obj.compute_scaled_error(*obj.xs(eq))
            max_iota_scaled = obj.compute_scaled(*obj.xs(eq))
            np.testing.assert_allclose(max_iota, max_iota_unscaled, atol=1e-16)
            np.testing.assert_allclose(max_iota_scaled_error, 0, atol=5e-16)
            np.testing.assert_allclose(max_iota_scaled, max_iota, atol=5e-16)

        test(get("DSHAPE"))
        test(get("HELIOTRON"))

    @pytest.mark.unit
    def test_target_min_iota(self):
        """Test calculation of iota profile min."""

        def test(eq):
            grid = LinearGrid(L=5, M=1, N=1, NFP=eq.NFP)
            min_iota = jnp.min(eq.compute("iota", grid=grid)["iota"])
            obj = RotationalTransform(
                target=min_iota, weight=1, eq=eq, loss_function="min", grid=grid
            )
            obj.build()
            min_iota_unscaled = obj.compute_unscaled(*obj.xs(eq))
            min_iota_scaled_error = obj.compute_scaled_error(*obj.xs(eq))
            min_iota_scaled = obj.compute_scaled(*obj.xs(eq))
            np.testing.assert_allclose(min_iota, min_iota_unscaled, atol=1e-16)
            np.testing.assert_allclose(min_iota_scaled_error, 0, atol=5e-16)
            np.testing.assert_allclose(min_iota_scaled, min_iota, atol=5e-16)

        test(get("DSHAPE"))
        test(get("HELIOTRON"))

    @pytest.mark.unit
    def test_coil_length(self):
        """Tests coil length."""

        def test(coil, grid=None):
            obj = CoilLength(coil, grid=grid)
            obj.build()
            f = obj.compute(params=coil.params_dict)
            np.testing.assert_allclose(f, 2 * np.pi, rtol=1e-8)
            assert len(f) == obj.dim_f

        coil = FourierPlanarCoil(r_n=1)
        coils = CoilSet.linspaced_linear(coil, n=2)
        mixed_coils = MixedCoilSet.linspaced_linear(coil, n=2)
        nested_coils = MixedCoilSet(coils, coils)

        nested_grids = [
            [LinearGrid(N=5), LinearGrid(N=5)],
            [LinearGrid(N=5), LinearGrid(N=5)],
        ]
        test(coil, grid=LinearGrid(N=5))
        test(coils)
        test(mixed_coils, grid=[LinearGrid(N=5)] * len(mixed_coils.coils))
        test(nested_coils, grid=nested_grids)

    @pytest.mark.unit
    def test_coil_curvature(self):
        """Tests coil curvature."""

        def test(coil, grid=None):
            obj = CoilCurvature(coil, grid=grid)
            obj.build()
            f = obj.compute(params=coil.params_dict)
            np.testing.assert_allclose(f, 1 / 2, rtol=1e-8)
            assert len(f) == obj.dim_f

        coil = FourierPlanarCoil()
        coils = CoilSet.linspaced_linear(coil, n=2)
        mixed_coils = MixedCoilSet.linspaced_linear(coil, n=2)
        nested_coils = MixedCoilSet(coils, coils)

        nested_grids = [
            [LinearGrid(N=5), LinearGrid(N=5)],
            [LinearGrid(N=5), LinearGrid(N=5)],
        ]

        test(coil, grid=LinearGrid(N=5))
        test(coils)
        test(mixed_coils, grid=[LinearGrid(N=5)] * len(mixed_coils.coils))
        test(nested_coils, grid=nested_grids)

    @pytest.mark.unit
    def test_coil_torsion(self):
        """Tests coil torsion."""

        def test(coil, grid=None):
            obj = CoilTorsion(coil, grid=grid)
            obj.build()
            f = obj.compute(params=coil.params_dict)
            np.testing.assert_allclose(f, 0, atol=1e-8)
            assert len(f) == obj.dim_f

        coil = FourierPlanarCoil()
        coils = CoilSet.linspaced_linear(coil, n=2)
        mixed_coils = MixedCoilSet.linspaced_linear(coil, n=2)
        nested_coils = MixedCoilSet(coils, coils)

        nested_grids = [
            [LinearGrid(N=5), LinearGrid(N=5)],
            [LinearGrid(N=5), LinearGrid(N=5)],
        ]

        test(coil, grid=LinearGrid(N=5))
        test(coils)
        test(mixed_coils, grid=[LinearGrid(N=5)] * len(mixed_coils.coils))
        test(nested_coils, grid=nested_grids)


class TestQuadraticFlux:
    """Tests quadratic flux."""

    def get_grids(self, eq, field, N_grid=15, M_grid=10):
        """Compute grids used for all of the tests."""
        field_grid = LinearGrid(
            rho=np.array([1.0]),
            M=M_grid,
            N=N_grid,
            NFP=field.NFP if not isinstance(field, ToroidalMagneticField) else 1,
            sym=False,
        )
        eval_grid = LinearGrid(
            rho=np.array([1.0]),
            M=eq.M_grid,
            N=N_grid,
            NFP=eq.NFP,
            sym=False,
        )

        source_grid = LinearGrid(
            rho=np.array([1.0]),
            M=M_grid,
            N=N_grid,
            NFP=int(eq.NFP),
            sym=False,
        )

        return field_grid, eval_grid, source_grid

    def make_nonaxisym_field(self, eq):
        """Makes a nonaxisymmetric field depending on the given eq."""
        surf = eq.surface.copy()
        surf.R_lmn = surf.R_lmn.at[surf.R_basis.get_idx(M=1, N=0)].set(2)
        surf.Z_lmn = surf.Z_lmn.at[surf.Z_basis.get_idx(M=-1, N=0)].set(-2)
        nonaxisym_field = FourierCurrentPotentialField.from_surface(
            surface=surf,
            Phi_mn=np.array([1e4]),
            modes_Phi=np.array([[1, 0]]),
            G=1e4,
            I=0,
            sym_Phi="sin",
        )

        return nonaxisym_field

    @pytest.mark.unit
    def test_quadratic_flux(self, quadratic_flux_equilibriums):
        """Test calculation of quadratic flux on the boundary."""
        t_field = ToroidalMagneticField(1, 1)

        # test that torus (axisymmetric) Bnorm is exactly 0
        __, eq = quadratic_flux_equilibriums
        obj = QuadraticFlux(eq, t_field)
        obj.build(eq, verbose=2)
        f = obj.compute(field_params=t_field.params_dict)
        np.testing.assert_allclose(f, 0, rtol=1e-15, atol=1e-15)

        # test nonaxisymmetric surface
        eq = desc.examples.get("precise_QA", "all")[0]
        eq.change_resolution(4, 4, 4, 8, 8, 8)

        __, eval_grid, source_grid = self.get_grids(eq, t_field)

        obj = QuadraticFlux(
            eq,
            t_field,
            eval_grid=eval_grid,
            src_grid=source_grid,
        )
        Bnorm = t_field.compute_Bnormal(
            eq.surface, eval_grid=eval_grid, source_grid=source_grid
        )[0]
        obj.build(eq)
        f = obj.compute(field_params=t_field.params_dict)

        np.testing.assert_allclose(f, Bnorm, atol=1e-3)

    @pytest.mark.unit
    def test_quadratic_flux_with_eq_fixed(self, quadratic_flux_equilibriums):
        """Test with eq_fixed = True, field_fixed = False.

        Checks that a non-axisymmetric field becomes axisymmetric
        given an axisymmetric field.
        """
        __, eq = quadratic_flux_equilibriums

        # create a winding surface that surrounds the equilibrium
        field = self.make_nonaxisym_field(eq)

        optimizer = Optimizer("lsq-exact")

        field_grid, eval_grid, source_grid = self.get_grids(eq, field)

        # fix every parameter except for phi_mn
        constraints = (FixParameter(field, ["I", "G", "R_lmn", "Z_lmn"]),)

        quadflux_obj = QuadraticFlux(
            eq=eq,
            ext_field=field,
            src_grid=source_grid,
            eval_grid=eval_grid,
            field_grid=field_grid,
        )
        objective = ObjectiveFunction(quadflux_obj)

        things, __ = optimizer.optimize(
            field,
            objective=objective,
            constraints=constraints,
            copy=True,
            ftol=1e-14,
            gtol=1e-14,
        )

        np.testing.assert_allclose(things[0].Phi_mn, 0, atol=1e-8)

    @pytest.mark.unit
    def test_quadratic_flux_with_analytic_field(self):
        """Test analytic field optimization when eq_fixed=True, field_fixed=False.

        Checks that B goes to zero for axisymmetric eq and field.
        """
        eq = desc.examples.get("precise_QA")
        eq.change_resolution(4, 4, 4, 8, 8, 8)
        field = ToroidalMagneticField(1, 1)
        field_grid, eval_grid, source_grid = self.get_grids(eq, field, N_grid=20)

        optimizer = Optimizer("lsq-exact")

        constraints = (FixParameter(field, ["R0"]),)
        quadflux_obj = QuadraticFlux(
            eq=eq,
            ext_field=field,
            src_grid=source_grid,
            eval_grid=eval_grid,
            field_grid=field_grid,
        )
        objective = ObjectiveFunction(quadflux_obj)
        things, __ = optimizer.optimize(
            field,
            objective=objective,
            constraints=constraints,
            ftol=1e-14,
            gtol=1e-14,
            copy=True,
        )

        # optimizer should zero out field since that's the easiest way
        # to get to Bnorm = 0
        np.testing.assert_allclose(things[0].B0, 0, atol=1e-3)

    @pytest.mark.unit
    def test_quadratic_flux_vacuum(self, quadratic_flux_equilibriums):
        """Test vacuum flag."""
        # equilibrium that has Bplasma != 0
        eq, __ = quadratic_flux_equilibriums
        t_field = ToroidalMagneticField(1, 1)

        obj = QuadraticFlux(
            eq,
            t_field,
            vacuum=True,
        )
        Bnorm = t_field.compute_Bnormal(eq.surface)[0]
        obj.build(eq)
        f = obj.compute(field_params=t_field.params_dict)

        # check that they're the same since we set Bplasma = 0
        np.testing.assert_allclose(f, Bnorm, atol=1e-14)


@pytest.mark.unit
def test_derivative_modes():
    """Test equality of derivatives using batched, looped methods."""
    eq = Equilibrium(M=2, N=1, L=2)
    surf = FourierRZToroidalSurface()
    obj1 = ObjectiveFunction(
        [
            PlasmaVesselDistance(eq, surf),
            MagneticWell(eq),
        ],
        deriv_mode="batched",
        use_jit=False,
    )
    obj2 = ObjectiveFunction(
        [
            PlasmaVesselDistance(eq, surf),
            MagneticWell(eq),
        ],
        deriv_mode="blocked",
        use_jit=False,
    )
    obj3 = ObjectiveFunction(
        [
            PlasmaVesselDistance(eq, surf),
            MagneticWell(eq),
        ],
        deriv_mode="looped",
        use_jit=False,
    )

    obj1.build()
    obj2.build()
    obj3.build()
    x = obj1.x(eq, surf)
    g1 = obj1.grad(x)
    g2 = obj2.grad(x)
    g3 = obj3.grad(x)
    np.testing.assert_allclose(g1, g2, atol=1e-10)
    np.testing.assert_allclose(g1, g3, atol=1e-10)
    J1 = obj1.jac_scaled(x)
    J2 = obj2.jac_scaled(x)
    J3 = obj3.jac_scaled(x)
    np.testing.assert_allclose(J1, J2, atol=1e-10)
    np.testing.assert_allclose(J1, J3, atol=1e-10)
    J1 = obj1.jac_unscaled(x)
    J2 = obj2.jac_unscaled(x)
    J3 = obj3.jac_unscaled(x)
    np.testing.assert_allclose(J1, J2, atol=1e-10)
    np.testing.assert_allclose(J1, J3, atol=1e-10)
    H1 = obj1.hess(x)
    H2 = obj2.hess(x)
    H3 = obj3.hess(x)
    np.testing.assert_allclose(H1, H2, atol=1e-10)
    np.testing.assert_allclose(H1, H3, atol=1e-10)


@pytest.mark.unit
@pytest.mark.xfail
def test_rejit():
    """Test that updating attributes and recompiling correctly updates."""

    class DummyObjective(_Objective):
        def __init__(self, y, eq=None, target=0, weight=1, name="dummy"):
            self.y = y
            super().__init__(things=eq, target=target, weight=weight, name=name)

        def build(self, use_jit=True, verbose=1):
            self._dim_f = 1
            super().build(use_jit, verbose)

        def compute(self, params, constants=None):
            return 200 + self.target * self.weight - self.y * params["R_lmn"] ** 3

    eq = Equilibrium()
    obj = DummyObjective(3, eq=eq)
    obj.build()
    assert obj.compute_unscaled({"R_lmn": 4}) == 8
    assert obj.compute_scaled_error({"R_lmn": 4}) == 8
    obj.target = 1
    obj.weight = 2
    assert obj.compute({"R_lmn": 4}) == 10  # compute method is not JIT compiled
    assert (
        obj.compute_scaled_error({"R_lmn": 4}) == 8
    )  # only compute_scaled is JIT compiled
    obj.jit()
    assert obj.compute({"R_lmn": 4}) == 10
    assert obj.compute_scaled_error({"R_lmn": 4}) == 18

    objFun = ObjectiveFunction(obj)
    objFun.build()
    x = objFun.x(eq)

    f = objFun.compute_scaled_error(x)
    J = objFun.jac_scaled(x)
    np.testing.assert_allclose(f, [-5598, 402, 396])
    np.testing.assert_allclose(J[:, eq.x_idx["R_lmn"]], np.diag([-1800, 0, -18]))
    objFun.objectives[0].target = 3
    objFun.objectives[0].weight = 4
    objFun.objectives[0].y = 2
    np.testing.assert_allclose(objFun.compute_scaled_error(x), f)
    np.testing.assert_allclose(objFun.jac_scaled(x), J)
    objFun.jit()
    np.testing.assert_allclose(objFun.compute_scaled_error(x), [-7164, 836, 828])
    np.testing.assert_allclose(objFun.jac_scaled(x), J * 4 / 3)


@pytest.mark.unit
def test_generic_compute():
    """Test for GH issue #388."""
    eq = Equilibrium()
    obj = ObjectiveFunction(AspectRatio(target=2, weight=1, eq=eq))
    obj.build()
    a1 = obj.compute_scalar(obj.x(eq))
    obj = ObjectiveFunction(GenericObjective("R0/a", target=2, weight=1, eq=eq))
    obj.build()
    a2 = obj.compute_scalar(obj.x(eq))
    assert np.allclose(a1, a2)


@pytest.mark.unit
def test_getter_setter():
    """Test getter and setter methods of Objectives."""
    eq = Equilibrium()
    obj = GenericObjective("R", eq=eq)
    obj.build()
    R = obj.compute_unscaled(*obj.xs(eq))

    # target
    target = R - 0.5
    obj.target = target
    np.testing.assert_allclose(obj.target, target)

    # bounds
    bounds = (0.5 * R, 2 * R)
    obj.bounds = bounds
    np.testing.assert_allclose(obj.bounds, bounds)

    # weight
    weight = R
    obj.weight = weight
    np.testing.assert_allclose(obj.weight, weight)


@pytest.mark.unit
def test_bounds_format():
    """Test that tuple targets are in the format (lower bound, upper bound)."""
    eq = Equilibrium()
    with pytest.raises(AssertionError):
        GenericObjective("R", bounds=(1,), eq=eq).build()
    with pytest.raises(AssertionError):
        GenericObjective("R", bounds=(1, 2, 3), eq=eq).build()
    with pytest.raises(ValueError):
        GenericObjective("R", bounds=(1, -1), eq=eq).build()


@pytest.mark.unit
def test_target_profiles():
    """Tests for using Profile objects as targets for profile objectives."""
    iota = PowerSeriesProfile([1, 0, -0.3])
    shear = PowerSeriesProfile([0, -0.6])
    current = PowerSeriesProfile([4, 0, 1, 0, -1])
    merc = PowerSeriesProfile([1, 0, -1])
    well = PowerSeriesProfile([2, 0, -2])
    pres = PowerSeriesProfile([3, 0, -3])
    eqi = Equilibrium(L=5, N=3, M=3, iota=iota)
    eqc = Equilibrium(L=3, N=3, M=3, current=current)
    obji = RotationalTransform(target=iota, eq=eqi)
    obji.build()
    np.testing.assert_allclose(
        obji.target,
        iota(
            obji.constants["transforms"]["grid"].nodes[
                obji.constants["transforms"]["grid"].unique_rho_idx
            ]
        ),
    )
    objs = Shear(target=shear, eq=eqi)
    objs.build()
    np.testing.assert_allclose(
        objs.target,
        shear(
            objs.constants["transforms"]["grid"].nodes[
                objs.constants["transforms"]["grid"].unique_rho_idx
            ]
        ),
    )
    objc = ToroidalCurrent(target=current, eq=eqc)
    objc.build()
    np.testing.assert_allclose(
        objc.target,
        current(
            objc.constants["transforms"]["grid"].nodes[
                objc.constants["transforms"]["grid"].unique_rho_idx
            ]
        ),
    )
    objm = MercierStability(bounds=(merc, np.inf), eq=eqi)
    objm.build()
    np.testing.assert_allclose(
        objm.bounds[0],
        merc(
            objm.constants["transforms"]["grid"].nodes[
                objm.constants["transforms"]["grid"].unique_rho_idx
            ]
        ),
    )
    np.testing.assert_allclose(objm.bounds[1], np.inf)
    objw = MagneticWell(bounds=(merc, well), eq=eqi)
    objw.build()
    np.testing.assert_allclose(
        objw.bounds[0],
        merc(
            objw.constants["transforms"]["grid"].nodes[
                objw.constants["transforms"]["grid"].unique_rho_idx
            ]
        ),
    )
    np.testing.assert_allclose(
        objw.bounds[1],
        well(
            objw.constants["transforms"]["grid"].nodes[
                objw.constants["transforms"]["grid"].unique_rho_idx
            ]
        ),
    )
    objp = Pressure(target=pres, eq=eqc)
    objp.build()
    np.testing.assert_allclose(
        objp.target,
        pres(
            objp.constants["transforms"]["grid"].nodes[
                objp.constants["transforms"]["grid"].unique_rho_idx
            ]
        ),
    )
    objp = Pressure(target=lambda x: 2 * x, eq=eqc)
    objp.build()
    np.testing.assert_allclose(
        objp.target,
        2
        * objp.constants["transforms"]["grid"].nodes[
            objp.constants["transforms"]["grid"].unique_rho_idx, 0
        ],
    )


@pytest.mark.unit
def test_plasma_vessel_distance():
    """Test calculation of min distance from plasma to vessel."""
    R0 = 10.0
    a_p = 1.0
    a_s = 2.0
    # default eq has R0=10, a=1
    eq = Equilibrium(M=3, N=2)
    # surface with same R0, a=2, so true d=1 for all pts
    surface = FourierRZToroidalSurface(
        R_lmn=[R0, a_s], Z_lmn=[-a_s], modes_R=[[0, 0], [1, 0]], modes_Z=[[-1, 0]]
    )
    # For equally spaced grids, should get true d=1
    surf_grid = LinearGrid(M=5, N=6)
    plas_grid = LinearGrid(M=5, N=6)
    obj = PlasmaVesselDistance(
        eq=eq, plasma_grid=plas_grid, surface_grid=surf_grid, surface=surface
    )
    obj.build()
    d = obj.compute_unscaled(*obj.xs(eq, surface))
    np.testing.assert_allclose(d, a_s - a_p)

    # for unequal M, should have error of order M_spacing*a_p
    surf_grid = LinearGrid(M=5, N=6)
    plas_grid = LinearGrid(M=10, N=6)
    obj = PlasmaVesselDistance(
        eq=eq,
        plasma_grid=plas_grid,
        surface_grid=surf_grid,
        surface=surface,
        surface_fixed=True,
    )
    obj.build()
    d = obj.compute_unscaled(*obj.xs(eq, surface))
    assert abs(d.min() - (a_s - a_p)) < 1e-14
    assert abs(d.max() - (a_s - a_p)) < surf_grid.spacing[0, 1] * a_p

    # for unequal N, should have error of order N_spacing*R0
    surf_grid = LinearGrid(M=5, N=6)
    plas_grid = LinearGrid(M=5, N=12)
    obj = PlasmaVesselDistance(
        eq=eq, plasma_grid=plas_grid, surface_grid=surf_grid, surface=surface
    )
    obj.build()
    d = obj.compute_unscaled(*obj.xs(eq, surface))
    assert abs(d.min() - (a_s - a_p)) < 1e-14
    assert abs(d.max() - (a_s - a_p)) < surf_grid.spacing[0, 2] * R0
    # ensure that it works (dimension-wise) when compute_scaled is called
    _ = obj.compute_scaled(*obj.xs(eq, surface))

    grid = LinearGrid(L=3, M=3, N=3)
    eq = Equilibrium()
    surf = FourierRZToroidalSurface()
    obj = PlasmaVesselDistance(surface=surf, surface_grid=grid, plasma_grid=grid, eq=eq)
    with pytest.warns(UserWarning):
        obj.build()

    # test softmin, should give value less than true minimum
    surf_grid = LinearGrid(M=5, N=6)
    plas_grid = LinearGrid(M=5, N=6)
    obj = PlasmaVesselDistance(
        eq=eq,
        plasma_grid=plas_grid,
        surface_grid=surf_grid,
        surface=surface,
        use_softmin=True,
    )
    obj.build()
    d = obj.compute_unscaled(*obj.xs(eq, surface))
    assert np.all(np.abs(d) < a_s - a_p)

    # for large enough alpha, should be same as actual min
    obj = PlasmaVesselDistance(
        eq=eq,
        plasma_grid=plas_grid,
        surface_grid=surf_grid,
        surface=surface,
        use_softmin=True,
        alpha=100,
    )
    obj.build()
    d = obj.compute_unscaled(*obj.xs(eq, surface))
    np.testing.assert_allclose(d, a_s - a_p)


@pytest.mark.unit
def test_mean_curvature():
    """Test for mean curvature objective function."""
    # torus should have mean curvature negative everywhere
    eq = Equilibrium()
    obj = MeanCurvature(eq=eq)
    obj.build()
    H = obj.compute_unscaled(*obj.xs(eq))
    assert np.all(H <= 0)

    # more shaped case like NCSX should have some positive curvature
    eq = get("NCSX")
    obj = MeanCurvature(eq=eq)
    obj.build()
    H = obj.compute_unscaled(*obj.xs(eq))
    assert np.any(H > 0)

    # check using the surface
    obj = MeanCurvature(eq=eq.surface)
    obj.build()
    H = obj.compute_unscaled(*obj.xs(eq.surface))
    assert np.any(H > 0)


@pytest.mark.unit
def test_principal_curvature():
    """Test for principal curvature objective function."""
    eq1 = get("DSHAPE")
    eq2 = get("NCSX")
    obj1 = PrincipalCurvature(eq=eq1, normalize=False)
    obj1.build()
    K1 = obj1.compute_unscaled(*obj1.xs(eq1))
    obj2 = PrincipalCurvature(eq=eq2, normalize=False)
    obj2.build()
    K2 = obj2.compute_unscaled(*obj2.xs(eq2))

    # simple test: NCSX should have higher mean absolute curvature than DSHAPE
    assert K1.mean() < K2.mean()

    # same test but using the surface directly
    obj1 = PrincipalCurvature(eq=eq1.surface, normalize=False)
    obj1.build()
    K1 = obj1.compute_unscaled(*obj1.xs(eq1.surface))
    obj2 = PrincipalCurvature(eq=eq2.surface, normalize=False)
    obj2.build()
    K2 = obj2.compute_unscaled(*obj2.xs(eq2.surface))

    # simple test: NCSX should have higher mean absolute curvature than DSHAPE
    assert K1.mean() < K2.mean()


@pytest.mark.unit
def test_field_scale_length():
    """Test for B field scale length objective function."""
    surf1 = FourierRZToroidalSurface(
        R_lmn=[5, 1], Z_lmn=[-1], modes_R=[[0, 0], [1, 0]], modes_Z=[[-1, 0]], NFP=1
    )
    surf2 = FourierRZToroidalSurface(
        R_lmn=[10, 2], Z_lmn=[-2], modes_R=[[0, 0], [1, 0]], modes_Z=[[-1, 0]], NFP=1
    )
    eq1 = Equilibrium(L=2, M=2, N=0, surface=surf1)
    eq2 = Equilibrium(L=2, M=2, N=0, surface=surf2)
    eq1.solve()
    eq2.solve()

    obj1 = BScaleLength(eq=eq1, normalize=False)
    obj2 = BScaleLength(eq=eq2, normalize=False)
    obj1.build()
    obj2.build()

    L1 = obj1.compute_unscaled(*obj1.xs(eq1))
    L2 = obj2.compute_unscaled(*obj2.xs(eq2))

    np.testing.assert_array_less(L1, L2)


@pytest.mark.unit
def test_profile_objective_print(capsys):
    """Test that the profile objectives print correctly."""
    eq = Equilibrium(
        iota=PowerSeriesProfile([1, 0, 0.5]), pressure=PowerSeriesProfile([1, 0, -1])
    )
    grid = LinearGrid(L=10, M=10, N=5, axis=False)

    def test(obj, values, normalize=False):
        obj.print_value(*obj.xs(eq))
        out = capsys.readouterr()

        corr_out = str(
            "Precomputing transforms\n"
            + "Maximum "
            + obj._print_value_fmt.format(np.max(values))
            + obj._units
            + "\n"
            + "Minimum "
            + obj._print_value_fmt.format(np.min(values))
            + obj._units
            + "\n"
            + "Average "
            + obj._print_value_fmt.format(np.mean(values))
            + obj._units
            + "\n"
        )
        if normalize:
            corr_out += str(
                "Maximum "
                + obj._print_value_fmt.format(np.max(values / obj.normalization))
                + "(normalized)"
                + "\n"
                + "Minimum "
                + obj._print_value_fmt.format(np.min(values / obj.normalization))
                + "(normalized)"
                + "\n"
                + "Average "
                + obj._print_value_fmt.format(np.mean(values / obj.normalization))
                + "(normalized)"
                + "\n"
            )

        assert out.out == corr_out

    iota = eq.compute("iota", grid=grid)["iota"]
    obj = RotationalTransform(eq=eq, target=1, grid=grid)
    obj.build()
    test(obj, iota)
    shear = eq.compute("shear", grid=grid)["shear"]
    obj = Shear(eq=eq, target=1, grid=grid)
    obj.build()
    test(obj, shear)
    curr = eq.compute("current", grid=grid)["current"]
    obj = ToroidalCurrent(eq=eq, target=1, grid=grid)
    obj.build()
    test(obj, curr, normalize=True)
    pres = eq.compute("p", grid=grid)["p"]
    obj = Pressure(eq=eq, target=1, grid=grid)
    obj.build()
    test(obj, pres, normalize=True)


@pytest.mark.unit
def test_plasma_vessel_distance_print(capsys):
    """Test that the PlasmaVesselDistance objective prints correctly."""
    R0 = 10.0
    a_p = 1.0
    a_s = 2.0
    # default eq has R0=10, a=1
    eq = Equilibrium(M=3, N=2)
    # surface with same R0, a=2, so true d=1 for all pts
    surface = FourierRZToroidalSurface(
        R_lmn=[R0, a_s], Z_lmn=[-a_s], modes_R=[[0, 0], [1, 0]], modes_Z=[[-1, 0]]
    )
    surf_grid = LinearGrid(M=5, N=0)
    plas_grid = LinearGrid(M=5, N=0)
    obj = PlasmaVesselDistance(
        eq=eq, plasma_grid=plas_grid, surface_grid=surf_grid, surface=surface
    )
    obj.build()
    d = obj.compute_unscaled(*obj.xs(eq, surface))
    np.testing.assert_allclose(d, a_s - a_p)

    obj.print_value(*obj.xs(eq, surface))
    out = capsys.readouterr()

    corr_out = str(
        "Precomputing transforms\n"
        + "Maximum "
        + obj._print_value_fmt.format(np.max(d))
        + obj._units
        + "\n"
        + "Minimum "
        + obj._print_value_fmt.format(np.min(d))
        + obj._units
        + "\n"
        + "Average "
        + obj._print_value_fmt.format(np.mean(d))
        + obj._units
        + "\n"
        + "Maximum "
        + obj._print_value_fmt.format(np.max(d / obj.normalization))
        + "(normalized)"
        + "\n"
        + "Minimum "
        + obj._print_value_fmt.format(np.min(d / obj.normalization))
        + "(normalized)"
        + "\n"
        + "Average "
        + obj._print_value_fmt.format(np.mean(d / obj.normalization))
        + "(normalized)"
        + "\n"
    )
    assert out.out == corr_out


@pytest.mark.unit
def test_boundary_error_print(capsys):
    """Test that the boundary error objectives print correctly."""
    coil = FourierXYZCoil(5e5)
    coilset = CoilSet.linspaced_angular(coil, n=100)
    coil_grid = LinearGrid(N=20)
    eq = Equilibrium(L=3, M=3, N=3, Psi=np.pi)

    obj = VacuumBoundaryError(eq, coilset, field_grid=coil_grid)
    obj.build()

    f = np.abs(obj.compute_unscaled(*obj.xs(eq)))
    n = len(f) // 2
    f1 = f[:n]
    f2 = f[n:]
    obj.print_value(*obj.xs())
    out = capsys.readouterr()

    corr_out = str(
        "Precomputing transforms\n"
        + "Maximum absolute "
        + "Boundary normal field error: {:10.3e} ".format(np.max(f1))
        + "(T*m^2)"
        + "\n"
        + "Minimum absolute "
        + "Boundary normal field error: {:10.3e} ".format(np.min(f1))
        + "(T*m^2)"
        + "\n"
        + "Average absolute "
        + "Boundary normal field error: {:10.3e} ".format(np.mean(f1))
        + "(T*m^2)"
        + "\n"
        + "Maximum absolute "
        + "Boundary normal field error: {:10.3e} ".format(
            np.max(f1 / obj.normalization[0])
        )
        + "(normalized)"
        + "\n"
        + "Minimum absolute "
        + "Boundary normal field error: {:10.3e} ".format(
            np.min(f1 / obj.normalization[0])
        )
        + "(normalized)"
        + "\n"
        + "Average absolute "
        + "Boundary normal field error: {:10.3e} ".format(
            np.mean(f1 / obj.normalization[0])
        )
        + "(normalized)"
        + "\n"
        + "Maximum absolute "
        + "Boundary magnetic pressure error: {:10.3e} ".format(np.max(f2))
        + "(T^2*m^2)"
        + "\n"
        + "Minimum absolute "
        + "Boundary magnetic pressure error: {:10.3e} ".format(np.min(f2))
        + "(T^2*m^2)"
        + "\n"
        + "Average absolute "
        + "Boundary magnetic pressure error: {:10.3e} ".format(np.mean(f2))
        + "(T^2*m^2)"
        + "\n"
        + "Maximum absolute "
        + "Boundary magnetic pressure error: {:10.3e} ".format(
            np.max(f2 / obj.normalization[-1])
        )
        + "(normalized)"
        + "\n"
        + "Minimum absolute "
        + "Boundary magnetic pressure error: {:10.3e} ".format(
            np.min(f2 / obj.normalization[-1])
        )
        + "(normalized)"
        + "\n"
        + "Average absolute "
        + "Boundary magnetic pressure error: {:10.3e} ".format(
            np.mean(f2 / obj.normalization[-1])
        )
        + "(normalized)"
        + "\n"
    )
    assert out.out == corr_out

    obj = BoundaryError(eq, coilset, field_grid=coil_grid)
    obj.build()

    f = np.abs(obj.compute_unscaled(*obj.xs(eq)))
    n = len(f) // 2
    f1 = f[:n]
    f2 = f[n:]
    obj.print_value(*obj.xs())
    out = capsys.readouterr()

    corr_out = str(
        "Precomputing transforms\n"
        + "Maximum absolute "
        + "Boundary normal field error: {:10.3e} ".format(np.max(f1))
        + "(T*m^2)"
        + "\n"
        + "Minimum absolute "
        + "Boundary normal field error: {:10.3e} ".format(np.min(f1))
        + "(T*m^2)"
        + "\n"
        + "Average absolute "
        + "Boundary normal field error: {:10.3e} ".format(np.mean(f1))
        + "(T*m^2)"
        + "\n"
        + "Maximum absolute "
        + "Boundary normal field error: {:10.3e} ".format(
            np.max(f1 / obj.normalization[0])
        )
        + "(normalized)"
        + "\n"
        + "Minimum absolute "
        + "Boundary normal field error: {:10.3e} ".format(
            np.min(f1 / obj.normalization[0])
        )
        + "(normalized)"
        + "\n"
        + "Average absolute "
        + "Boundary normal field error: {:10.3e} ".format(
            np.mean(f1 / obj.normalization[0])
        )
        + "(normalized)"
        + "\n"
        + "Maximum absolute "
        + "Boundary magnetic pressure error: {:10.3e} ".format(np.max(f2))
        + "(T^2*m^2)"
        + "\n"
        + "Minimum absolute "
        + "Boundary magnetic pressure error: {:10.3e} ".format(np.min(f2))
        + "(T^2*m^2)"
        + "\n"
        + "Average absolute "
        + "Boundary magnetic pressure error: {:10.3e} ".format(np.mean(f2))
        + "(T^2*m^2)"
        + "\n"
        + "Maximum absolute "
        + "Boundary magnetic pressure error: {:10.3e} ".format(
            np.max(f2 / obj.normalization[-1])
        )
        + "(normalized)"
        + "\n"
        + "Minimum absolute "
        + "Boundary magnetic pressure error: {:10.3e} ".format(
            np.min(f2 / obj.normalization[-1])
        )
        + "(normalized)"
        + "\n"
        + "Average absolute "
        + "Boundary magnetic pressure error: {:10.3e} ".format(
            np.mean(f2 / obj.normalization[-1])
        )
        + "(normalized)"
        + "\n"
    )
    assert out.out == corr_out

    eq.surface = FourierCurrentPotentialField.from_surface(eq.surface)
    obj = BoundaryError(eq, coilset, field_grid=coil_grid)
    obj.build()

    f = np.abs(obj.compute_unscaled(*obj.xs(eq)))
    n = len(f) // 3
    f1 = f[:n]
    f2 = f[n : 2 * n]
    f3 = f[2 * n :]
    obj.print_value(*obj.xs())
    out = capsys.readouterr()

    corr_out = str(
        "Precomputing transforms\n"
        + "Maximum absolute "
        + "Boundary normal field error: {:10.3e} ".format(np.max(f1))
        + "(T*m^2)"
        + "\n"
        + "Minimum absolute "
        + "Boundary normal field error: {:10.3e} ".format(np.min(f1))
        + "(T*m^2)"
        + "\n"
        + "Average absolute "
        + "Boundary normal field error: {:10.3e} ".format(np.mean(f1))
        + "(T*m^2)"
        + "\n"
        + "Maximum absolute "
        + "Boundary normal field error: {:10.3e} ".format(
            np.max(f1 / obj.normalization[0])
        )
        + "(normalized)"
        + "\n"
        + "Minimum absolute "
        + "Boundary normal field error: {:10.3e} ".format(
            np.min(f1 / obj.normalization[0])
        )
        + "(normalized)"
        + "\n"
        + "Average absolute "
        + "Boundary normal field error: {:10.3e} ".format(
            np.mean(f1 / obj.normalization[0])
        )
        + "(normalized)"
        + "\n"
        + "Maximum absolute "
        + "Boundary magnetic pressure error: {:10.3e} ".format(np.max(f2))
        + "(T^2*m^2)"
        + "\n"
        + "Minimum absolute "
        + "Boundary magnetic pressure error: {:10.3e} ".format(np.min(f2))
        + "(T^2*m^2)"
        + "\n"
        + "Average absolute "
        + "Boundary magnetic pressure error: {:10.3e} ".format(np.mean(f2))
        + "(T^2*m^2)"
        + "\n"
        + "Maximum absolute "
        + "Boundary magnetic pressure error: {:10.3e} ".format(
            np.max(f2 / obj.normalization[n])
        )
        + "(normalized)"
        + "\n"
        + "Minimum absolute "
        + "Boundary magnetic pressure error: {:10.3e} ".format(
            np.min(f2 / obj.normalization[n])
        )
        + "(normalized)"
        + "\n"
        + "Average absolute "
        + "Boundary magnetic pressure error: {:10.3e} ".format(
            np.mean(f2 / obj.normalization[n])
        )
        + "(normalized)"
        + "\n"
        + "Maximum absolute "
        + "Boundary field jump error: {:10.3e} ".format(np.max(f3))
        + "(T*m^2)"
        + "\n"
        + "Minimum absolute "
        + "Boundary field jump error: {:10.3e} ".format(np.min(f3))
        + "(T*m^2)"
        + "\n"
        + "Average absolute "
        + "Boundary field jump error: {:10.3e} ".format(np.mean(f3))
        + "(T*m^2)"
        + "\n"
        + "Maximum absolute "
        + "Boundary field jump error: {:10.3e} ".format(
            np.max(f3 / obj.normalization[-1])
        )
        + "(normalized)"
        + "\n"
        + "Minimum absolute "
        + "Boundary field jump error: {:10.3e} ".format(
            np.min(f3 / obj.normalization[-1])
        )
        + "(normalized)"
        + "\n"
        + "Average absolute "
        + "Boundary field jump error: {:10.3e} ".format(
            np.mean(f3 / obj.normalization[-1])
        )
        + "(normalized)"
        + "\n"
    )
    assert out.out == corr_out


@pytest.mark.unit
def test_objective_fun_things():
    """Test that the objective things logic works correctly."""
    R0 = 10.0
    a_p = 1.0
    a_s = 2.0
    # default eq has R0=10, a=1
    eq = Equilibrium(M=3, N=2)
    # surface with same R0, a=2, so true d=1 for all pts
    surface = FourierRZToroidalSurface(
        R_lmn=[R0, a_s], Z_lmn=[-a_s], modes_R=[[0, 0], [1, 0]], modes_Z=[[-1, 0]]
    )
    # For equally spaced grids, should get true d=1
    surf_grid = LinearGrid(M=5, N=6)
    plas_grid = LinearGrid(M=5, N=6)
    obj = PlasmaVesselDistance(
        eq=eq, plasma_grid=plas_grid, surface_grid=surf_grid, surface=surface
    )
    obj.build()
    d = obj.compute_unscaled(*obj.xs(eq, surface))
    np.testing.assert_allclose(d, a_s - a_p)

    surface2 = surface.copy()
    eq2 = eq.copy()
    obj.things = [eq2, surface2]
    obj.build()
    d = obj.compute_unscaled(*obj.xs(eq2, surface2))
    np.testing.assert_allclose(d, a_s - a_p)

    # change objects, and surface resolution as well
    a_s2 = 2.5
    surface2 = FourierRZToroidalSurface(
        R_lmn=[R0, a_s2], Z_lmn=[-a_s2], modes_R=[[0, 0], [1, 0]], modes_Z=[[-1, 0]]
    )
    eq2 = Equilibrium(M=3, N=2)
    surface2.change_resolution(M=4, N=4)
    obj.things = [eq2, surface2]
    obj.build()
    d = obj.compute_unscaled(*obj.xs(eq2, surface2))
    np.testing.assert_allclose(d, a_s2 - a_p)

    # test that works correctly when changing both objects
    # with the resolution of the equilibrium surface also changing
    a_s2 = 2.5
    surface2 = FourierRZToroidalSurface(
        R_lmn=[R0, a_s2], Z_lmn=[-a_s2], modes_R=[[0, 0], [1, 0]], modes_Z=[[-1, 0]]
    )
    eq2 = Equilibrium(surface=surface, M=3, N=2)
    obj.things = [eq2, surface2]
    obj.build()
    d = obj.compute_unscaled(*obj.xs(eq2, surface2))
    np.testing.assert_allclose(d, a_s2 - a_s)

    with pytest.raises(AssertionError):
        # one of these is not optimizable, throws error
        obj.things = [eq, 2.0]
    with pytest.raises(AssertionError):
        # these are not the expected types
        obj.things = [eq, eq2]
    with pytest.raises(AssertionError):
        # these are not in the correct order for the objective
        obj.things = [surface, eq]


@pytest.mark.unit
def test_jvp_scaled():
    """Test that jvps are scaled correctly."""
    eq = Equilibrium()
    weight = 3
    target = 5
    objective = ObjectiveFunction(
        Volume(target=target, normalize=True, weight=weight, eq=eq)
    )
    objective.build()
    x = objective.x(eq)
    dx = x / 100
    jvp1u = objective.jvp_unscaled((dx,), x)
    jvp2u = objective.jvp_unscaled((dx, dx), x)
    jvp3u = objective.jvp_unscaled((dx, dx, dx), x)
    jvp1s = objective.jvp_scaled((dx,), x)
    jvp2s = objective.jvp_scaled((dx, dx), x)
    jvp3s = objective.jvp_scaled((dx, dx, dx), x)

    np.testing.assert_allclose(
        jvp1u / objective._objectives[0].normalization * weight, jvp1s
    )
    np.testing.assert_allclose(
        jvp2u / objective._objectives[0].normalization * weight, jvp2s
    )
    np.testing.assert_allclose(
        jvp3u / objective._objectives[0].normalization * weight, jvp3s
    )

    with pytest.raises(NotImplementedError):
        _ = objective.jvp_scaled((dx, dx, dx, dx), x)

    with pytest.raises(NotImplementedError):
        _ = objective.jvp_unscaled((dx, dx, dx, dx), x)


@pytest.mark.unit
def test_vjp():
    """Test that vjps are scaled correctly."""
    eq = Equilibrium()
    weight = 3
    target = 5
    objective = ObjectiveFunction(
        ForceBalance(target=target, normalize=True, weight=weight, eq=eq)
    )
    objective.build()
    x = objective.x(eq)
    y = np.linspace(0, 1, objective.dim_f)
    vjp1u = objective.vjp_unscaled(y, x)
    vjp1s = objective.vjp_scaled(y, x)
    vjp2u = y @ objective.jac_unscaled(x)
    vjp2s = y @ objective.jac_scaled(x)

    np.testing.assert_allclose(vjp1u, vjp2u, atol=1e-8)
    np.testing.assert_allclose(vjp1s, vjp2s, atol=1e-8)


@pytest.mark.unit
def test_objective_target_bounds():
    """Test that the target_scaled and bounds_scaled etc. return the right things."""
    eq = Equilibrium()

    vol = Volume(target=3, normalize=True, weight=2, eq=eq)
    asp = AspectRatio(bounds=(2, 3), normalize=False, weight=3, eq=eq)
    fbl = ForceBalance(normalize=True, bounds=(-1, 2), weight=5, eq=eq)

    objective = ObjectiveFunction((vol, asp, fbl))
    objective.build()

    target = objective.target_scaled
    bounds = objective.bounds_scaled
    weight = objective.weights

    assert bounds[0][0] == 3 / vol.normalization * vol.weight
    assert bounds[1][0] == 3 / vol.normalization * vol.weight
    assert bounds[0][1] == 2 * asp.weight
    assert bounds[1][1] == 3 * asp.weight
    np.testing.assert_allclose(
        bounds[0][2:],
        (-1 / fbl.normalization * fbl.weight * fbl.constants["quad_weights"]),
    )
    np.testing.assert_allclose(
        bounds[1][2:],
        (2 / fbl.normalization * fbl.weight * fbl.constants["quad_weights"]),
    )

    assert target[0] == 3 / vol.normalization * vol.weight
    assert target[1] == 2.5 * asp.weight
    np.testing.assert_allclose(
        target[2:],
        (0.5 / fbl.normalization * fbl.weight * fbl.constants["quad_weights"]),
    )

    assert weight[0] == 2
    assert weight[1] == 3
    assert np.all(weight[2:] == 5)

    eq = Equilibrium(L=8, M=2, N=2, iota=PowerSeriesProfile(0.42))

    con = ObjectiveFunction(RotationalTransform(eq=eq, bounds=(0.41, 0.43)))
    con.build()

    np.testing.assert_allclose(con.compute_scaled_error(con.x(eq)), 0)
    np.testing.assert_array_less(con.bounds_scaled[0], con.compute_scaled(con.x(eq)))
    np.testing.assert_array_less(con.compute_scaled(con.x(eq)), con.bounds_scaled[1])


@pytest.mark.unit
def test_softmax_and_softmin():
    """Test softmax and softmin function."""
    arr = np.arange(-17, 17, 5)
    # expect this to not be equal to the max but rather be more
    # since softmax is a conservative estimate of the max
    sftmax = softmax(arr, alpha=1)
    assert sftmax >= np.max(arr)

    # expect this to be equal to the max
    # as alpha -> infinity, softmax -> max
    sftmax = softmax(arr, alpha=100)
    np.testing.assert_almost_equal(sftmax, np.max(arr))

    # expect this to not be equal to the min but rather be less
    # since softmin is a conservative estimate of the min
    sftmin = softmin(arr, alpha=1)
    assert sftmin <= np.min(arr)

    # expect this to be equal to the min
    # as alpha -> infinity, softmin -> min
    sftmin = softmin(arr, alpha=100)
    np.testing.assert_almost_equal(sftmin, np.min(arr))
    sftmin = softmin(arr, alpha=100)
    np.testing.assert_almost_equal(sftmin, np.min(arr))


@pytest.mark.unit
def test_loss_function_asserts():
    """Test the checks on loss function for _Objective."""
    eq = Equilibrium()
    # ensure passed-in loss_function is callable
    with pytest.raises(AssertionError):
        RotationalTransform(eq=eq, loss_function=1)
    # ensure passed-in loss_function takes only one argument
    fun = lambda x, y: x + y
    with pytest.raises(Exception):
        RotationalTransform(eq=eq, loss_function=fun)
    # ensure passed-in loss_function returns a single 0D or 1D array
    fun = lambda x: jnp.vstack((x, x))
    with pytest.raises(AssertionError):
        RotationalTransform(eq=eq, loss_function=fun)
    fun = lambda x: (x, x)
    with pytest.raises(AssertionError):
        RotationalTransform(eq=eq, loss_function=fun)


@pytest.mark.unit
@pytest.mark.slow
def test_compute_scalar_resolution():  # noqa: C901
    """Test that compute_scalar values are roughly independent of grid resolution."""
    eq = get("HELIOTRON")
    res_array = np.array([2, 2.5, 3])

    # BootstrapRedlConsistency
    # this is already covered in tests/test_bootstrap.py
    # by TestBootstrapObjectives.test_BootstrapRedlConsistency_resolution

    # CurrentDensity
    f = np.zeros_like(res_array, dtype=float)
    for i, res in enumerate(res_array):
        grid = ConcentricGrid(
            L=int(eq.L * res),
            M=int(eq.M * res),
            N=int(eq.N * res),
            NFP=eq.NFP,
            sym=eq.sym,
        )
        obj = ObjectiveFunction(CurrentDensity(eq=eq, grid=grid))
        obj.build(verbose=0)
        f[i] = obj.compute_scalar(obj.x(eq))
    np.testing.assert_allclose(f, f[-1], rtol=3e-2)

    # Energy
    f = np.zeros_like(res_array, dtype=float)
    for i, res in enumerate(res_array):
        grid = ConcentricGrid(
            L=int(eq.L * res),
            M=int(eq.M * res),
            N=int(eq.N * res),
            NFP=eq.NFP,
            sym=eq.sym,
        )
        obj = ObjectiveFunction(Energy(eq=eq, grid=grid))
        obj.build(verbose=0)
        f[i] = obj.compute_scalar(obj.x(eq))
    np.testing.assert_allclose(f, f[-1], rtol=1e-2)

    # ForceBalance
    f = np.zeros_like(res_array, dtype=float)
    for i, res in enumerate(res_array):
        grid = ConcentricGrid(
            L=int(eq.L * res),
            M=int(eq.M * res),
            N=int(eq.N * res),
            NFP=eq.NFP,
            sym=eq.sym,
        )
        obj = ObjectiveFunction(ForceBalance(eq=eq, grid=grid))
        obj.build(verbose=0)
        f[i] = obj.compute_scalar(obj.x(eq))
    np.testing.assert_allclose(f, f[-1], rtol=2e-2)

    # ForceBalanceAnisotropic
    f = np.zeros_like(res_array, dtype=float)
    for i, res in enumerate(res_array):
        grid = ConcentricGrid(
            L=int(eq.L * res),
            M=int(eq.M * res),
            N=int(eq.N * res),
            NFP=eq.NFP,
            sym=eq.sym,
        )
        obj = ObjectiveFunction(ForceBalanceAnisotropic(eq=eq, grid=grid))
        obj.build(verbose=0)
        f[i] = obj.compute_scalar(obj.x(eq))
    np.testing.assert_allclose(f, f[-1], rtol=2e-2)

    # HelicalForceBalance
    f = np.zeros_like(res_array, dtype=float)
    for i, res in enumerate(res_array):
        grid = ConcentricGrid(
            L=int(eq.L * res),
            M=int(eq.M * res),
            N=int(eq.N * res),
            NFP=eq.NFP,
            sym=eq.sym,
        )
        obj = ObjectiveFunction(HelicalForceBalance(eq=eq, grid=grid))
        obj.build(verbose=0)
        f[i] = obj.compute_scalar(obj.x(eq))
    np.testing.assert_allclose(f, f[-1], rtol=1e-1)

    # RadialForceBalance
    f = np.zeros_like(res_array, dtype=float)
    for i, res in enumerate(res_array):
        grid = ConcentricGrid(
            L=int(eq.L * res),
            M=int(eq.M * res),
            N=int(eq.N * res),
            NFP=eq.NFP,
            sym=eq.sym,
        )
        obj = ObjectiveFunction(RadialForceBalance(eq=eq, grid=grid))
        obj.build(verbose=0)
        f[i] = obj.compute_scalar(obj.x(eq))
    np.testing.assert_allclose(f, f[-1], rtol=1e-1)

    # GenericObjective
    # scalar
    f = np.zeros_like(res_array, dtype=float)
    for i, res in enumerate(res_array):
        grid = QuadratureGrid(
            L=int(eq.L * res), M=int(eq.M * res), N=int(eq.N * res), NFP=eq.NFP
        )
        obj = ObjectiveFunction(GenericObjective("<beta>_vol", eq=eq, grid=grid))
        obj.build(verbose=0)
        f[i] = obj.compute_scalar(obj.x(eq))
    np.testing.assert_allclose(f, f[-1], rtol=1e-2)
    # radial profile
    f = np.zeros_like(res_array, dtype=float)
    for i, res in enumerate(res_array):
        grid = LinearGrid(
            L=int(eq.L * res),
            M=int(eq.M * res),
            N=int(eq.N * res),
            NFP=eq.NFP,
            sym=eq.sym,
            axis=False,
        )
        obj = ObjectiveFunction(GenericObjective("<J*B>", eq=eq, grid=grid))
        obj.build(verbose=0)
        f[i] = obj.compute_scalar(obj.x(eq))
    np.testing.assert_allclose(f, f[-1], rtol=2e-2)
    # volume quantity
    f = np.zeros_like(res_array, dtype=float)
    for i, res in enumerate(res_array):
        grid = ConcentricGrid(
            L=int(eq.L * res),
            M=int(eq.M * res),
            N=int(eq.N * res),
            NFP=eq.NFP,
            sym=eq.sym,
        )
        obj = ObjectiveFunction(GenericObjective("sqrt(g)", eq=eq, grid=grid))
        obj.build(verbose=0)
        f[i] = obj.compute_scalar(obj.x(eq))
    np.testing.assert_allclose(f, f[-1], rtol=2e-2)

    # AspectRatio
    f = np.zeros_like(res_array, dtype=float)
    for i, res in enumerate(res_array):
        grid = QuadratureGrid(
            L=int(eq.L * res), M=int(eq.M * res), N=int(eq.N * res), NFP=eq.NFP
        )
        obj = ObjectiveFunction(AspectRatio(eq=eq, grid=grid))
        obj.build(verbose=0)
        f[i] = obj.compute_scalar(obj.x(eq))
    np.testing.assert_allclose(f, f[-1], rtol=1e-2)

    # BScaleLength
    f = np.zeros_like(res_array, dtype=float)
    for i, res in enumerate(res_array):
        grid = LinearGrid(M=int(eq.M * res), N=int(eq.N * res), NFP=eq.NFP, sym=eq.sym)
        obj = ObjectiveFunction(BScaleLength(eq=eq, grid=grid))
        obj.build(verbose=0)
        f[i] = obj.compute_scalar(obj.x(eq))
    np.testing.assert_allclose(f, f[-1], rtol=1e-2)

    # Elongation
    f = np.zeros_like(res_array, dtype=float)
    for i, res in enumerate(res_array):
        grid = QuadratureGrid(
            L=int(eq.L * res), M=int(eq.M * res), N=int(eq.N * res), NFP=eq.NFP
        )
        obj = ObjectiveFunction(Elongation(eq=eq, grid=grid))
        obj.build(verbose=0)
        f[i] = obj.compute_scalar(obj.x(eq))
    np.testing.assert_allclose(f, f[-1], rtol=1e-2)

    # MeanCurvature
    f = np.zeros_like(res_array, dtype=float)
    for i, res in enumerate(res_array):
        grid = LinearGrid(M=int(eq.M * res), N=int(eq.N * res), NFP=eq.NFP, sym=eq.sym)
        obj = ObjectiveFunction(MeanCurvature(eq=eq, grid=grid))
        obj.build(verbose=0)
        f[i] = obj.compute_scalar(obj.x(eq))
    np.testing.assert_allclose(f, f[-1], rtol=1e-2)

    # PlasmaVesselDistance
    f = np.zeros_like(res_array, dtype=float)
    surface = FourierRZToroidalSurface(
        R_lmn=[10, 1.5], Z_lmn=[-1.5], modes_R=[[0, 0], [1, 0]], modes_Z=[[-1, 0]]
    )
    for i, res in enumerate(res_array):
        grid = LinearGrid(M=int(eq.M * res), N=int(eq.N * res), NFP=eq.NFP)
        obj = ObjectiveFunction(
            PlasmaVesselDistance(
                surface=surface, eq=eq, surface_grid=grid, plasma_grid=grid
            ),
        )
        obj.build(verbose=0)
        f[i] = obj.compute_scalar(obj.x(eq, surface))
    np.testing.assert_allclose(f, f[-1], rtol=5e-2)

    # PrincipalCurvature
    f = np.zeros_like(res_array, dtype=float)
    for i, res in enumerate(res_array):
        grid = LinearGrid(M=int(eq.M * res), N=int(eq.N * res), NFP=eq.NFP, sym=eq.sym)
        obj = ObjectiveFunction(PrincipalCurvature(eq=eq, grid=grid))
        obj.build(verbose=0)
        f[i] = obj.compute_scalar(obj.x(eq))
    np.testing.assert_allclose(f, f[-1], rtol=1e-2)

    # Volume
    f = np.zeros_like(res_array, dtype=float)
    for i, res in enumerate(res_array):
        grid = QuadratureGrid(
            L=int(eq.L * res), M=int(eq.M * res), N=int(eq.N * res), NFP=eq.NFP
        )
        obj = ObjectiveFunction(Volume(eq=eq, grid=grid))
        obj.build(verbose=0)
        f[i] = obj.compute_scalar(obj.x(eq))
    np.testing.assert_allclose(f, f[-1], rtol=1e-2)

    # RotationalTransform
    f = np.zeros_like(res_array, dtype=float)
    for i, res in enumerate(res_array):
        grid = LinearGrid(
            L=int(eq.L * res),
            M=int(eq.M * res),
            N=int(eq.N * res),
            NFP=eq.NFP,
            sym=eq.sym,
            axis=False,
        )
        obj = ObjectiveFunction(RotationalTransform(eq=eq, grid=grid))
        obj.build(verbose=0)
        f[i] = obj.compute_scalar(obj.x(eq))
    np.testing.assert_allclose(f, f[-1], rtol=2e-2)

    # ToroidalCurrent
    f = np.zeros_like(res_array, dtype=float)
    for i, res in enumerate(res_array):
        grid = LinearGrid(
            L=int(eq.L * res),
            M=int(eq.M * res),
            N=int(eq.N * res),
            NFP=eq.NFP,
            sym=eq.sym,
            axis=False,
        )
        obj = ObjectiveFunction(ToroidalCurrent(eq=eq, grid=grid))
        obj.build(verbose=0)
        f[i] = obj.compute_scalar(obj.x(eq))
    np.testing.assert_allclose(f, f[-1], rtol=4e-2)

    # Isodynamicity
    f = np.zeros_like(res_array, dtype=float)
    for i, res in enumerate(res_array):
        grid = ConcentricGrid(
            L=int(eq.L * res),
            M=int(eq.M * res),
            N=int(eq.N * res),
            NFP=eq.NFP,
            sym=eq.sym,
        )
        obj = ObjectiveFunction(Isodynamicity(eq=eq, grid=grid))
        obj.build(verbose=0)
        f[i] = obj.compute_scalar(obj.x(eq))
    np.testing.assert_allclose(f, f[-1], rtol=2e-2)

    # QuasisymmetryBoozer
    f = np.zeros_like(res_array, dtype=float)
    for i, res in enumerate((res_array + 4) * 2):
        grid = LinearGrid(M=int(eq.M * res), N=int(eq.N * res), NFP=eq.NFP)
        obj = ObjectiveFunction(
            QuasisymmetryBoozer(eq=eq, helicity=(1, -eq.NFP), grid=grid)
        )
        obj.build(verbose=0)
        f[i] = obj.compute_scalar(obj.x(eq))
    np.testing.assert_allclose(f, f[-1], rtol=1e-2)

    # QuasisymmetryTripleProduct
    f = np.zeros_like(res_array, dtype=float)
    for i, res in enumerate(res_array):
        grid = ConcentricGrid(
            L=int(eq.L * res),
            M=int(eq.M * res),
            N=int(eq.N * res),
            NFP=eq.NFP,
            sym=eq.sym,
        )
        obj = ObjectiveFunction(QuasisymmetryTripleProduct(eq=eq, grid=grid))
        obj.build(verbose=0)
        f[i] = obj.compute_scalar(obj.x(eq))
    np.testing.assert_allclose(f, f[-1], rtol=2e-2)

    # QuasisymmetryTwoTerm
    f = np.zeros_like(res_array, dtype=float)
    for i, res in enumerate(res_array):
        grid = ConcentricGrid(
            L=int(eq.L * res),
            M=int(eq.M * res),
            N=int(eq.N * res),
            NFP=eq.NFP,
            sym=eq.sym,
        )
        obj = ObjectiveFunction(
            QuasisymmetryTwoTerm(eq=eq, helicity=(1, -eq.NFP), grid=grid),
        )
        obj.build(verbose=0)
        f[i] = obj.compute_scalar(obj.x(eq))
    np.testing.assert_allclose(f, f[-1], rtol=2e-2)

    # MagneticWell
    f = np.zeros_like(res_array, dtype=float)
    for i, res in enumerate(res_array):
        rho = np.linspace(0.2, 1, int(eq.L * res))
        grid = LinearGrid(
            rho=rho, M=int(eq.M * res), N=int(eq.N * res), NFP=eq.NFP, sym=eq.sym
        )
        obj = ObjectiveFunction(MagneticWell(eq=eq, grid=grid, target=0))
        obj.build(verbose=0)
        f[i] = obj.compute_scalar(obj.x(eq))
    np.testing.assert_allclose(f, f[-1], rtol=1e-2)

    # MercierStability
    f = np.zeros_like(res_array, dtype=float)
    for i, res in enumerate(res_array):
        rho = np.linspace(0.2, 1, int(eq.L * res))
        grid = LinearGrid(
            rho=rho, M=int(eq.M * res), N=int(eq.N * res), NFP=eq.NFP, sym=eq.sym
        )
        obj = ObjectiveFunction(MercierStability(eq=eq, grid=grid))
        obj.build(verbose=0)
        f[i] = obj.compute_scalar(obj.x(eq))
    np.testing.assert_allclose(f, f[-1], rtol=1e-2)

    # TODO: add test for PlasmaVesselDistance

    # Omnigenity
    # (needs an approximately QP equilibrium and field)
    surf = FourierRZToroidalSurface.from_qp_model(
        major_radius=1,
        aspect_ratio=20,
        elongation=6,
        mirror_ratio=0.2,
        torsion=0.1,
        NFP=1,
        sym=True,
    )
    eq = Equilibrium(Psi=6e-3, M=4, N=4, surface=surf)
    eq, _ = eq.solve(objective="force", verbose=3)
    field = OmnigenousField(
        L_B=0,
        M_B=2,
        L_x=0,
        M_x=0,
        N_x=0,
        NFP=eq.NFP,
        helicity=(0, eq.NFP),
        B_lm=np.array([0.8, 1.2]),
    )
    f = np.zeros_like(res_array, dtype=float)
    for i, res in enumerate(res_array + 0.5):  # omnigenity needs higher resolution
        grid = LinearGrid(M=int(eq.M * res), N=int(eq.N * res), NFP=eq.NFP)
        obj = ObjectiveFunction(
            Omnigenity(eq=eq, field=field, eq_grid=grid, field_grid=grid)
        )
        obj.build(verbose=0)
        f[i] = obj.compute_scalar(obj.x(eq, field))
    np.testing.assert_allclose(f, f[-1], rtol=1e-3)


@pytest.mark.unit
def test_objective_no_nangrad():
    """Make sure reverse mode AD works correctly for all objectives."""
    # these need some special logic
    eq = Equilibrium(L=2, M=2, N=2)
    surf = FourierRZToroidalSurface()
    obj = ObjectiveFunction(PlasmaVesselDistance(eq, surf))
    obj.build()
    g = obj.grad(obj.x(eq, surf))
    assert not np.any(np.isnan(g)), "plasma vessel distance"

    eq = Equilibrium(L=2, M=2, N=2, anisotropy=FourierZernikeProfile())
    obj = ObjectiveFunction(ForceBalanceAnisotropic(eq))
    obj.build()
    g = obj.grad(obj.x(eq))
    assert not np.any(np.isnan(g)), "anisotropic"

    eq = Equilibrium(
        L=2,
        M=2,
        N=2,
        electron_density=PowerSeriesProfile([1e19, 0, -1e19]),
        electron_temperature=PowerSeriesProfile([1e3, 0, -1e3]),
        current=PowerSeriesProfile([1, 0, -1]),
    )
    obj = ObjectiveFunction(BootstrapRedlConsistency(eq))
    obj.build()
    g = obj.grad(obj.x(eq))
    assert not np.any(np.isnan(g)), "redl bootstrap"

    ext_field = SplineMagneticField.from_mgrid(r"tests/inputs/mgrid_solovev.nc")

    pres = PowerSeriesProfile([1.25e-1, 0, -1.25e-1])
    iota = PowerSeriesProfile([-4.9e-1, 0, 3.0e-1])
    surf = FourierRZToroidalSurface(
        R_lmn=[4.0, 1.0],
        modes_R=[[0, 0], [1, 0]],
        Z_lmn=[-1.0],
        modes_Z=[[-1, 0]],
        NFP=1,
    )

    eq = Equilibrium(M=10, N=0, Psi=1.0, surface=surf, pressure=pres, iota=iota)
    obj = ObjectiveFunction(BoundaryError(eq, ext_field))
    obj.build()
    g = obj.grad(obj.x())
    assert not np.any(np.isnan(g)), "boundary error"

    obj = ObjectiveFunction(VacuumBoundaryError(eq, ext_field))
    with pytest.warns(UserWarning):
        obj.build()
    g = obj.grad(obj.x())
    assert not np.any(np.isnan(g)), "vacuum boundary error"

    # TODO: add Omnigenity objective (see GH issue #943)

    # these only need basic equilibrium
    eq = Equilibrium(L=2, M=2, N=2)
    objectives = [
        CurrentDensity,
        Energy,
        ForceBalance,
        HelicalForceBalance,
        RadialForceBalance,
        AspectRatio,
        BScaleLength,
        Elongation,
        GoodCoordinates,
        MeanCurvature,
        PrincipalCurvature,
        Volume,
        Pressure,
        RotationalTransform,
        Shear,
        ToroidalCurrent,
        Isodynamicity,
        QuasisymmetryBoozer,
        QuasisymmetryTripleProduct,
        QuasisymmetryTwoTerm,
        MagneticWell,
        MercierStability,
    ]

    for objective in objectives:
        obj = ObjectiveFunction(objective(eq))
        obj.build()
        g = obj.grad(obj.x(eq))
        assert not np.any(np.isnan(g)), str(objective)


@pytest.mark.unit
def test_asymmetric_normalization():
    """Tests normalizations for asymmetric equilibrium."""
    # related to PR #821
    a = 0.6
    # make a asym equilibrium with 0 for R_1_0 and Z_-1_0
    surf = FourierRZToroidalSurface(
        R_lmn=[10, -a],
        Z_lmn=[0, -a],
        modes_R=np.array([[0, 0], [-1, 0]]),
        modes_Z=np.array([[0, 0], [1, 0]]),
        sym=False,
    )
    eq = Equilibrium(surface=surf)
    scales_surf = compute_scaling_factors(surf)
    scales_eq = compute_scaling_factors(eq)

    for val in scales_surf.values():
        assert np.all(np.isfinite(val))
    for val in scales_eq.values():
        assert np.all(np.isfinite(val))


@pytest.mark.unit
def test_force_balance_axis_error():
    """Test that ForceBalance objective is not NaN if the grid contains axis."""
    eq = get("SOLOVEV")
    grid = LinearGrid(L=2, M=2, N=2, axis=True)
    obj = ForceBalance(eq, grid=grid)
    obj.build()
    assert not np.any(np.isnan(obj.compute_unscaled(*obj.xs(eq))))<|MERGE_RESOLUTION|>--- conflicted
+++ resolved
@@ -20,13 +20,9 @@
 from desc.grid import ConcentricGrid, LinearGrid, QuadratureGrid
 from desc.magnetic_fields import (
     FourierCurrentPotentialField,
-<<<<<<< HEAD
+    OmnigenousField,
     SplineMagneticField,
     ToroidalMagneticField,
-=======
-    OmnigenousField,
-    SplineMagneticField,
->>>>>>> bfe8c24e
 )
 from desc.objectives import (
     AspectRatio,
