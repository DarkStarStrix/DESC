--- conflicted
+++ resolved
@@ -407,7 +407,6 @@
         test(Equilibrium(current=PowerSeriesProfile(0)))
 
     @pytest.mark.unit
-<<<<<<< HEAD
     def test_boundary_error_biestsc(self):
         """Test calculation of boundary error using BIEST w/ sheet current."""
         coil = FourierXYZCoil(5e5)
@@ -455,7 +454,8 @@
         obj.build()
         f = obj.compute_scaled_error(*obj.xs(eq))
         np.testing.assert_allclose(f, 0, atol=2e-3)
-=======
+
+    @pytest.mark.unit
     def test_target_mean_iota(self):
         """Test calculation of iota profile average."""
 
@@ -517,7 +517,6 @@
 
         test(get("DSHAPE"))
         test(get("HELIOTRON"))
->>>>>>> e1788d35
 
 
 @pytest.mark.unit
