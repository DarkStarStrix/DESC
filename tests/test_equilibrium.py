"""Tests for Equilibrium class."""

import os
import pickle
import warnings

import numpy as np
import pytest

from desc.__main__ import main
from desc.backend import sign
from desc.compute.utils import cross, dot
from desc.equilibrium import EquilibriaFamily, Equilibrium
from desc.examples import get
from desc.grid import Grid, LinearGrid
from desc.io import InputReader
from desc.objectives import ForceBalance, ObjectiveFunction, get_equilibrium_objective
from desc.profiles import PowerSeriesProfile

from .utils import area_difference, compute_coords


@pytest.mark.unit
def test_compute_theta_coords():
    """Test root finding for theta(theta*,lambda(theta))."""
    eq = get("DSHAPE_CURRENT")
    eq.change_resolution(3, 3, 0, 6, 6, 0)
    rho = np.linspace(0.01, 0.99, 200)
    theta = np.linspace(0, 2 * np.pi, 200, endpoint=False)
    zeta = np.linspace(0, 2 * np.pi, 200, endpoint=False)

    nodes = np.vstack([rho, theta, zeta]).T
    coords = eq.compute("lambda", grid=Grid(nodes, sort=False))
    flux_coords = nodes.copy()
    flux_coords[:, 1] += coords["lambda"]

    geom_coords = eq.compute_theta_coords(flux_coords)
    geom_coords = np.array(geom_coords)

    # catch difference between 0 and 2*pi
    if geom_coords[0, 1] > np.pi:  # theta[0] = 0
        geom_coords[0, 1] = geom_coords[0, 1] - 2 * np.pi

    np.testing.assert_allclose(nodes, geom_coords, rtol=1e-5, atol=1e-5)


@pytest.mark.unit
def test_map_coordinates():
<<<<<<< HEAD
    """Test root finding for (rho,theta,zeta) from (R,phi,Z)."""
    eq = get("DSHAPE")

    inbasis = ["R", "phi", "Z"]
    outbasis = ["rho", "theta_PEST", "zeta"]

    rho = np.linspace(0.01, 0.99, 20)
    theta = np.linspace(0, np.pi, 20, endpoint=False)
    zeta = np.linspace(0, np.pi, 20, endpoint=False)

    grid = Grid(np.vstack([rho, theta, zeta]).T, sort=False)
    in_data = eq.compute(inbasis, grid=grid)
    in_coords = np.stack([in_data[k] for k in inbasis], axis=-1)
    out_data = eq.compute(outbasis, grid=grid)
    out_coords = np.stack([out_data[k] for k in outbasis], axis=-1)

    out = eq.map_coordinates(
        in_coords,
        inbasis,
        outbasis,
        period=(np.inf, 2 * np.pi, np.inf),
        maxiter=40,
    )
    np.testing.assert_allclose(out, out_coords, rtol=1e-4, atol=1e-4)


@pytest.mark.unit
def test_map_coordinates2():
=======
>>>>>>> 6acece21
    """Test root finding for (rho,theta,zeta) for common use cases."""
    eq = get("W7-X")
    eq.change_resolution(3, 3, 3, 6, 6, 6)
    n = 100
    # finding coordinates along a single field line
    coords = np.array([np.ones(n), np.zeros(n), np.linspace(0, 10 * np.pi, n)]).T
    out = eq.map_coordinates(
        coords,
        ["rho", "alpha", "zeta"],
        ["rho", "theta", "zeta"],
        period=(np.inf, 2 * np.pi, 10 * np.pi),
    )
    assert not np.any(np.isnan(out))

    # contours of const theta for plotting
    grid_kwargs = {
        "rho": np.linspace(0, 1, 10),
        "NFP": eq.NFP,
        "theta": np.linspace(0, 2 * np.pi, 3, endpoint=False),
        "zeta": np.linspace(0, 2 * np.pi / eq.NFP, 2, endpoint=False),
    }
    t_grid = LinearGrid(**grid_kwargs)

    out = eq.map_coordinates(
        t_grid.nodes,
        ["rho", "theta_PEST", "phi"],
        ["rho", "theta", "zeta"],
        period=(np.inf, 2 * np.pi, 2 * np.pi),
    )
    assert not np.any(np.isnan(out))


@pytest.mark.unit
def test_map_coordinates_derivative():
    """Test root finding for (rho,theta,zeta) from (R,phi,Z)."""
    eq = get("DSHAPE")
    eq.change_resolution(3, 3, 0, 6, 6, 0)
    inbasis = ["alpha", "phi", "rho"]
    outbasis = ["rho", "theta_PEST", "zeta"]

    rho = np.linspace(0.01, 0.99, 20)
    theta = np.linspace(0, np.pi, 20, endpoint=False)
    zeta = np.linspace(0, np.pi, 20, endpoint=False)

    grid = Grid(np.vstack([rho, theta, zeta]).T, sort=False)
    in_data = eq.compute(inbasis, grid=grid)
    in_coords = np.stack([in_data[k] for k in inbasis], axis=-1)

    import jax

    @jax.jit
    def foo(params, in_coords):
        out = eq.map_coordinates(
            in_coords,
            inbasis,
            outbasis,
            np.array([rho, theta, zeta]).T,
            params,
            period=(2 * np.pi, 2 * np.pi, np.inf),
            maxiter=40,
        )
        return out

    J1 = jax.jit(jax.jacfwd(foo))(eq.params_dict, in_coords)
    J2 = jax.jit(jax.jacrev(foo))(eq.params_dict, in_coords)
    for j1, j2 in zip(J1.values(), J2.values()):
        assert ~np.any(np.isnan(j1))
        assert ~np.any(np.isnan(j2))
        np.testing.assert_allclose(j1, j2)

    rho = np.linspace(0.01, 0.99, 200)
    theta = np.linspace(0, 2 * np.pi, 200, endpoint=False)
    zeta = np.linspace(0, 2 * np.pi, 200, endpoint=False)

    nodes = np.vstack([rho, theta, zeta]).T
    coords = eq.compute("lambda", grid=Grid(nodes, sort=False))
    flux_coords = nodes.copy()
    flux_coords[:, 1] += coords["lambda"]

    @jax.jit
    def bar(L_lmn):
        geom_coords = eq.compute_theta_coords(flux_coords, L_lmn)
        return geom_coords

    J1 = jax.jit(jax.jacfwd(bar))(eq.params_dict["L_lmn"])
    J2 = jax.jit(jax.jacrev(bar))(eq.params_dict["L_lmn"])

    assert ~np.any(np.isnan(J1))
    assert ~np.any(np.isnan(J2))
    np.testing.assert_allclose(J1, J2)


@pytest.mark.slow
@pytest.mark.unit
def test_to_sfl():
    """Test converting an equilibrium to straight field line coordinates."""
    eq = get("DSHAPE_CURRENT")
    eq.change_resolution(6, 6, 0, 12, 12, 0)
    Rr1, Zr1, Rv1, Zv1 = compute_coords(eq)
    Rr2, Zr2, Rv2, Zv2 = compute_coords(eq.to_sfl())
    rho_err, theta_err = area_difference(Rr1, Rr2, Zr1, Zr2, Rv1, Rv2, Zv1, Zv2)

    np.testing.assert_allclose(rho_err, 0, atol=1e-2)
    np.testing.assert_allclose(theta_err, 0, atol=2e-4)


@pytest.mark.slow
@pytest.mark.regression
def test_continuation_resolution(tmpdir_factory):
    """Test that stepping resolution in continuation method works correctly."""
    input_path = ".//tests//inputs//res_test"
    output_dir = tmpdir_factory.mktemp("result")
    desc_h5_path = output_dir.join("res_test_out.h5")

    cwd = os.path.dirname(__file__)
    exec_dir = os.path.join(cwd, "..")
    input_filename = os.path.join(exec_dir, input_path)

    args = ["-o", str(desc_h5_path), input_filename, "-vv"]
    with pytest.warns((UserWarning, DeprecationWarning)):
        main(args)


@pytest.mark.unit
def test_grid_resolution_warning():
    """Test that a warning is thrown if grid resolution is too low."""
    eq = Equilibrium(L=3, M=3, N=3)
    eqN = eq.copy()
    eqN.change_resolution(N=1, N_grid=0)
    # if we first raise warnings to errors then check for error we can avoid
    # actually running the full solve
    with pytest.raises(UserWarning):
        with warnings.catch_warnings():
            warnings.simplefilter("error")
            eqN.solve(ftol=1e-2, maxiter=2)
    eqM = eq.copy()
    eqM.change_resolution(M=eq.M, M_grid=eq.M - 1)
    with pytest.raises(UserWarning):
        with warnings.catch_warnings():
            warnings.simplefilter("error")
            eqM.solve(ftol=1e-2, maxiter=2)
    eqL = eq.copy()
    eqL.change_resolution(L=eq.L, L_grid=eq.L - 1)
    with pytest.raises(UserWarning):
        with warnings.catch_warnings():
            warnings.simplefilter("error")
            eqL.solve(ftol=1e-2, maxiter=2)


@pytest.mark.unit
def test_eq_change_symmetry():
    """Test changing stellarator symmetry."""
    eq = Equilibrium(L=2, M=2, N=2, NFP=2, sym=False)
    idx_sin = np.nonzero(
        sign(eq.R_basis.modes[:, 1]) * sign(eq.R_basis.modes[:, 2]) < 0
    )[0]
    idx_cos = np.nonzero(
        sign(eq.R_basis.modes[:, 1]) * sign(eq.R_basis.modes[:, 2]) > 0
    )[0]
    sin_modes = eq.R_basis.modes[idx_sin, :]
    cos_modes = eq.R_basis.modes[idx_cos, :]

    # stellarator symmetric
    eq.change_resolution(sym=True)
    assert eq.sym
    assert eq.R_basis.sym == "cos"
    assert not np.any(
        [np.any(np.all(i == eq.R_basis.modes, axis=-1)) for i in sin_modes]
    )
    assert eq.Z_basis.sym == "sin"
    assert not np.any(
        [np.any(np.all(i == eq.Z_basis.modes, axis=-1)) for i in cos_modes]
    )
    assert eq.L_basis.sym == "sin"
    assert not np.any(
        [np.any(np.all(i == eq.L_basis.modes, axis=-1)) for i in cos_modes]
    )
    assert eq.surface.sym
    assert eq.surface.R_basis.sym == "cos"
    assert eq.surface.Z_basis.sym == "sin"

    # undo symmetry
    eq.change_resolution(sym=False)
    assert not eq.sym
    assert not eq.R_basis.sym
    assert np.all([np.any(np.all(i == eq.R_basis.modes, axis=-1)) for i in sin_modes])
    assert not eq.Z_basis.sym
    assert np.all([np.any(np.all(i == eq.Z_basis.modes, axis=-1)) for i in cos_modes])
    assert not eq.L_basis.sym
    assert np.all([np.any(np.all(i == eq.L_basis.modes, axis=-1)) for i in cos_modes])
    assert not eq.surface.sym
    assert not eq.surface.R_basis.sym
    assert not eq.surface.Z_basis.sym


@pytest.mark.unit
def test_resolution():
    """Test changing equilibrium spectral resolution."""
    eq1 = Equilibrium(L=5, M=6, N=7, L_grid=8, M_grid=9, N_grid=10)
    eq2 = Equilibrium()

    assert eq1.resolution != eq2.resolution
    eq2.change_resolution(**eq1.resolution)
    assert eq1.resolution == eq2.resolution


@pytest.mark.unit
def test_equilibrium_from_near_axis():
    """Test loading a solution from pyQSC/pyQIC."""
    qsc_path = "./tests/inputs/qsc_r2section5.5.pkl"
    file = open(qsc_path, "rb")
    na = pickle.load(file)
    file.close()

    r = 1e-2
    eq = Equilibrium.from_near_axis(na, r=r, M=8, N=8)
    grid = LinearGrid(M=eq.M_grid, N=eq.N_grid, NFP=eq.NFP, sym=eq.sym)
    data = eq.compute("|B|", grid=grid)

    assert eq.is_nested()
    assert eq.NFP == na.nfp
    np.testing.assert_allclose(eq.Ra_n[:2], na.rc, atol=1e-10)
    np.testing.assert_allclose(eq.Za_n[-2:], na.zs, atol=1e-10)
    np.testing.assert_allclose(data["|B|"][0], na.B_mag(r, 0, 0), rtol=2e-2)


@pytest.mark.unit
def test_poincare_solve_not_implemented():
    """Test that solving with fixed poincare section doesn't work yet."""
    inputs = {
        "L": 4,
        "M": 2,
        "N": 2,
        "NFP": 3,
        "sym": False,
        "spectral_indexing": "ansi",
        "axis": np.array([[0, 10, 0]]),
        "pressure": np.array([[0, 10], [2, 5]]),
        "iota": np.array([[0, 1], [2, 3]]),
        "surface": np.array(
            [
                [0, 0, 0, 10, 0],
                [1, 1, 0, 1, 0.1],
                [1, -1, 0, 0.2, -1],
            ]
        ),
    }

    eq = Equilibrium(**inputs)
    assert eq.bdry_mode == "poincare"
    np.testing.assert_allclose(
        eq.Rb_lmn, [10.0, 0.2, 1.0, 0.0, 0.0, 0.0, 0.0, 0.0, 0.0, 0.0, 0.0]
    )
    np.testing.assert_allclose(
        eq.Zb_lmn, [0.0, -1.0, 0.1, 0.0, 0.0, 0.0, 0.0, 0.0, 0.0, 0.0, 0.0]
    )
    with pytest.raises(NotImplementedError):
        eq.solve()


@pytest.mark.unit
def test_equilibriafamily_constructor():
    """Test that correct errors are thrown when making EquilibriaFamily."""
    eq = Equilibrium()
    ir = InputReader(["./tests/inputs/DSHAPE"])
    eqf = EquilibriaFamily(eq, *ir.inputs)
    assert len(eqf) == 4

    with pytest.raises(TypeError):
        _ = EquilibriaFamily(4, 5, 6)


@pytest.mark.unit
def test_change_NFP():
    """Test that changing the eq NFP correctly changes everything."""
    with warnings.catch_warnings():
        warnings.simplefilter("error")
        eq = get("HELIOTRON")
        eq.change_resolution(3, 3, 1, 6, 6, 2)
        eq.change_resolution(NFP=4)
        obj = get_equilibrium_objective(eq=eq)
        obj.build()


@pytest.mark.unit
def test_error_when_ndarray_or_integer_passed():
    """Test that errors raise correctly when a non-Grid object is passed."""
    eq = get("DSHAPE")
    with pytest.raises(TypeError):
        eq.compute("R", grid=1)
    with pytest.raises(TypeError):
        eq.compute("R", grid=np.linspace(0, 1, 10))


@pytest.mark.unit
def test_equilibrium_unused_kwargs():
    """Test that invalid kwargs raise an error, for gh issue #850."""
    pres = PowerSeriesProfile()
    curr = PowerSeriesProfile()
    with pytest.raises(TypeError):
        _ = Equilibrium(pres=pres, curr=curr)
    _ = Equilibrium(pressure=pres, current=curr)


@pytest.mark.unit
@pytest.mark.solve
def test_backward_compatible_load_and_resolve():
    """Test backwards compatibility of load and re-solve."""
    with pytest.warns(RuntimeWarning):
        eq = EquilibriaFamily.load(load_from=".//tests//inputs//NCSX_older.h5")[-1]

    # reducing resolution since we only want to test eq.solve
    eq.change_resolution(4, 4, 4, 4, 4, 4)

    f_obj = ForceBalance(eq=eq)
    obj = ObjectiveFunction(f_obj, use_jit=False)
    eq.solve(maxiter=1, objective=obj)


@pytest.mark.unit
def test_shifted_circle_geometry():
    """
    In this test, we calculate a low-beta shifted circle equilibrium with DESC.

    We then compare the various geometric coefficients with their respective analytical
    expressions. These expression are available in Edmund Highcock's thesis on arxiv
    https://arxiv.org/pdf/1207.4419.pdf  (Table 3.5)
    """
    eq = Equilibrium.load(".//tests//inputs//low-beta-shifted-circle.h5")

    eq_keys = ["iota", "iota_r", "a", "rho", "psi"]

    psi = 0.25  # rho^2 (or normalized psi)
    alpha = 0

    eq_keys = ["iota", "iota_r", "a", "rho", "psi"]

    data_eq = eq.compute(eq_keys)

    iotas = np.interp(np.sqrt(psi), data_eq["rho"], data_eq["iota"])
    shears = np.interp(np.sqrt(psi), data_eq["rho"], data_eq["iota_r"])

    N = int((2 * eq.M_grid) * 4 + 1)

    zeta = np.linspace(-1.0 * np.pi / iotas, 1.0 * np.pi / iotas, N)
    theta_PEST = alpha * np.ones(N, dtype=int) + iotas * zeta

    coords1 = np.zeros((N, 3))
    coords1[:, 0] = np.sqrt(psi) * np.ones(N, dtype=int)
    coords1[:, 1] = theta_PEST
    coords1[:, 2] = zeta

    # Creating a grid along a field line
    c1 = eq.compute_theta_coords(coords1)
    grid = Grid(c1, sort=False)

    data_keys = [
        "kappa",
        "|grad(psi)|^2",
        "grad(|B|)",
        "grad(alpha)",
        "grad(psi)",
        "B",
        "grad(|B|)",
        "iota",
        "|B|",
        "B^zeta",
        "cvdrift0",
        "cvdrift",
        "gbdrift",
    ]

    data = eq.compute(data_keys, grid=grid, override_grid=False)

    psib = data_eq["psi"][-1]

    # signs
    sign_psi = psib / np.abs(psib)
    sign_iota = iotas / np.abs(iotas)

    # normalizations
    Lref = data_eq["a"]
    Bref = 2 * np.abs(psib) / Lref**2

    modB = data["|B|"]
    bmag = modB / Bref

    x = Lref * np.sqrt(psi)
    s_hat = -x / iotas * shears / Lref

    grad_psi = data["grad(psi)"]
    grad_alpha = data["grad(alpha)"]

    iota = data["iota"]

    gradpar = Lref * data["B^zeta"] / modB

    gds21 = -sign_iota * np.array(dot(grad_psi, grad_alpha)) * s_hat / Bref

    gbdrift = np.array(dot(cross(data["B"], data["grad(|B|)"]), grad_alpha))
    gbdrift *= -sign_psi * 2 * Bref * Lref**2 / modB**3 * np.sqrt(psi)

    cvdrift = (
        -sign_psi
        * 2
        * Bref
        * Lref**2
        * np.sqrt(psi)
        * dot(cross(data["B"], data["kappa"]), grad_alpha)
        / modB**2
    )

    cvdrift0 = np.array(dot(cross(data["B"], data["grad(|B|)"]), grad_psi))
    cvdrift0 *= sign_iota * sign_psi * s_hat * 2 / modB**3 / np.sqrt(psi)

    ## Comparing coefficient calculation here with coefficients from compute/_mtric
    cvdrift_2 = -2 * sign_psi * Bref * Lref**2 * np.sqrt(psi) * data["cvdrift"]
    gbdrift_2 = -2 * sign_psi * Bref * Lref**2 * np.sqrt(psi) * data["gbdrift"]

    # The error here should be of the same order as the max force error
    np.testing.assert_allclose(gbdrift, gbdrift_2, atol=1e-5, rtol=1e-5)
    np.testing.assert_allclose(cvdrift, cvdrift_2, atol=8e-4, rtol=9e-5)

    a0_over_R0 = Lref * np.sqrt(psi)

    # For the rest of the expressions, the error ~ a0_over_R0
    fudge_factor1 = -3.8
    cvdrift0_an = fudge_factor1 * a0_over_R0 * s_hat * np.sin(theta_PEST)
    np.testing.assert_allclose(cvdrift0, cvdrift0_an, atol=5e-3, rtol=5e-3)

    bmag_an = np.mean(bmag) * (1 - a0_over_R0 * np.cos(theta_PEST))
    np.testing.assert_allclose(bmag, bmag_an, atol=5e-3, rtol=5e-3)

    gradpar_an = 2 * Lref * iota * (1 - a0_over_R0 * np.cos(theta_PEST))
    np.testing.assert_allclose(gradpar, gradpar_an, atol=9e-3, rtol=5e-3)

    dPdrho = np.mean(-0.5 * (cvdrift - gbdrift) * modB**2)
    alpha_MHD = -dPdrho * 1 / iota**2 * 0.5

    gds21_an = (
        -1 * s_hat * (s_hat * theta_PEST - alpha_MHD / bmag**4 * np.sin(theta_PEST))
    )
    np.testing.assert_allclose(gds21, gds21_an, atol=1.7e-2, rtol=5e-4)

    fudge_factor2 = 0.19
    gbdrift_an = fudge_factor2 * (
        -1 * s_hat + (np.cos(theta_PEST) - 1.0 * gds21 / s_hat * np.sin(theta_PEST))
    )

    fudge_factor3 = 0.07
    cvdrift_an = gbdrift_an + fudge_factor3 * alpha_MHD / bmag**2

    # Comparing coefficients with their analytical expressions
    np.testing.assert_allclose(gbdrift, gbdrift_an, atol=1.5e-2, rtol=5e-3)
    np.testing.assert_allclose(cvdrift, cvdrift_an, atol=9e-3, rtol=5e-3)<|MERGE_RESOLUTION|>--- conflicted
+++ resolved
@@ -46,8 +46,20 @@
 
 @pytest.mark.unit
 def test_map_coordinates():
-<<<<<<< HEAD
-    """Test root finding for (rho,theta,zeta) from (R,phi,Z)."""
+    """Test root finding for (rho,theta,zeta) for common use cases."""
+    # finding coordinates along a single field line
+    eq = get("W7-X")
+    eq.change_resolution(3, 3, 3, 6, 6, 6)
+    n = 100
+    coords = np.array([np.ones(n), np.zeros(n), np.linspace(0, 10 * np.pi, n)]).T
+    out = eq.map_coordinates(
+        coords,
+        ["rho", "alpha", "zeta"],
+        ["rho", "theta", "zeta"],
+        period=(np.inf, 2 * np.pi, 10 * np.pi),
+    )
+    assert not np.any(np.isnan(out))
+
     eq = get("DSHAPE")
 
     inbasis = ["R", "phi", "Z"]
@@ -71,42 +83,6 @@
         maxiter=40,
     )
     np.testing.assert_allclose(out, out_coords, rtol=1e-4, atol=1e-4)
-
-
-@pytest.mark.unit
-def test_map_coordinates2():
-=======
->>>>>>> 6acece21
-    """Test root finding for (rho,theta,zeta) for common use cases."""
-    eq = get("W7-X")
-    eq.change_resolution(3, 3, 3, 6, 6, 6)
-    n = 100
-    # finding coordinates along a single field line
-    coords = np.array([np.ones(n), np.zeros(n), np.linspace(0, 10 * np.pi, n)]).T
-    out = eq.map_coordinates(
-        coords,
-        ["rho", "alpha", "zeta"],
-        ["rho", "theta", "zeta"],
-        period=(np.inf, 2 * np.pi, 10 * np.pi),
-    )
-    assert not np.any(np.isnan(out))
-
-    # contours of const theta for plotting
-    grid_kwargs = {
-        "rho": np.linspace(0, 1, 10),
-        "NFP": eq.NFP,
-        "theta": np.linspace(0, 2 * np.pi, 3, endpoint=False),
-        "zeta": np.linspace(0, 2 * np.pi / eq.NFP, 2, endpoint=False),
-    }
-    t_grid = LinearGrid(**grid_kwargs)
-
-    out = eq.map_coordinates(
-        t_grid.nodes,
-        ["rho", "theta_PEST", "phi"],
-        ["rho", "theta", "zeta"],
-        period=(np.inf, 2 * np.pi, 2 * np.pi),
-    )
-    assert not np.any(np.isnan(out))
 
 
 @pytest.mark.unit
