import numpy as np
from netCDF4 import Dataset

<<<<<<< HEAD
from desc.equilibrium import EquilibriaFamily
from desc.grid import Grid
=======
from desc.equilibrium import Equilibrium, EquilibriaFamily
from desc.grid import Grid, LinearGrid
from desc.utils import area_difference
>>>>>>> ec56f74c


def test_compute_geometry(DSHAPE):
    """Test computation of plasma geometric values."""

    # VMEC values
    file = Dataset(str(DSHAPE["vmec_nc_path"]), mode="r")
    V_vmec = float(file.variables["volume_p"][-1])
    R0_vmec = float(file.variables["Rmajor_p"][-1])
    a_vmec = float(file.variables["Aminor_p"][-1])
    ar_vmec = float(file.variables["aspect"][-1])
    file.close

    # DESC values
    eq = EquilibriaFamily.load(load_from=str(DSHAPE["desc_h5_path"]))[-1]
    data = eq.compute("R0/a")
    V_desc = data["V"]
    R0_desc = data["R0"]
    a_desc = data["a"]
    ar_desc = data["R0/a"]

    assert abs(V_vmec - V_desc) < 5e-3
    assert abs(R0_vmec - R0_desc) < 5e-3
    assert abs(a_vmec - a_desc) < 5e-3
    assert abs(ar_vmec - ar_desc) < 5e-3


def test_compute_theta_coords(SOLOVEV):
    """Test root finding for theta(theta*,lambda(theta))."""

    eq = EquilibriaFamily.load(load_from=str(SOLOVEV["desc_h5_path"]))[-1]

    rho = np.linspace(0.01, 0.99, 200)
    theta = np.linspace(0, 2 * np.pi, 200, endpoint=False)
    zeta = np.linspace(0, 2 * np.pi, 200, endpoint=False)

    nodes = np.vstack([rho, theta, zeta]).T
    coords = eq.compute("lambda", Grid(nodes, sort=False))
    flux_coords = nodes.copy()
    flux_coords[:, 1] += coords["lambda"]

    geom_coords = np.array(eq.compute_theta_coords(flux_coords))

    # catch difference between 0 and 2*pi
    if geom_coords[0, 1] > np.pi:  # theta[0] = 0
        geom_coords[0, 1] = geom_coords[0, 1] - 2 * np.pi

    np.testing.assert_allclose(nodes, geom_coords, rtol=1e-5, atol=1e-5)


def test_compute_flux_coords(SOLOVEV):
    """Test root finding for (rho,theta,zeta) from (R,phi,Z)."""

    eq = EquilibriaFamily.load(load_from=str(SOLOVEV["desc_h5_path"]))[-1]

    rho = np.linspace(0.01, 0.99, 200)
    theta = np.linspace(0, 2 * np.pi, 200, endpoint=False)
    zeta = np.linspace(0, 2 * np.pi, 200, endpoint=False)

    nodes = np.vstack([rho, theta, zeta]).T
    coords = eq.compute("R", Grid(nodes, sort=False))
    real_coords = np.vstack([coords["R"].flatten(), zeta, coords["Z"].flatten()]).T

    flux_coords = np.array(eq.compute_flux_coords(real_coords))

    # catch difference between 0 and 2*pi
    if flux_coords[0, 1] > np.pi:  # theta[0] = 0
        flux_coords[0, 1] = flux_coords[0, 1] - 2 * np.pi

    np.testing.assert_allclose(nodes, flux_coords, rtol=1e-5, atol=1e-5)


def _compute_coords(equil):

    if equil.N == 0:
        Nz = 1
    else:
        Nz = 6

    Nr = 10
    Nt = 8
    num_theta = 1000
    num_rho = 1000

    # flux surfaces to plot
    rr = np.linspace(0, 1, Nr)
    rt = np.linspace(0, 2 * np.pi, num_theta)
    rz = np.linspace(0, 2 * np.pi / equil.NFP, Nz, endpoint=False)
    r_grid = LinearGrid(rho=rr, theta=rt, zeta=rz)

    # straight field-line angles to plot
    tr = np.linspace(0, 1, num_rho)
    tt = np.linspace(0, 2 * np.pi, Nt, endpoint=False)
    tz = np.linspace(0, 2 * np.pi / equil.NFP, Nz, endpoint=False)
    t_grid = LinearGrid(rho=tr, theta=tt, zeta=tz)

    # Note: theta* (also known as vartheta) is the poloidal straight field-line
    # angle in PEST-like flux coordinates

    # find theta angles corresponding to desired theta* angles
    v_grid = Grid(equil.compute_theta_coords(t_grid.nodes))
    r_coords = equil.compute_toroidal_coords(r_grid)
    v_coords = equil.compute_toroidal_coords(v_grid)

    # rho contours
    Rr1 = r_coords["R"].reshape((r_grid.M, r_grid.L, r_grid.N), order="F")
    Rr1 = np.swapaxes(Rr1, 0, 1)
    Zr1 = r_coords["Z"].reshape((r_grid.M, r_grid.L, r_grid.N), order="F")
    Zr1 = np.swapaxes(Zr1, 0, 1)

    # vartheta contours
    Rv1 = v_coords["R"].reshape((t_grid.M, t_grid.L, t_grid.N), order="F")
    Rv1 = np.swapaxes(Rv1, 0, 1)
    Zv1 = v_coords["Z"].reshape((t_grid.M, t_grid.L, t_grid.N), order="F")
    Zv1 = np.swapaxes(Zv1, 0, 1)
    return Rr1, Zr1, Rv1, Zv1


def test_to_sfl(plot_eq):

    Rr1, Zr1, Rv1, Zv1 = _compute_coords(plot_eq)
    Rr2, Zr2, Rv2, Zv2 = _compute_coords(plot_eq.to_sfl())
    rho_err, theta_err = area_difference(Rr1, Rr2, Zr1, Zr2, Rv1, Rv2, Zv1, Zv2)

    np.testing.assert_allclose(rho_err, 0, atol=1e-5)
    np.testing.assert_allclose(theta_err, 0, atol=5e-10)<|MERGE_RESOLUTION|>--- conflicted
+++ resolved
@@ -1,14 +1,9 @@
 import numpy as np
 from netCDF4 import Dataset
 
-<<<<<<< HEAD
 from desc.equilibrium import EquilibriaFamily
-from desc.grid import Grid
-=======
-from desc.equilibrium import Equilibrium, EquilibriaFamily
 from desc.grid import Grid, LinearGrid
 from desc.utils import area_difference
->>>>>>> ec56f74c
 
 
 def test_compute_geometry(DSHAPE):
