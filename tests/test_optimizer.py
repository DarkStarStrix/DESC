"""Tests for optimizers and Optimizer class."""

import numpy as np
import pytest
from numpy.random import default_rng
from scipy.optimize import rosen, rosen_der, rosen_hess

import desc.examples
from desc.backend import jnp
<<<<<<< HEAD
from scipy.optimize import BFGS
from desc.optimize import fmintr, lsqtr, Optimizer
from scipy.optimize import rosen, rosen_der, rosen_hess
=======
>>>>>>> 02e75229
from desc.derivatives import Derivative
from desc.objectives import (
    FixBoundaryR,
    FixBoundaryZ,
    FixIota,
    FixPressure,
    FixPsi,
    ForceBalance,
    ObjectiveFunction,
)
from desc.objectives.objective_funs import _Objective
from desc.optimize import Optimizer, fmintr, lsqtr
from desc.optimize.utils import chol_U_update, make_spd


def vector_fun(x, p):
    """Complicated-ish vector valued function for testing least squares."""
    a0 = x * p[0]
    a1 = jnp.exp(-(x ** 2) * p[1])
    a2 = jnp.cos(jnp.sin(x * p[2] - x ** 2 * p[3]))
    a3 = jnp.sum(
        jnp.array([(x + 2) ** -(i * 2) * pi ** (i + 1) for i, pi in enumerate(p[3:])]),
        axis=0,
    )
    return a0 + a1 + 3 * a2 + a3


A0 = 1
B0 = 2
C0 = -1
A1 = 4
B1 = 8
C1 = -1
SCALAR_FUN_SOLN = np.array(
    [
        (-B0 + np.sqrt(B0 ** 2 - 4 * A0 * C0)) / (2 * A0),
        (-B1 + np.sqrt(B1 ** 2 - 4 * A1 * C1)) / (2 * A1),
    ]
)


def scalar_fun(x):
    """Simple convex function for testing scalar minimization.

    Gradient is 2 uncoupled quadratic equations.
    """
    return (
        A0 / 2 * x[0] ** 2
        + A1 / 2 * x[1] ** 2
        + C0 * jnp.log(x[0] + B0 / A0)
        + C1 * jnp.log(x[1] + B1 / A1)
    )


scalar_grad = Derivative(scalar_fun, mode="grad")
scalar_hess = Derivative(scalar_fun, mode="hess")


class TestFmin:
    """Tests for scalar minimization routine."""

    @pytest.mark.unit
    def test_convex_full_hess_dogleg(self):
        """Test minimizing convex test function using dogleg method."""
        x0 = np.ones(2)

        out = fmintr(
            scalar_fun,
            x0,
            scalar_grad,
            scalar_hess,
            verbose=3,
            method="dogleg",
            x_scale="hess",
            ftol=0,
            xtol=0,
            gtol=1e-12,
            options={"ga_accept_threshold": 0},
        )
        np.testing.assert_allclose(out["x"], SCALAR_FUN_SOLN, atol=1e-8)

    @pytest.mark.unit
<<<<<<< HEAD
    def test_convex_full_hess_subspace(self):
        """Test minimizing convex test function using subspace method."""
        x0 = np.ones(2)
=======
    def test_rosenbrock_full_hess_subspace(self):
        """Test minimizing rosenbrock function using subspace method with full hess."""
        rando = default_rng(seed=2)
>>>>>>> 02e75229

        out = fmintr(
            scalar_fun,
            x0,
            scalar_grad,
            scalar_hess,
            verbose=1,
            method="subspace",
            x_scale="hess",
            ftol=0,
            xtol=0,
            gtol=1e-12,
            options={"ga_accept_threshold": 1},
        )
        np.testing.assert_allclose(out["x"], SCALAR_FUN_SOLN, atol=1e-8)

    @pytest.mark.slow
    @pytest.mark.unit
    def test_rosenbrock_bfgs_dogleg(self):
        """Test minimizing rosenbrock function using dogleg method with BFGS hess."""
        rando = default_rng(seed=3)

        x0 = rando.random(7)
        true_x = np.ones(7)
        out = fmintr(
            rosen,
            x0,
            rosen_der,
            hess="bfgs",
            verbose=1,
            method="dogleg",
            x_scale=1,
            ftol=1e-8,
            xtol=1e-8,
            gtol=1e-8,
            options={"ga_accept_threshold": 0},
        )
        np.testing.assert_allclose(out["x"], true_x)

    @pytest.mark.slow
    @pytest.mark.unit
    def test_rosenbrock_bfgs_subspace(self):
        """Test minimizing rosenbrock function using subspace method with BFGS hess."""
        rando = default_rng(seed=4)

        x0 = rando.random(7)
        true_x = np.ones(7)
        out = fmintr(
            rosen,
            x0,
            rosen_der,
            hess=BFGS(),
            verbose=1,
            method="subspace",
            x_scale=1,
            ftol=1e-8,
            xtol=1e-8,
            gtol=1e-8,
            options={"ga_accept_threshold": 0},
        )
        np.testing.assert_allclose(out["x"], true_x)


class TestLSQTR:
    """Tests for least squares optimizer."""

    @pytest.mark.unit
    def test_lsqtr_exact(self):
        """Test minimizing least squares test function using exact trust region.

        Uses both "svd" and "cholesky" methods for factorizing jacobian.
        """
        p = np.array([1.0, 2.0, 3.0, 4.0, 1.0, 2.0])
        x = np.linspace(-1, 1, 100)
        y = vector_fun(x, p)

        def res(p):
            return vector_fun(x, p) - y

        rando = default_rng(seed=0)
        p0 = p + 0.25 * (rando.random(p.size) - 0.5)

        jac = Derivative(res, 0, "fwd")

        out = lsqtr(
            res,
            p0,
            jac,
            verbose=0,
            x_scale=1,
            tr_method="cho",
            options={"initial_trust_radius": 0.15, "max_trust_radius": 0.25},
        )
        np.testing.assert_allclose(out["x"], p)

        out = lsqtr(
            res,
            p0,
            jac,
            verbose=0,
            x_scale=1,
            tr_method="svd",
            options={"initial_trust_radius": 0.15, "max_trust_radius": 0.25},
        )
        np.testing.assert_allclose(out["x"], p)


@pytest.mark.unit
def test_no_iterations():
    """Make sure giving the correct answer works correctly."""
    np.random.seed(0)
    A = np.random.random((20, 10))
    b = np.random.random(20)
    x0 = np.linalg.lstsq(A, b, rcond=None)[0]

    vecfun = lambda x: A @ x - b
    vecjac = Derivative(vecfun)

    fun = lambda x: np.sum(vecfun(x) ** 2)
    grad = Derivative(fun, 0, mode="grad")
    hess = Derivative(fun, 0, mode="hess")

    out1 = fmintr(fun, x0, grad, hess)
    out2 = lsqtr(vecfun, x0, vecjac)

    np.testing.assert_allclose(x0, out1["x"])
    np.testing.assert_allclose(x0, out2["x"])


@pytest.mark.unit
@pytest.mark.slow
def test_overstepping():
    """Test that equilibrium is correctly NOT updated when final function value is worse.

    Previously, the optimizer would reach a point where no decrease was possible but
    due to noisy gradients it would keep trying until dx < xtol. However, the final
    step that it tried would be different from the final step accepted, and the
    wrong one would be returned as the "optimal" result. This test is to prevent that
    from happening.
    """

    class DummyObjective(_Objective):

        name = "Dummy"
        _print_value_fmt = "Dummy: {:.3e}"

        def build(self, eq, *args, **kwargs):

            # objective = just shift x by a lil bit
            self._x0 = (
                np.concatenate(
                    [
                        eq.R_lmn,
                        eq.Z_lmn,
                        eq.L_lmn,
                        eq.p_l,
                        eq.i_l,
                        eq.c_l,
                        np.atleast_1d(eq.Psi),
                    ]
                )
                + 1e-6
            )
            self._dim_f = self._x0.size
            self._check_dimensions()
            self._set_dimensions(eq)
            self._set_derivatives()
            self._built = True

        def compute(self, R_lmn, Z_lmn, L_lmn, p_l, i_l, c_l, Psi):
            x = jnp.concatenate(
                [R_lmn, Z_lmn, L_lmn, p_l, i_l, c_l, jnp.atleast_1d(Psi)]
            )
            return x - self._x0

    np.random.seed(0)
    objective = ObjectiveFunction(DummyObjective(), use_jit=False)
    # make gradient super noisy so it stalls
    objective.jac = lambda x: objective._jac(x) + 1e2 * (
        np.random.random((objective._dim_f, x.size)) - 0.5
    )

    eq = desc.examples.get("DSHAPE")

    n = 10
    R_modes = np.vstack(
        (
            [0, 0, 0],
            eq.surface.R_basis.modes[
                np.max(np.abs(eq.surface.R_basis.modes), 1) > n + 1, :
            ],
        )
    )
    Z_modes = eq.surface.Z_basis.modes[
        np.max(np.abs(eq.surface.Z_basis.modes), 1) > n + 1, :
    ]
    constraints = (
        ForceBalance(),
        FixBoundaryR(modes=R_modes),
        FixBoundaryZ(modes=Z_modes),
        FixPressure(),
        FixIota(),
        FixPsi(),
    )
    optimizer = Optimizer("lsq-exact")
    eq1, history = eq.optimize(
        objective=objective,
        constraints=constraints,
        optimizer=optimizer,
        maxiter=50,
        verbose=3,
        gtol=-1,  # disable gradient stopping
        ftol=-1,  # disable function stopping
        xtol=1e-3,
        copy=True,
        options={
            "initial_trust_radius": 0.5,
            "perturb_options": {"verbose": 0},
            "solve_options": {"verbose": 0},
        },
    )

    x0 = objective.x(eq)
    x1 = objective.x(eq1)
    # expect it to try more than 1 step
    assert len(history["alltr"]) > 1
    # but all steps increase cost so expect original x at the end
    np.testing.assert_allclose(x0, x1, rtol=1e-14, atol=1e-14)<|MERGE_RESOLUTION|>--- conflicted
+++ resolved
@@ -3,16 +3,10 @@
 import numpy as np
 import pytest
 from numpy.random import default_rng
-from scipy.optimize import rosen, rosen_der, rosen_hess
+from scipy.optimize import BFGS, rosen, rosen_der
 
 import desc.examples
 from desc.backend import jnp
-<<<<<<< HEAD
-from scipy.optimize import BFGS
-from desc.optimize import fmintr, lsqtr, Optimizer
-from scipy.optimize import rosen, rosen_der, rosen_hess
-=======
->>>>>>> 02e75229
 from desc.derivatives import Derivative
 from desc.objectives import (
     FixBoundaryR,
@@ -25,7 +19,6 @@
 )
 from desc.objectives.objective_funs import _Objective
 from desc.optimize import Optimizer, fmintr, lsqtr
-from desc.optimize.utils import chol_U_update, make_spd
 
 
 def vector_fun(x, p):
@@ -95,15 +88,9 @@
         np.testing.assert_allclose(out["x"], SCALAR_FUN_SOLN, atol=1e-8)
 
     @pytest.mark.unit
-<<<<<<< HEAD
     def test_convex_full_hess_subspace(self):
-        """Test minimizing convex test function using subspace method."""
+        """Test minimizing rosenbrock function using subspace method with full hess."""
         x0 = np.ones(2)
-=======
-    def test_rosenbrock_full_hess_subspace(self):
-        """Test minimizing rosenbrock function using subspace method with full hess."""
-        rando = default_rng(seed=2)
->>>>>>> 02e75229
 
         out = fmintr(
             scalar_fun,
