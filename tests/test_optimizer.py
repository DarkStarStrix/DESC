"""Tests for optimizers and Optimizer class."""

import numpy as np
import pytest
from numpy.random import default_rng
from scipy.optimize import (
    BFGS,
    NonlinearConstraint,
    least_squares,
    minimize,
    rosen,
    rosen_der,
)

import desc.examples
from desc.backend import jit, jnp
from desc.derivatives import Derivative
from desc.equilibrium import Equilibrium
from desc.grid import LinearGrid
from desc.objectives import (
    AspectRatio,
    Energy,
    FixBoundaryR,
    FixBoundaryZ,
    FixCurrent,
    FixIota,
    FixPressure,
    FixPsi,
    ForceBalance,
    GenericObjective,
    MagneticWell,
    MeanCurvature,
    ObjectiveFunction,
    Volume,
)
from desc.objectives.objective_funs import _Objective
from desc.optimize import (
    LinearConstraintProjection,
    Optimizer,
    ProximalProjection,
    fmin_auglag,
    fmintr,
    lsq_auglag,
    lsqtr,
    optimizers,
    sgd,
)


@jit
def vector_fun(x, p):
    """Complicated-ish vector valued function for testing least squares."""
    a0 = x * p[0]
    a1 = jnp.exp(-(x**2) * p[1])
    a2 = jnp.cos(jnp.sin(x * p[2] - x**2 * p[3]))
    a3 = jnp.sum(
        jnp.array([(x + 2) ** -(i * 2) * pi ** (i + 1) for i, pi in enumerate(p[3:])]),
        axis=0,
    )
    return a0 + a1 + 3 * a2 + a3


A0 = 1
B0 = 2
C0 = -1
A1 = 4
B1 = 8
C1 = -1
SCALAR_FUN_SOLN = np.array(
    [
        (-B0 + np.sqrt(B0**2 - 4 * A0 * C0)) / (2 * A0),
        (-B1 + np.sqrt(B1**2 - 4 * A1 * C1)) / (2 * A1),
    ]
)


@jit
def scalar_fun(x):
    """Simple convex function for testing scalar minimization.

    Gradient is 2 uncoupled quadratic equations.
    """
    return (
        A0 / 2 * x[0] ** 2
        + A1 / 2 * x[1] ** 2
        + C0 * jnp.log(x[0] + B0 / A0)
        + C1 * jnp.log(x[1] + B1 / A1)
    )


scalar_grad = jit(Derivative(scalar_fun, mode="grad"))
scalar_hess = jit(Derivative(scalar_fun, mode="hess"))


class TestFmin:
    """Tests for scalar minimization routine."""

    @pytest.mark.unit
    def test_convex_full_hess_dogleg(self):
        """Test minimizing convex test function using dogleg method."""
        x0 = np.ones(2)

        out = fmintr(
            scalar_fun,
            x0,
            scalar_grad,
            scalar_hess,
            verbose=3,
            method="dogleg",
            x_scale="hess",
            ftol=0,
            xtol=0,
            gtol=1e-12,
        )
        np.testing.assert_allclose(out["x"], SCALAR_FUN_SOLN, atol=1e-8)

    @pytest.mark.unit
    def test_convex_full_hess_subspace(self):
        """Test minimizing rosenbrock function using subspace method with full hess."""
        x0 = np.ones(2)

        out = fmintr(
            scalar_fun,
            x0,
            scalar_grad,
            scalar_hess,
            verbose=3,
            method="subspace",
            x_scale="hess",
            ftol=0,
            xtol=0,
            gtol=1e-12,
        )
        np.testing.assert_allclose(out["x"], SCALAR_FUN_SOLN, atol=1e-8)

    @pytest.mark.unit
    def test_convex_full_hess_exact(self):
        """Test minimizing rosenbrock function using exact method with full hess."""
        x0 = np.ones(2)

        out = fmintr(
            scalar_fun,
            x0,
            scalar_grad,
            scalar_hess,
            verbose=3,
            method="exact",
            x_scale="hess",
            ftol=0,
            xtol=0,
            gtol=1e-12,
        )
        np.testing.assert_allclose(out["x"], SCALAR_FUN_SOLN, atol=1e-8)

    @pytest.mark.slow
    @pytest.mark.unit
    def test_rosenbrock_bfgs_dogleg(self):
        """Test minimizing rosenbrock function using dogleg method with BFGS hess."""
        rando = default_rng(seed=3)

        x0 = rando.random(7)
        true_x = np.ones(7)
        out = fmintr(
            rosen,
            x0,
            rosen_der,
            hess="bfgs",
            verbose=3,
            method="dogleg",
            x_scale="hess",
            ftol=1e-8,
            xtol=1e-8,
            gtol=1e-8,
        )
        np.testing.assert_allclose(out["x"], true_x)

    @pytest.mark.slow
    @pytest.mark.unit
    def test_rosenbrock_bfgs_subspace(self):
        """Test minimizing rosenbrock function using subspace method with BFGS hess."""
        rando = default_rng(seed=4)

        x0 = rando.random(7)
        true_x = np.ones(7)
        out = fmintr(
            rosen,
            x0,
            rosen_der,
            hess=BFGS(),
            verbose=3,
            method="subspace",
            x_scale=1,
            ftol=1e-8,
            xtol=1e-8,
            gtol=1e-8,
        )
        np.testing.assert_allclose(out["x"], true_x)

    @pytest.mark.slow
    @pytest.mark.unit
    def test_rosenbrock_bfgs_exact(self):
        """Test minimizing rosenbrock function using exact method with BFGS hess."""
        rando = default_rng(seed=4)

        x0 = rando.random(7)
        true_x = np.ones(7)
        out = fmintr(
            rosen,
            x0,
            rosen_der,
            hess=BFGS(),
            verbose=3,
            method="exact",
            x_scale=1,
            ftol=1e-8,
            xtol=1e-8,
            gtol=1e-8,
        )
        np.testing.assert_allclose(out["x"], true_x)


class TestSGD:
    """Tests for stochastic optimizers."""

    @pytest.mark.unit
    def test_sgd_convex(self):
        """Test minimizing convex test function using stochastic gradient descent."""
        x0 = np.ones(2)

        out = sgd(
            scalar_fun,
            x0,
            scalar_grad,
            verbose=3,
            ftol=0,
            xtol=0,
            gtol=1e-12,
            maxiter=2000,
        )
        np.testing.assert_allclose(out["x"], SCALAR_FUN_SOLN, atol=1e-4, rtol=1e-4)


class TestLSQTR:
    """Tests for least squares optimizer."""

    @pytest.mark.unit
    def test_lsqtr_exact(self):
        """Test minimizing least squares test function using exact trust region.

        Uses both "svd" and "cholesky" methods for factorizing jacobian.
        """
        p = np.array([1.0, 2.0, 3.0, 4.0, 1.0, 2.0])
        x = np.linspace(-1, 1, 100)
        y = vector_fun(x, p)

        def res(p):
            return vector_fun(x, p) - y

        rando = default_rng(seed=0)
        p0 = p + 0.25 * (rando.random(p.size) - 0.5)

        jac = Derivative(res, 0, "fwd")

        out = lsqtr(
            res,
            p0,
            jac,
            verbose=3,
            x_scale=1,
            tr_method="cho",
            options={"initial_trust_radius": 0.15, "max_trust_radius": 0.25},
        )
        np.testing.assert_allclose(out["x"], p)

        out = lsqtr(
            res,
            p0,
            jac,
            verbose=3,
            x_scale=1,
            tr_method="svd",
            options={"initial_trust_radius": 0.15, "max_trust_radius": 0.25},
        )
        np.testing.assert_allclose(out["x"], p)


@pytest.mark.unit
def test_no_iterations():
    """Make sure giving the correct answer works correctly."""
    np.random.seed(0)
    A = np.random.random((20, 10))
    b = np.random.random(20)
    x0 = np.linalg.lstsq(A, b, rcond=None)[0]

    vecfun = lambda x: A @ x - b
    vecjac = Derivative(vecfun)

    fun = lambda x: np.sum(vecfun(x) ** 2)
    grad = Derivative(fun, 0, mode="grad")
    hess = Derivative(fun, 0, mode="hess")

    out1 = fmintr(fun, x0, grad, hess)
    out2 = lsqtr(vecfun, x0, vecjac)

    np.testing.assert_allclose(x0, out1["x"])
    np.testing.assert_allclose(x0, out2["x"])


@pytest.mark.unit
@pytest.mark.slow
def test_overstepping():
    """Test that equilibrium is NOT updated when final function value is worse.

    Previously, the optimizer would reach a point where no decrease was possible but
    due to noisy gradients it would keep trying until dx < xtol. However, the final
    step that it tried would be different from the final step accepted, and the
    wrong one would be returned as the "optimal" result. This test is to prevent that
    from happening.
    """

    class DummyObjective(_Objective):

        name = "Dummy"
        _print_value_fmt = "Dummy: {:.3e}"
        _units = "(Foo)"

        def build(self, eq, *args, **kwargs):

            # objective = just shift x by a lil bit
            self._args = ["R_lmn", "Z_lmn", "L_lmn", "p_l", "i_l", "c_l", "Psi"]
            self._x0 = (
                np.concatenate(
                    [
                        eq.R_lmn,
                        eq.Z_lmn,
                        eq.L_lmn,
                        eq.p_l,
                        eq.i_l,
                        eq.c_l,
                        np.atleast_1d(eq.Psi),
                    ]
                )
                + 1e-6
            )
            self._dim_f = self._x0.size
            self._check_dimensions()
            self._set_dimensions(eq)
            self._set_derivatives()
            self._built = True

        def compute(self, *args, **kwargs):
            params = self._parse_args(*args, **kwargs)
            x = jnp.concatenate([jnp.atleast_1d(params[arg]) for arg in self.args])
            return x - self._x0

    eq = desc.examples.get("DSHAPE")

    np.random.seed(0)
    objective = ObjectiveFunction(DummyObjective(eq=eq), use_jit=False)
    # make gradient super noisy so it stalls
    objective.jac_scaled = lambda x: objective._jac_scaled(x) + 1e2 * (
        np.random.random((objective._dim_f, x.size)) - 0.5
    )

    n = 10
    R_modes = np.vstack(
        (
            [0, 0, 0],
            eq.surface.R_basis.modes[
                np.max(np.abs(eq.surface.R_basis.modes), 1) > n + 1, :
            ],
        )
    )
    Z_modes = eq.surface.Z_basis.modes[
        np.max(np.abs(eq.surface.Z_basis.modes), 1) > n + 1, :
    ]
    constraints = (
        ForceBalance(eq=eq),
        FixBoundaryR(eq=eq, modes=R_modes),
        FixBoundaryZ(eq=eq, modes=Z_modes),
        FixPressure(eq=eq),
        FixIota(eq=eq),
        FixPsi(eq=eq),
    )
    optimizer = Optimizer("proximal-lsq-exact")
    eq1, history = eq.optimize(
        objective=objective,
        constraints=constraints,
        optimizer=optimizer,
        maxiter=50,
        verbose=3,
        gtol=-1,  # disable gradient stopping
        ftol=-1,  # disable function stopping
        xtol=1e-3,
        copy=True,
        options={
            "initial_trust_radius": 0.5,
            "perturb_options": {"verbose": 0},
            "solve_options": {"verbose": 0},
        },
    )

    x0 = objective.x(eq)
    x1 = objective.x(eq1)
    # expect it to try more than 1 step
    assert len(history["alltr"]) > 1
    # but all steps increase cost so expect original x at the end
    np.testing.assert_allclose(x0, x1, rtol=1e-14, atol=1e-14)


@pytest.mark.unit
@pytest.mark.slow
def test_maxiter_1_and_0_solve():
    """Test that solves with maxiter 1 and 0 terminate correctly."""
    # correctly meaning they terminate, instead of looping infinitely
    eq = desc.examples.get("SOLOVEV")
    constraints = (
        FixBoundaryR(eq=eq),
        FixBoundaryZ(eq=eq),
        FixPressure(eq=eq),
        FixIota(eq=eq),
        FixPsi(eq=eq),
    )
    objectives = ForceBalance(eq=eq)
    obj = ObjectiveFunction(objectives)
    for opt in ["lsq-exact", "fmin-dogleg-bfgs"]:
        eq, result = eq.solve(
            maxiter=1, constraints=constraints, objective=obj, optimizer=opt, verbose=3
        )
        assert result["nit"] == 1
    for opt in ["lsq-exact", "fmin-dogleg-bfgs"]:
        eq, result = eq.solve(
            maxiter=0, constraints=constraints, objective=obj, optimizer=opt, verbose=3
        )
        assert result["nit"] == 0


@pytest.mark.unit
@pytest.mark.slow
def test_scipy_fail_message():
    """Test that scipy fail message does not cause an error (see PR #434)."""
    eq = Equilibrium()
    constraints = (
        FixBoundaryR(eq=eq),
        FixBoundaryZ(eq=eq),
        FixPressure(eq=eq),
        FixCurrent(eq=eq),
        FixPsi(eq=eq),
    )
    objectives = ForceBalance(eq=eq)
    obj = ObjectiveFunction(objectives)

    # should fail on maxiter, and should NOT throw an error
    for opt in ["scipy-trf"]:
        eq, result = eq.solve(
            maxiter=3,
            verbose=3,
            constraints=constraints,
            objective=obj,
            optimizer=opt,
            ftol=1e-12,
            xtol=1e-12,
            gtol=1e-12,
        )
        assert "Maximum number of iterations has been exceeded" in result["message"]
<<<<<<< HEAD
    eq._node_pattern = "quad"
    objectives = Energy()
=======
    objectives = Energy(eq=eq)
>>>>>>> 15eed705
    obj = ObjectiveFunction(objectives)
    for opt in ["scipy-trust-exact"]:
        eq, result = eq.solve(
            maxiter=3,
            verbose=3,
            constraints=constraints,
            objective=obj,
            optimizer=opt,
            ftol=1e-12,
            xtol=1e-12,
            gtol=1e-12,
        )
        assert "Maximum number of iterations has been exceeded" in result["message"]


@pytest.mark.unit
def test_not_implemented_error():
    """Test NotImplementedError."""
    with pytest.raises(NotImplementedError):
        Optimizer("not-a-method")


@pytest.mark.unit
def test_wrappers():
    """Tests for using wrapped objectives."""
    eq = desc.examples.get("SOLOVEV")
    con = (
        FixBoundaryR(eq=eq),
        FixBoundaryZ(eq=eq),
        FixIota(eq=eq),
        FixPressure(eq=eq),
        FixPsi(eq=eq),
    )
    con_nl = (ForceBalance(eq=eq),)
    obj = ForceBalance(eq=eq)
    with pytest.raises(AssertionError):
        _ = LinearConstraintProjection(obj, con)
    with pytest.raises(ValueError):
        _ = LinearConstraintProjection(ObjectiveFunction(obj), con + con_nl)
    ob = LinearConstraintProjection(ObjectiveFunction(obj), con, eq=eq)
    ob.build()
    assert ob.built

    np.testing.assert_allclose(
        ob.compute_scaled(ob.x(eq)), obj.compute_scaled(*obj.xs(eq))
    )
    np.testing.assert_allclose(
        ob.compute_unscaled(ob.x(eq)), obj.compute_unscaled(*obj.xs(eq))
    )
    np.testing.assert_allclose(ob.target_scaled, obj.target / obj.normalization)
    np.testing.assert_allclose(ob.bounds_scaled[0], obj.target / obj.normalization)
    np.testing.assert_allclose(ob.bounds_scaled[1], obj.target / obj.normalization)
    np.testing.assert_allclose(ob.weights, obj.weight)

    con = (
        FixBoundaryR(eq=eq),
        FixBoundaryZ(eq=eq),
        FixIota(eq=eq),
        FixPressure(eq=eq),
        FixPsi(eq=eq),
    )
    con_nl = (ForceBalance(eq=eq),)
    obj = ForceBalance(eq=eq)
    with pytest.raises(AssertionError):
        _ = ProximalProjection(obj, con[0])
    with pytest.raises(AssertionError):
        _ = ProximalProjection(ObjectiveFunction(con[0]), con[1])
    with pytest.raises(ValueError):
        _ = ProximalProjection(ObjectiveFunction(con[0]), ObjectiveFunction(con[1]))
    with pytest.raises(ValueError):
        _ = ProximalProjection(
            ObjectiveFunction(con[0]), ObjectiveFunction(con + con_nl)
        )
    ob = ProximalProjection(ObjectiveFunction(con[0]), ObjectiveFunction(con_nl), eq=eq)
    ob.build()
    assert ob.built

    np.testing.assert_allclose(
        ob.compute_scaled(ob.x(eq)), con[0].compute_scaled(*con[0].xs(eq))
    )
    np.testing.assert_allclose(
        ob.compute_unscaled(ob.x(eq)), con[0].compute_unscaled(*con[0].xs(eq))
    )
    np.testing.assert_allclose(ob.target_scaled, con[0].target / con[0].normalization)
    np.testing.assert_allclose(
        ob.bounds_scaled[0], con[0].target / con[0].normalization
    )
    np.testing.assert_allclose(
        ob.bounds_scaled[1], con[0].target / con[0].normalization
    )
    np.testing.assert_allclose(ob.weights, con[0].weight)


@pytest.mark.unit
@pytest.mark.slow
def test_all_optimizers():
    """Just tests that the optimizers run without error, eg tests for the wrappers."""
<<<<<<< HEAD
    eqf = desc.examples.get("SOLOVEV")
    eqe = eqf.copy()
    eqe._node_pattern = "quad"
    fobj = ObjectiveFunction(ForceBalance())
    eobj = ObjectiveFunction(Energy())
    fobj.build(eqf)
    eobj.build(eqe)
=======
    eq = desc.examples.get("SOLOVEV")
    fobj = ObjectiveFunction(ForceBalance(eq=eq))
    eobj = ObjectiveFunction(Energy(eq=eq))
    fobj.build()
    eobj.build()
>>>>>>> 15eed705
    constraints = (
        FixBoundaryR(eq=eq),
        FixBoundaryZ(eq=eq),
        FixIota(eq=eq),
        FixPressure(eq=eq),
        FixPsi(eq=eq),
    )

    for opt in optimizers:
        print("TESTING ", opt)
        if optimizers[opt]["scalar"]:
            obj = eobj
            eq = eqe
        else:
            obj = fobj
            eq = eqf
        eq.solve(
            objective=obj,
            constraints=constraints,
            optimizer=opt,
            verbose=3,
            copy=True,
            maxiter=5,
        )


@pytest.mark.slow
@pytest.mark.regression
def test_scipy_constrained_solve():
    """Tests that the scipy constrained optimizer does something.

    This isn't that great of a test, since trust-constr and SLSQP don't work well on
    badly scaled problems like ours. Also usually you'd need to run for way longer,
    since stopping them early might return a point worse than you started with...
    """
    eq = desc.examples.get("DSHAPE")
    # increase pressure so no longer in force balance
    eq.p_l *= 1.1
    eq._node_pattern = "quad"

    constraints = (
        FixBoundaryR(eq=eq, modes=[0, 0, 0]),  # fix specified major axis position
        FixBoundaryZ(eq=eq),  # fix Z shape but not R
        FixPressure(eq=eq),  # fix pressure profile
        FixIota(eq=eq),  # fix rotational transform profile
        FixPsi(eq=eq),  # fix total toroidal magnetic flux
    )
    # some random constraints to keep the shape from getting wacky
    V = eq.compute("V")["V"]
    Vbounds = (0.95 * V, 1.05 * V)
    AR = eq.compute("R0/a")["R0/a"]
    ARbounds = (0.95 * AR, 1.05 * AR)
    H = eq.compute(
        "curvature_H", grid=LinearGrid(M=eq.M_grid, N=eq.N_grid, NFP=eq.NFP)
    )["curvature_H"]
    Hbounds = ((1 - 0.05 * np.sign(H)) * H, (1 + 0.05 * np.sign(H)) * abs(H))
    constraints += (
        Volume(eq=eq, bounds=Vbounds),
        AspectRatio(eq=eq, bounds=ARbounds),
        MeanCurvature(eq=eq, bounds=Hbounds),
    )
    obj = ObjectiveFunction(ForceBalance(eq=eq))
    eq2, result = eq.optimize(
        objective=obj,
        constraints=constraints,
        optimizer="scipy-trust-constr",
        maxiter=50,
        verbose=1,
        x_scale="auto",
        copy=True,
        options={
            "disp": 1,
            "verbose": 3,
            "initial_barrier_parameter": 1e-4,
        },
    )
    V2 = eq2.compute("V")["V"]
    AR2 = eq2.compute("R0/a")["R0/a"]
    H2 = eq2.compute(
        "curvature_H", grid=LinearGrid(M=eq.M_grid, N=eq.N_grid, NFP=eq.NFP)
    )["curvature_H"]

    assert ARbounds[0] < AR2 < ARbounds[1]
    assert Vbounds[0] < V2 < Vbounds[1]
    assert np.all(Hbounds[0] < H2)
    assert np.all(H2 < Hbounds[1])
    assert eq2.is_nested()


@pytest.mark.unit
def test_solve_with_x_scale():
    """Make sure we can manually specify x_scale when solving/optimizing."""
    # basically just tests that it runs without error
    with pytest.warns(UserWarning, match="pressure profile is not an even"):
        eq = Equilibrium(L=2, M=2, N=2, pressure=np.array([1000, -2000, 1000]))
    scale = jnp.concatenate(
        [
            (abs(eq.R_basis.modes[:, :2]).sum(axis=1) + 1),
            (abs(eq.Z_basis.modes[:, :2]).sum(axis=1) + 1),
            (abs(eq.L_basis.modes[:, :2]).sum(axis=1) + 1),
            jnp.ones(eq.p_l.size + eq.c_l.size + eq.Rb_lmn.size + eq.Zb_lmn.size + 1),
        ]
    )
    eq.solve(x_scale=scale)
    assert eq.is_nested()


@pytest.mark.unit
def test_bounded_optimization():
    """Test that our bounded optimizers are as good as scipy."""
    p = np.array([1.0, 2.0, 3.0, 4.0, 1.0, 2.0])
    x = np.linspace(-1, 1, 100)
    y = vector_fun(x, p)

    def fun(p):
        return vector_fun(x, p) - y

    rando = default_rng(seed=5)
    p0 = p + 0.25 * (rando.random(p.size) - 0.5)

    jac = Derivative(fun, 0, "fwd")

    def sfun(x):
        f = fun(x)
        return 1 / 2 * f.dot(f)

    def grad(x):
        f = fun(x)
        J = jac(x)
        return f.dot(J)

    def hess(x):
        J = jac(x)
        return J.T @ J

    bounds = (2, np.inf)
    p0 = np.clip(p0, *bounds)

    out1 = lsqtr(
        fun,
        p0,
        jac,
        bounds=bounds,
        xtol=1e-14,
        ftol=1e-14,
        gtol=1e-8,
        verbose=3,
        x_scale=1,
        tr_method="svd",
    )
    out2 = fmintr(
        sfun,
        p0,
        grad,
        hess,
        bounds=bounds,
        xtol=1e-14,
        ftol=1e-14,
        gtol=1e-8,
        verbose=3,
        x_scale=1,
    )
    out3 = least_squares(
        fun,
        p0,
        jac,
        bounds=bounds,
        xtol=1e-14,
        ftol=1e-14,
        gtol=1e-8,
        verbose=2,
        x_scale=1,
    )

    np.testing.assert_allclose(out1["x"], out3["x"], rtol=1e-06, atol=1e-06)
    np.testing.assert_allclose(out2["x"], out3["x"], rtol=1e-06, atol=1e-06)


@pytest.mark.unit
def test_auglag():
    """Test that our augmented lagrangian works as well as scipy for convex problems."""
    rng = default_rng(12)

    n = 15  # number of variables
    m = 10  # number of constraints
    p = 7  # number of primals
    Qs = []
    gs = []
    for i in range(m + p):
        A = 0.5 - rng.random((n, n))
        Qs.append(A.T @ A)
        gs.append(0.5 - rng.random(n))

    @jit
    def vecfun(x):
        y0 = x @ Qs[0] + gs[0]
        y1 = x @ Qs[1] + gs[1]
        y = jnp.concatenate([y0, y1**2])
        return y

    @jit
    def fun(x):
        y = vecfun(x)
        return 1 / 2 * jnp.dot(y, y)

    grad = jit(Derivative(fun, mode="grad"))
    hess = jit(Derivative(fun, mode="hess"))
    jac = jit(Derivative(vecfun, mode="fwd"))

    @jit
    def con(x):
        cs = []
        for i in range(m):
            cs.append(x @ Qs[p + i] @ x + gs[p + i] @ x)
        return jnp.array(cs)

    conjac = jit(Derivative(con, mode="fwd"))
    conhess = jit(Derivative(lambda x, v: v @ con(x), mode="hess"))

    constraint = NonlinearConstraint(con, -np.inf, 0, conjac, conhess)
    x0 = rng.random(n)

    out1 = fmin_auglag(
        fun,
        x0,
        grad,
        hess=hess,
        bounds=(-jnp.inf, jnp.inf),
        constraint=constraint,
        args=(),
        x_scale="auto",
        ftol=0,
        xtol=1e-6,
        gtol=1e-6,
        ctol=1e-6,
        verbose=3,
        maxiter=None,
        options={"initial_multipliers": "least_squares"},
    )
    print(out1["active_mask"])
    out2 = lsq_auglag(
        vecfun,
        x0,
        jac,
        bounds=(-jnp.inf, jnp.inf),
        constraint=constraint,
        args=(),
        x_scale="auto",
        ftol=0,
        xtol=1e-6,
        gtol=1e-6,
        ctol=1e-6,
        verbose=3,
        maxiter=None,
        options={"initial_multipliers": "least_squares"},
    )

    out3 = minimize(
        fun,
        x0,
        jac=grad,
        hess=hess,
        constraints=constraint,
        method="trust-constr",
        options={"verbose": 3, "maxiter": 1000},
    )
    out4 = fmin_auglag(
        fun,
        x0,
        grad,
        hess="bfgs",
        bounds=(-jnp.inf, jnp.inf),
        constraint=constraint,
        args=(),
        x_scale="auto",
        ftol=0,
        xtol=1e-6,
        gtol=1e-6,
        ctol=1e-6,
        verbose=3,
        maxiter=None,
        options={"initial_multipliers": "least_squares"},
    )

    np.testing.assert_allclose(out1["x"], out3["x"], rtol=1e-4, atol=1e-4)
    np.testing.assert_allclose(out2["x"], out3["x"], rtol=1e-4, atol=1e-4)
    np.testing.assert_allclose(out4["x"], out3["x"], rtol=1e-4, atol=1e-4)


@pytest.mark.slow
@pytest.mark.regression
def test_constrained_AL_lsq():
    """Tests that the least squares augmented Lagrangian optimizer does something."""
    eq = desc.examples.get("SOLOVEV")

    constraints = (
        FixBoundaryR(eq=eq, modes=[0, 0, 0]),  # fix specified major axis position
        FixBoundaryZ(eq=eq),  # fix Z shape but not R
        FixPressure(eq=eq),  # fix pressure profile
        FixIota(eq=eq),  # fix rotational transform profile
        FixPsi(eq=eq),  # fix total toroidal magnetic flux
    )
    # some random constraints to keep the shape from getting wacky
    V = eq.compute("V")["V"]
    Vbounds = (0.95 * V, 1.05 * V)
    AR = eq.compute("R0/a")["R0/a"]
    ARbounds = (0.95 * AR, 1.05 * AR)
    constraints += (
        Volume(eq=eq, bounds=Vbounds),
        AspectRatio(eq=eq, bounds=ARbounds),
        MagneticWell(eq=eq, bounds=(0, jnp.inf)),
        ForceBalance(eq=eq, bounds=(-1e-3, 1e-3), normalize_target=False),
    )
    H = eq.compute(
        "curvature_H", grid=LinearGrid(M=eq.M_grid, N=eq.N_grid, NFP=eq.NFP)
    )["curvature_H"]
    obj = ObjectiveFunction(MeanCurvature(eq=eq, target=H))
    ctol = 1e-4
    eq2, result = eq.optimize(
        objective=obj,
        constraints=constraints,
        optimizer="lsq-auglag",
        maxiter=500,
        verbose=3,
        ctol=ctol,
        x_scale="auto",
        copy=True,
        options={},
    )
    V2 = eq2.compute("V")["V"]
    AR2 = eq2.compute("R0/a")["R0/a"]
    Dwell = constraints[-2].compute(*constraints[-2].xs(eq2))
    assert (ARbounds[0] - ctol) < AR2 < (ARbounds[1] + ctol)
    assert (Vbounds[0] - ctol) < V2 < (Vbounds[1] + ctol)
    assert eq2.is_nested()
    np.testing.assert_array_less(-Dwell, ctol)


@pytest.mark.slow
@pytest.mark.regression
def test_constrained_AL_scalar():
    """Tests that the augmented Lagrangian constrained optimizer does something."""
    eq = desc.examples.get("SOLOVEV")

    constraints = (
        FixBoundaryR(eq=eq, modes=[0, 0, 0]),  # fix specified major axis position
        FixBoundaryZ(eq=eq),  # fix Z shape but not R
        FixPressure(eq=eq),  # fix pressure profile
        FixIota(eq=eq),  # fix rotational transform profile
        FixPsi(eq=eq),  # fix total toroidal magnetic flux
    )
    V = eq.compute("V")["V"]
    AR = eq.compute("R0/a")["R0/a"]
    constraints += (
        Volume(eq=eq, target=V),
        AspectRatio(eq=eq, target=AR),
        MagneticWell(eq=eq, bounds=(0, jnp.inf)),
        ForceBalance(eq=eq, bounds=(-1e-3, 1e-3), normalize_target=False),
    )
    # Dummy objective to return 0, we just want a feasible solution.
    obj = ObjectiveFunction(GenericObjective("0", eq=eq))
    ctol = 1e-4
    eq2, result = eq.optimize(
        objective=obj,
        constraints=constraints,
        optimizer="fmin-auglag",
        maxiter=500,
        verbose=3,
        ctol=ctol,
        x_scale="auto",
        copy=True,
        options={},
    )
    V2 = eq2.compute("V")["V"]
    AR2 = eq2.compute("R0/a")["R0/a"]
    Dwell = constraints[-2].compute(*constraints[-2].xs(eq2))
    np.testing.assert_allclose(AR, AR2, atol=ctol)
    np.testing.assert_allclose(V, V2, atol=ctol)
    assert eq2.is_nested()
    np.testing.assert_array_less(-Dwell, ctol)<|MERGE_RESOLUTION|>--- conflicted
+++ resolved
@@ -463,12 +463,8 @@
             gtol=1e-12,
         )
         assert "Maximum number of iterations has been exceeded" in result["message"]
-<<<<<<< HEAD
     eq._node_pattern = "quad"
-    objectives = Energy()
-=======
     objectives = Energy(eq=eq)
->>>>>>> 15eed705
     obj = ObjectiveFunction(objectives)
     for opt in ["scipy-trust-exact"]:
         eq, result = eq.solve(
@@ -566,27 +562,19 @@
 @pytest.mark.slow
 def test_all_optimizers():
     """Just tests that the optimizers run without error, eg tests for the wrappers."""
-<<<<<<< HEAD
     eqf = desc.examples.get("SOLOVEV")
     eqe = eqf.copy()
     eqe._node_pattern = "quad"
-    fobj = ObjectiveFunction(ForceBalance())
-    eobj = ObjectiveFunction(Energy())
-    fobj.build(eqf)
-    eobj.build(eqe)
-=======
-    eq = desc.examples.get("SOLOVEV")
-    fobj = ObjectiveFunction(ForceBalance(eq=eq))
-    eobj = ObjectiveFunction(Energy(eq=eq))
+    fobj = ObjectiveFunction(ForceBalance(eq=eqf))
+    eobj = ObjectiveFunction(Energy(eq=eqe))
     fobj.build()
     eobj.build()
->>>>>>> 15eed705
     constraints = (
-        FixBoundaryR(eq=eq),
-        FixBoundaryZ(eq=eq),
-        FixIota(eq=eq),
-        FixPressure(eq=eq),
-        FixPsi(eq=eq),
+        FixBoundaryR(eq=eqe),
+        FixBoundaryZ(eq=eqe),
+        FixIota(eq=eqe),
+        FixPressure(eq=eqe),
+        FixPsi(eq=eqe),
     )
 
     for opt in optimizers:
