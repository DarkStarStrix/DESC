"""Tests for compute functions."""

import numpy as np
import pytest
from scipy.io import netcdf_file
from scipy.signal import convolve2d

import desc.examples
from desc.compute import data_index, rpz2xyz_vec
<<<<<<< HEAD
=======
from desc.compute.utils import compress
>>>>>>> b8b53ba2
from desc.equilibrium import EquilibriaFamily, Equilibrium
from desc.geometry import (
    FourierPlanarCurve,
    FourierRZCurve,
    FourierRZToroidalSurface,
    FourierXYZCurve,
    ZernikeRZToroidalSection,
)
from desc.grid import LinearGrid, QuadratureGrid

# convolve kernel is reverse of FD coeffs
FD_COEF_1_2 = np.array([-1 / 2, 0, 1 / 2])[::-1]
FD_COEF_1_4 = np.array([1 / 12, -2 / 3, 0, 2 / 3, -1 / 12])[::-1]
FD_COEF_2_2 = np.array([1, -2, 1])[::-1]
FD_COEF_2_4 = np.array([-1 / 12, 4 / 3, -5 / 2, 4 / 3, -1 / 12])[::-1]


def my_convolve(arr, stencil):
    """Wrapper to convolve 1D arrs."""
    return np.convolve(arr, stencil, "same")


def myconvolve_2d(arr_1d, stencil, shape):
    """Wrapper to convolve 2D arrs."""
    arr = arr_1d.reshape((shape[0], shape[1]))
    conv = convolve2d(
        arr,
        stencil[:, np.newaxis] * stencil[np.newaxis, :],
        mode="same",
        boundary="fill",  # not periodic in rho, easier to pad and truncate in all dims
    )
    return conv


# TODO: add more tests for compute_geometry
@pytest.mark.unit
def test_total_volume(DummyStellarator):
    """Test that the volume enclosed by the LCFS is equal to the total volume."""
    eq = Equilibrium.load(
        load_from=str(DummyStellarator["output_path"]), file_format="hdf5"
    )

    grid = LinearGrid(M=12, N=12, NFP=eq.NFP, sym=eq.sym)  # rho = 1
    lcfs_volume = eq.compute("V(r)", grid=grid)["V(r)"]
    total_volume = eq.compute("V")["V"]  # default quadrature grid
    np.testing.assert_allclose(lcfs_volume, total_volume)


@pytest.mark.unit
def test_enclosed_volumes():
    """Test that the volume enclosed by flux surfaces matches analytic formulas."""
    eq = Equilibrium()  # torus
    rho = np.linspace(0, 1, 128)
    grid = LinearGrid(M=eq.M_grid, N=eq.N_grid, NFP=eq.NFP, sym=eq.sym, rho=rho)
    data = eq.compute(["R0", "V(r)", "V_r(r)", "V_rr(r)", "V_rrr(r)"], grid=grid)
    np.testing.assert_allclose(
        2 * data["R0"] * (np.pi * rho) ** 2, grid.compress(data["V(r)"])
    )
    np.testing.assert_allclose(
        4 * data["R0"] * np.pi**2 * rho, grid.compress(data["V_r(r)"])
    )
    np.testing.assert_allclose(4 * data["R0"] * np.pi**2, data["V_rr(r)"])
    np.testing.assert_allclose(0, data["V_rrr(r)"], atol=1e-14)


@pytest.mark.unit
def test_surface_areas():
    """Test that the flux surface areas match known analytic formulas."""
    eq = Equilibrium()  # torus
    rho = np.linspace(0, 1, 128)
    grid = LinearGrid(M=eq.M_grid, N=eq.N_grid, NFP=eq.NFP, sym=eq.sym, rho=rho)
    data = eq.compute(["S(r)", "S_r(r)", "S_rr(r)", "R0"], grid=grid)
    np.testing.assert_allclose(
        4 * data["R0"] * np.pi**2 * rho, grid.compress(data["S(r)"])
    )
    np.testing.assert_allclose(4 * data["R0"] * np.pi**2, data["S_r(r)"])
    np.testing.assert_allclose(0, data["S_rr(r)"], atol=3e-12)


@pytest.mark.unit
def test_surface_areas_2():
    """Alternate test that the flux surface areas match known analytic formulas."""
    eq = Equilibrium()

    grid_r = LinearGrid(rho=1, theta=10, zeta=10)
    grid_t = LinearGrid(rho=10, theta=1, zeta=10)
    grid_z = LinearGrid(rho=10, theta=10, zeta=1)

    data_r = eq.compute("|e_theta x e_zeta|", grid=grid_r)
    data_t = eq.compute("|e_zeta x e_rho|", grid=grid_t)
    data_z = eq.compute("|e_rho x e_theta|", grid=grid_z)

    Ar = np.sum(
        data_r["|e_theta x e_zeta|"] * grid_r.spacing[:, 1] * grid_r.spacing[:, 2]
    )
    At = np.sum(
        data_t["|e_zeta x e_rho|"] * grid_t.spacing[:, 2] * grid_t.spacing[:, 0]
    )
    Az = np.sum(
        data_z["|e_rho x e_theta|"] * grid_z.spacing[:, 0] * grid_z.spacing[:, 1]
    )

    np.testing.assert_allclose(Ar, 4 * 10 * np.pi**2)
    np.testing.assert_allclose(At, np.pi * (11**2 - 10**2))
    np.testing.assert_allclose(Az, np.pi)


@pytest.mark.slow
@pytest.mark.unit
def test_magnetic_field_derivatives(DummyStellarator):
    """Test that the derivatives of B and |B| are close to numerical derivatives."""
    eq = Equilibrium.load(
        load_from=str(DummyStellarator["output_path"]), file_format="hdf5"
    )

    # partial derivatives wrt rho
    rtol = 1e-3
    atol = 1e-3
    num_rho = 180
    grid = LinearGrid(rho=num_rho, NFP=eq.NFP)
    drho = grid.nodes[1, 0]
    data = eq.compute(
        [
            "B^theta",
            "B^theta_r",
            "B^theta_rr",
            "B^zeta",
            "B^zeta_r",
            "B^zeta_rr",
            "B_rho",
            "B_rho_r",
            "B_rho_rr",
            "B_theta",
            "B_theta_r",
            "B_theta_rr",
            "B_zeta",
            "B_zeta_r",
            "B_zeta_rr",
            "|B|",
            "|B|_r",
            "|B|_rr",
            "B",
            "B_r",
            "B_rr",
            "phi",
        ],
        grid=grid,
    )
    data["B"] = rpz2xyz_vec(data["B"], phi=data["phi"])
    data["B_r"] = rpz2xyz_vec(data["B_r"], phi=data["phi"])
    data["B_rr"] = rpz2xyz_vec(data["B_rr"], phi=data["phi"])

    B_sup_theta_r = np.convolve(data["B^theta"], FD_COEF_1_4, "same") / drho
    B_sup_theta_rr = np.convolve(data["B^theta"], FD_COEF_2_4, "same") / drho**2
    B_sup_zeta_r = np.convolve(data["B^zeta"], FD_COEF_1_4, "same") / drho
    B_sup_zeta_rr = np.convolve(data["B^zeta"], FD_COEF_2_4, "same") / drho**2
    B_sub_rho_r = np.convolve(data["B_rho"], FD_COEF_1_4, "same") / drho
    B_sub_rho_rr = np.convolve(data["B_rho"], FD_COEF_2_4, "same") / drho**2
    B_sub_theta_r = np.convolve(data["B_theta"], FD_COEF_1_4, "same") / drho
    B_sub_theta_rr = np.convolve(data["B_theta"], FD_COEF_2_4, "same") / drho**2
    B_sub_zeta_r = np.convolve(data["B_zeta"], FD_COEF_1_4, "same") / drho
    B_sub_zeta_rr = np.convolve(data["B_zeta"], FD_COEF_2_4, "same") / drho**2
    Bmag_r = np.convolve(data["|B|"], FD_COEF_1_4, "same") / drho
    Bmag_rr = np.convolve(data["|B|"], FD_COEF_2_4, "same") / drho**2
    B_r = np.apply_along_axis(my_convolve, 0, data["B"], FD_COEF_1_4) / drho
    B_rr = np.apply_along_axis(my_convolve, 0, data["B"], FD_COEF_2_4) / drho**2

    np.testing.assert_allclose(
        data["B^theta_r"][4:-4],
        B_sup_theta_r[4:-4],
        rtol=rtol,
        atol=atol * np.nanmean(np.abs(data["B^theta_r"])),
    )
    np.testing.assert_allclose(
        data["B^theta_rr"][4:-4],
        B_sup_theta_rr[4:-4],
        rtol=rtol,
        atol=atol * np.nanmean(np.abs(data["B^theta_rr"])),
    )
    np.testing.assert_allclose(
        data["B^zeta_r"][4:-4],
        B_sup_zeta_r[4:-4],
        rtol=rtol,
        atol=atol * np.nanmean(np.abs(data["B^zeta_r"])),
    )
    np.testing.assert_allclose(
        data["B^zeta_rr"][4:-4],
        B_sup_zeta_rr[4:-4],
        rtol=rtol,
        atol=atol * np.nanmean(np.abs(data["B^zeta_rr"])),
    )
    np.testing.assert_allclose(
        data["B_rho_r"][4:-4],
        B_sub_rho_r[4:-4],
        rtol=rtol,
        atol=atol * np.nanmean(np.abs(data["B_rho_r"])),
    )
    np.testing.assert_allclose(
        data["B_rho_rr"][4:-4],
        B_sub_rho_rr[4:-4],
        rtol=rtol,
        atol=atol * np.nanmean(np.abs(data["B_rho_rr"])),
    )
    np.testing.assert_allclose(
        data["B_theta_r"][4:-4],
        B_sub_theta_r[4:-4],
        rtol=rtol,
        atol=atol * np.nanmean(np.abs(data["B_theta_r"])),
    )
    np.testing.assert_allclose(
        data["B_theta_rr"][4:-4],
        B_sub_theta_rr[4:-4],
        rtol=rtol,
        atol=atol * np.nanmean(np.abs(data["B_theta_rr"])),
    )
    np.testing.assert_allclose(
        data["B_zeta_r"][4:-4],
        B_sub_zeta_r[4:-4],
        rtol=rtol,
        atol=atol * np.nanmean(np.abs(data["B_zeta_r"])),
    )
    np.testing.assert_allclose(
        data["B_zeta_rr"][4:-4],
        B_sub_zeta_rr[4:-4],
        rtol=rtol,
        atol=atol * np.nanmean(np.abs(data["B_zeta_rr"])),
    )
    np.testing.assert_allclose(
        data["|B|_r"][4:-4],
        Bmag_r[4:-4],
        rtol=rtol,
        atol=atol * np.nanmean(np.abs(data["|B|_r"])),
    )
    np.testing.assert_allclose(
        data["|B|_rr"][4:-4],
        Bmag_rr[4:-4],
        rtol=rtol,
        atol=atol * np.nanmean(np.abs(data["|B|_rr"])),
    )
    np.testing.assert_allclose(
        data["B_r"][4:-4],
        B_r[4:-4],
        rtol=rtol,
        atol=atol * np.nanmean(np.abs(data["B_r"])),
    )
    np.testing.assert_allclose(
        data["B_rr"][4:-4],
        B_rr[4:-4],
        rtol=rtol,
        atol=atol * np.nanmean(np.abs(data["B_rr"])),
    )

    # partial derivatives wrt theta
    rtol = 1e-3
    atol = 1e-3
    num_theta = 180
    grid = LinearGrid(NFP=eq.NFP, theta=num_theta)
    dtheta = grid.nodes[1, 1]
    data = eq.compute(
        [
            "B^theta",
            "B^theta_t",
            "B^theta_tt",
            "B^zeta",
            "B^zeta_t",
            "B^zeta_tt",
            "B_rho",
            "B_rho_t",
            "B_rho_tt",
            "B_theta",
            "B_theta_t",
            "B_theta_tt",
            "B_zeta",
            "B_zeta_t",
            "B_zeta_tt",
            "|B|",
            "|B|_t",
            "|B|_tt",
            "B",
            "B_t",
            "B_tt",
            "phi",
        ],
        grid=grid,
    )
    data["B"] = rpz2xyz_vec(data["B"], phi=data["phi"])
    data["B_t"] = rpz2xyz_vec(data["B_t"], phi=data["phi"])
    data["B_tt"] = rpz2xyz_vec(data["B_tt"], phi=data["phi"])

    B_sup_theta_t = np.convolve(data["B^theta"], FD_COEF_1_4, "same") / dtheta
    B_sup_theta_tt = np.convolve(data["B^theta"], FD_COEF_2_4, "same") / dtheta**2
    B_sup_zeta_t = np.convolve(data["B^zeta"], FD_COEF_1_4, "same") / dtheta
    B_sup_zeta_tt = np.convolve(data["B^zeta"], FD_COEF_2_4, "same") / dtheta**2
    B_sub_rho_t = np.convolve(data["B_rho"], FD_COEF_1_4, "same") / dtheta
    B_sub_rho_tt = np.convolve(data["B_rho"], FD_COEF_2_4, "same") / dtheta**2
    B_sub_theta_t = np.convolve(data["B_theta"], FD_COEF_1_4, "same") / dtheta
    B_sub_theta_tt = np.convolve(data["B_theta"], FD_COEF_2_4, "same") / dtheta**2
    B_sub_zeta_t = np.convolve(data["B_zeta"], FD_COEF_1_4, "same") / dtheta
    B_sub_zeta_tt = np.convolve(data["B_zeta"], FD_COEF_2_4, "same") / dtheta**2
    Bmag_t = np.convolve(data["|B|"], FD_COEF_1_4, "same") / dtheta
    Bmag_tt = np.convolve(data["|B|"], FD_COEF_2_4, "same") / dtheta**2
    B_t = np.apply_along_axis(my_convolve, 0, data["B"], FD_COEF_1_4) / dtheta
    B_tt = np.apply_along_axis(my_convolve, 0, data["B"], FD_COEF_2_4) / dtheta**2

    np.testing.assert_allclose(
        data["B^theta_t"][4:-4],
        B_sup_theta_t[4:-4],
        rtol=rtol,
        atol=atol * np.mean(np.abs(data["B^theta_t"])),
    )
    np.testing.assert_allclose(
        data["B^theta_tt"][4:-4],
        B_sup_theta_tt[4:-4],
        rtol=rtol,
        atol=atol * np.mean(np.abs(data["B^theta_tt"])),
    )
    np.testing.assert_allclose(
        data["B^zeta_t"][4:-4],
        B_sup_zeta_t[4:-4],
        rtol=rtol,
        atol=atol * np.mean(np.abs(data["B^zeta_t"])),
    )
    np.testing.assert_allclose(
        data["B^zeta_tt"][4:-4],
        B_sup_zeta_tt[4:-4],
        rtol=rtol,
        atol=atol * np.mean(np.abs(data["B^zeta_tt"])),
    )
    np.testing.assert_allclose(
        data["B_rho_t"][4:-4],
        B_sub_rho_t[4:-4],
        rtol=rtol,
        atol=atol * np.mean(np.abs(data["B_rho_t"])),
    )
    np.testing.assert_allclose(
        data["B_rho_tt"][4:-4],
        B_sub_rho_tt[4:-4],
        rtol=rtol,
        atol=atol * np.mean(np.abs(data["B_rho_tt"])),
    )
    np.testing.assert_allclose(
        data["B_theta_t"][4:-4],
        B_sub_theta_t[4:-4],
        rtol=rtol,
        atol=atol * np.mean(np.abs(data["B_theta_t"])),
    )
    np.testing.assert_allclose(
        data["B_theta_tt"][4:-4],
        B_sub_theta_tt[4:-4],
        rtol=rtol,
        atol=atol * np.mean(np.abs(data["B_theta_tt"])),
    )
    np.testing.assert_allclose(
        data["B_zeta_t"][4:-4],
        B_sub_zeta_t[4:-4],
        rtol=rtol,
        atol=atol * np.mean(np.abs(data["B_zeta_t"])),
    )
    np.testing.assert_allclose(
        data["B_zeta_tt"][4:-4],
        B_sub_zeta_tt[4:-4],
        rtol=rtol,
        atol=atol * np.mean(np.abs(data["B_zeta_tt"])),
    )
    np.testing.assert_allclose(
        data["|B|_t"][4:-4],
        Bmag_t[4:-4],
        rtol=rtol,
        atol=atol * np.mean(np.abs(data["|B|_t"])),
    )
    np.testing.assert_allclose(
        data["|B|_tt"][4:-4],
        Bmag_tt[4:-4],
        rtol=rtol,
        atol=atol * np.mean(np.abs(data["|B|_tt"])),
    )
    np.testing.assert_allclose(
        data["B_t"][4:-4],
        B_t[4:-4],
        rtol=rtol,
        atol=atol * np.nanmean(np.abs(data["B_t"])),
    )
    np.testing.assert_allclose(
        data["B_tt"][4:-4],
        B_tt[4:-4],
        rtol=rtol,
        atol=atol * np.nanmean(np.abs(data["B_tt"])),
    )

    # partial derivatives wrt zeta
    rtol = 1e-3
    atol = 1e-3
    num_zeta = 180
    grid = LinearGrid(NFP=eq.NFP, zeta=num_zeta)
    dzeta = grid.nodes[1, 2]
    data = eq.compute(
        [
            "B^theta",
            "B^theta_z",
            "B^theta_zz",
            "B^zeta",
            "B^zeta_z",
            "B^zeta_zz",
            "B_rho",
            "B_rho_z",
            "B_rho_zz",
            "B_theta",
            "B_theta_z",
            "B_theta_zz",
            "B_zeta",
            "B_zeta_z",
            "B_zeta_zz",
            "|B|",
            "|B|_z",
            "|B|_zz",
            "B",
            "B_z",
            "B_zz",
            "phi",
        ],
        grid=grid,
    )
    data["B"] = rpz2xyz_vec(data["B"], phi=data["phi"])
    data["B_z"] = rpz2xyz_vec(data["B_z"], phi=data["phi"])
    data["B_zz"] = rpz2xyz_vec(data["B_zz"], phi=data["phi"])

    B_sup_theta_z = np.convolve(data["B^theta"], FD_COEF_1_4, "same") / dzeta
    B_sup_theta_zz = np.convolve(data["B^theta"], FD_COEF_2_4, "same") / dzeta**2
    B_sup_zeta_z = np.convolve(data["B^zeta"], FD_COEF_1_4, "same") / dzeta
    B_sup_zeta_zz = np.convolve(data["B^zeta"], FD_COEF_2_4, "same") / dzeta**2
    B_sub_rho_z = np.convolve(data["B_rho"], FD_COEF_1_4, "same") / dzeta
    B_sub_rho_zz = np.convolve(data["B_rho"], FD_COEF_2_4, "same") / dzeta**2
    B_sub_theta_z = np.convolve(data["B_theta"], FD_COEF_1_4, "same") / dzeta
    B_sub_theta_zz = np.convolve(data["B_theta"], FD_COEF_2_4, "same") / dzeta**2
    B_sub_zeta_z = np.convolve(data["B_zeta"], FD_COEF_1_4, "same") / dzeta
    B_sub_zeta_zz = np.convolve(data["B_zeta"], FD_COEF_2_4, "same") / dzeta**2
    Bmag_z = np.convolve(data["|B|"], FD_COEF_1_4, "same") / dzeta
    Bmag_zz = np.convolve(data["|B|"], FD_COEF_2_4, "same") / dzeta**2
    B_z = np.apply_along_axis(my_convolve, 0, data["B"], FD_COEF_1_4) / dzeta
    B_zz = np.apply_along_axis(my_convolve, 0, data["B"], FD_COEF_2_4) / dzeta**2

    np.testing.assert_allclose(
        data["B^theta_z"][4:-4],
        B_sup_theta_z[4:-4],
        rtol=rtol,
        atol=atol * np.mean(np.abs(data["B^theta_z"])),
    )
    np.testing.assert_allclose(
        data["B^theta_zz"][4:-4],
        B_sup_theta_zz[4:-4],
        rtol=rtol,
        atol=atol * np.mean(np.abs(data["B^theta_zz"])),
    )
    np.testing.assert_allclose(
        data["B^zeta_z"][4:-4],
        B_sup_zeta_z[4:-4],
        rtol=rtol,
        atol=atol * np.mean(np.abs(data["B^zeta_z"])),
    )
    np.testing.assert_allclose(
        data["B^zeta_zz"][4:-4],
        B_sup_zeta_zz[4:-4],
        rtol=rtol,
        atol=atol * np.mean(np.abs(data["B^zeta_zz"])),
    )
    np.testing.assert_allclose(
        data["B_rho_z"][4:-4],
        B_sub_rho_z[4:-4],
        rtol=rtol,
        atol=atol * np.mean(np.abs(data["B_rho_z"])),
    )
    np.testing.assert_allclose(
        data["B_rho_zz"][4:-4],
        B_sub_rho_zz[4:-4],
        rtol=rtol,
        atol=atol * np.mean(np.abs(data["B_rho_zz"])),
    )
    np.testing.assert_allclose(
        data["B_theta_z"][4:-4],
        B_sub_theta_z[4:-4],
        rtol=rtol,
        atol=atol * np.mean(np.abs(data["B_theta_z"])),
    )
    np.testing.assert_allclose(
        data["B_theta_zz"][4:-4],
        B_sub_theta_zz[4:-4],
        rtol=rtol,
        atol=atol * np.mean(np.abs(data["B_theta_zz"])),
    )
    np.testing.assert_allclose(
        data["B_zeta_z"][4:-4],
        B_sub_zeta_z[4:-4],
        rtol=rtol,
        atol=atol * np.mean(np.abs(data["B_zeta_z"])),
    )
    np.testing.assert_allclose(
        data["B_zeta_zz"][4:-4],
        B_sub_zeta_zz[4:-4],
        rtol=rtol,
        atol=atol * np.mean(np.abs(data["B_zeta_zz"])),
    )
    np.testing.assert_allclose(
        data["|B|_z"][4:-4],
        Bmag_z[4:-4],
        rtol=rtol,
        atol=atol * np.mean(np.abs(data["|B|_z"])),
    )
    np.testing.assert_allclose(
        data["|B|_zz"][4:-4],
        Bmag_zz[4:-4],
        rtol=rtol,
        atol=atol * np.mean(np.abs(data["|B|_zz"])),
    )
    np.testing.assert_allclose(
        data["B_z"][4:-4],
        B_z[4:-4],
        rtol=rtol,
        atol=atol * np.nanmean(np.abs(data["B_z"])),
    )
    np.testing.assert_allclose(
        data["B_zz"][4:-4],
        B_zz[4:-4],
        rtol=rtol,
        atol=atol * np.nanmean(np.abs(data["B_zz"])),
    )

    # mixed derivatives wrt rho & theta
    rtol = 1e-2
    atol = 1e-2
    num_rho = 180
    num_theta = 180
    grid = LinearGrid(NFP=eq.NFP, rho=num_rho, theta=num_theta)
    drho = grid.nodes[:, 0].reshape((num_rho, num_theta))[1, 0]
    dtheta = grid.nodes[:, 1].reshape((num_rho, num_theta))[0, 1]
    data = eq.compute(
        [
            "B^theta",
            "B^theta_rt",
            "B^zeta",
            "B^zeta_rt",
            "B_rho",
            "B_rho_rt",
            "B_theta",
            "B_theta_rt",
            "B_zeta",
            "B_zeta_rt",
            "|B|",
            "|B|_rt",
            "B",
            "B_rt",
            "phi",
        ],
        grid=grid,
    )
    data["B"] = rpz2xyz_vec(data["B"], phi=data["phi"])
    data["B_rt"] = rpz2xyz_vec(data["B_rt"], phi=data["phi"])

    B_sup_theta = data["B^theta"].reshape((num_rho, num_theta))
    B_sup_zeta = data["B^zeta"].reshape((num_rho, num_theta))
    B_sub_rho = data["B_rho"].reshape((num_rho, num_theta))
    B_sub_theta = data["B_theta"].reshape((num_rho, num_theta))
    B_sub_zeta = data["B_zeta"].reshape((num_rho, num_theta))
    Bmag = data["|B|"].reshape((num_rho, num_theta))

    B_sup_theta_rt = convolve2d(
        B_sup_theta,
        FD_COEF_1_4[:, np.newaxis] * FD_COEF_1_4[np.newaxis, :],
        mode="same",
        boundary="fill",
    ) / (drho * dtheta)
    B_sup_zeta_rt = convolve2d(
        B_sup_zeta,
        FD_COEF_1_4[:, np.newaxis] * FD_COEF_1_4[np.newaxis, :],
        mode="same",
        boundary="fill",
    ) / (drho * dtheta)
    B_sub_rho_rt = convolve2d(
        B_sub_rho,
        FD_COEF_1_4[:, np.newaxis] * FD_COEF_1_4[np.newaxis, :],
        mode="same",
        boundary="fill",
    ) / (drho * dtheta)
    B_sub_theta_rt = convolve2d(
        B_sub_theta,
        FD_COEF_1_4[:, np.newaxis] * FD_COEF_1_4[np.newaxis, :],
        mode="same",
        boundary="fill",
    ) / (drho * dtheta)
    B_sub_zeta_rt = convolve2d(
        B_sub_zeta,
        FD_COEF_1_4[:, np.newaxis] * FD_COEF_1_4[np.newaxis, :],
        mode="same",
        boundary="fill",
    ) / (drho * dtheta)
    Bmag_rt = convolve2d(
        Bmag,
        FD_COEF_1_4[:, np.newaxis] * FD_COEF_1_4[np.newaxis, :],
        mode="same",
        boundary="fill",
    ) / (drho * dtheta)
    B_rt = np.apply_along_axis(
        myconvolve_2d, 0, data["B"], FD_COEF_1_4, (num_rho, num_theta)
    ) / (drho * dtheta)

    np.testing.assert_allclose(
        data["B^theta_rt"].reshape((num_rho, num_theta))[4:-4, 4:-4],
        B_sup_theta_rt[4:-4, 4:-4],
        rtol=rtol,
        atol=atol * np.nanmean(np.abs(data["B^theta_rt"])),
    )
    np.testing.assert_allclose(
        data["B^zeta_rt"].reshape((num_rho, num_theta))[4:-4, 4:-4],
        B_sup_zeta_rt[4:-4, 4:-4],
        rtol=rtol,
        atol=atol * np.nanmean(np.abs(data["B^zeta_rt"])),
    )
    np.testing.assert_allclose(
        data["B_rho_rt"].reshape((num_rho, num_theta))[4:-4, 4:-4],
        B_sub_rho_rt[4:-4, 4:-4],
        rtol=rtol,
        atol=atol * np.nanmean(np.abs(data["B_rho_rt"])),
    )
    np.testing.assert_allclose(
        data["B_theta_rt"].reshape((num_rho, num_theta))[4:-4, 4:-4],
        B_sub_theta_rt[4:-4, 4:-4],
        rtol=rtol,
        atol=atol * np.nanmean(np.abs(data["B_theta_rt"])),
    )
    np.testing.assert_allclose(
        data["B_zeta_rt"].reshape((num_rho, num_theta))[4:-4, 4:-4],
        B_sub_zeta_rt[4:-4, 4:-4],
        rtol=rtol,
        atol=atol * np.nanmean(np.abs(data["B_zeta_rt"])),
    )
    np.testing.assert_allclose(
        data["|B|_rt"].reshape((num_rho, num_theta))[4:-4, 4:-4],
        Bmag_rt[4:-4, 4:-4],
        rtol=rtol,
        atol=atol * np.nanmean(np.abs(data["|B|_rt"])),
    )
    np.testing.assert_allclose(
        data["B_rt"].reshape((num_rho, num_theta, 3))[4:-4, 4:-4],
        B_rt[4:-4, 4:-4],
        rtol=rtol,
        atol=atol * np.nanmean(np.abs(data["B_rt"])),
    )

    # mixed derivatives wrt theta & zeta
    rtol = 1e-2
    atol = 1e-2
    num_theta = 180
    num_zeta = 180
    grid = LinearGrid(NFP=eq.NFP, theta=num_theta, zeta=num_zeta)
    dtheta = grid.nodes[:, 1].reshape((num_zeta, num_theta))[0, 1]
    dzeta = grid.nodes[:, 2].reshape((num_zeta, num_theta))[1, 0]
    data = eq.compute(
        [
            "B^theta",
            "B^theta_tz",
            "B^zeta",
            "B^zeta_tz",
            "B_rho",
            "B_rho_tz",
            "B_theta",
            "B_theta_tz",
            "B_zeta",
            "B_zeta_tz",
            "|B|",
            "|B|_tz",
            "B",
            "B_tz",
            "phi",
        ],
        grid=grid,
    )
    data["B"] = rpz2xyz_vec(data["B"], phi=data["phi"])
    data["B_tz"] = rpz2xyz_vec(data["B_tz"], phi=data["phi"])

    B_sup_theta = data["B^theta"].reshape((num_zeta, num_theta))
    B_sup_zeta = data["B^zeta"].reshape((num_zeta, num_theta))
    B_sub_rho = data["B_rho"].reshape((num_zeta, num_theta))
    B_sub_theta = data["B_theta"].reshape((num_zeta, num_theta))
    B_sub_zeta = data["B_zeta"].reshape((num_zeta, num_theta))
    Bmag = data["|B|"].reshape((num_zeta, num_theta))

    B_sup_theta_tz = convolve2d(
        B_sup_theta,
        FD_COEF_1_4[:, np.newaxis] * FD_COEF_1_4[np.newaxis, :],
        mode="same",
        boundary="fill",
    ) / (dtheta * dzeta)
    B_sup_zeta_tz = convolve2d(
        B_sup_zeta,
        FD_COEF_1_4[:, np.newaxis] * FD_COEF_1_4[np.newaxis, :],
        mode="same",
        boundary="fill",
    ) / (dtheta * dzeta)
    B_sub_rho_tz = convolve2d(
        B_sub_rho,
        FD_COEF_1_4[:, np.newaxis] * FD_COEF_1_4[np.newaxis, :],
        mode="same",
        boundary="fill",
    ) / (dtheta * dzeta)
    B_sub_theta_tz = convolve2d(
        B_sub_theta,
        FD_COEF_1_4[:, np.newaxis] * FD_COEF_1_4[np.newaxis, :],
        mode="same",
        boundary="fill",
    ) / (dtheta * dzeta)
    B_sub_zeta_tz = convolve2d(
        B_sub_zeta,
        FD_COEF_1_4[:, np.newaxis] * FD_COEF_1_4[np.newaxis, :],
        mode="same",
        boundary="fill",
    ) / (dtheta * dzeta)
    Bmag_tz = convolve2d(
        Bmag,
        FD_COEF_1_4[:, np.newaxis] * FD_COEF_1_4[np.newaxis, :],
        mode="same",
        boundary="fill",
    ) / (dtheta * dzeta)
    B_tz = np.apply_along_axis(
        myconvolve_2d, 0, data["B"], FD_COEF_1_4, (num_zeta, num_theta)
    ) / (dzeta * dtheta)

    np.testing.assert_allclose(
        data["B^theta_tz"].reshape((num_zeta, num_theta))[4:-4, 4:-4],
        B_sup_theta_tz[4:-4, 4:-4],
        rtol=rtol,
        atol=atol * np.mean(np.abs(data["B^theta_tz"])),
    )
    np.testing.assert_allclose(
        data["B^zeta_tz"].reshape((num_zeta, num_theta))[4:-4, 4:-4],
        B_sup_zeta_tz[4:-4, 4:-4],
        rtol=rtol,
        atol=atol * np.mean(np.abs(data["B^zeta_tz"])),
    )
    np.testing.assert_allclose(
        data["B_rho_tz"].reshape((num_zeta, num_theta))[4:-4, 4:-4],
        B_sub_rho_tz[4:-4, 4:-4],
        rtol=rtol,
        atol=atol * np.mean(np.abs(data["B_rho_tz"])),
    )
    np.testing.assert_allclose(
        data["B_theta_tz"].reshape((num_zeta, num_theta))[4:-4, 4:-4],
        B_sub_theta_tz[4:-4, 4:-4],
        rtol=rtol,
        atol=atol * np.mean(np.abs(data["B_theta_tz"])),
    )
    np.testing.assert_allclose(
        data["B_zeta_tz"].reshape((num_zeta, num_theta))[4:-4, 4:-4],
        B_sub_zeta_tz[4:-4, 4:-4],
        rtol=rtol,
        atol=atol * np.mean(np.abs(data["B_zeta_tz"])),
    )
    np.testing.assert_allclose(
        data["|B|_tz"].reshape((num_zeta, num_theta))[4:-4, 4:-4],
        Bmag_tz[4:-4, 4:-4],
        rtol=rtol,
        atol=atol * np.mean(np.abs(data["|B|_tz"])),
    )
    np.testing.assert_allclose(
        data["B_tz"].reshape((num_zeta, num_theta, 3))[4:-4, 4:-4],
        B_tz[4:-4, 4:-4],
        rtol=rtol,
        atol=atol * np.nanmean(np.abs(data["B_tz"])),
    )

    # mixed derivatives wrt rho & zeta
    rtol = 1e-2
    atol = 1e-2
    num_rho = 180
    num_zeta = 180
    grid = LinearGrid(NFP=eq.NFP, rho=num_rho, zeta=num_zeta)
    drho = grid.nodes[:, 0].reshape((num_zeta, num_rho))[0, 1]
    dzeta = grid.nodes[:, 2].reshape((num_zeta, num_rho))[1, 0]
    data = eq.compute(
        [
            "B^theta",
            "B^theta_rz",
            "B^zeta",
            "B^zeta_rz",
            "B_rho",
            "B_rho_rz",
            "B_theta",
            "B_theta_rz",
            "B_zeta",
            "B_zeta_rz",
            "|B|",
            "|B|_rz",
            "B",
            "B_rz",
            "phi",
        ],
        grid=grid,
    )
    data["B"] = rpz2xyz_vec(data["B"], phi=data["phi"])
    data["B_rz"] = rpz2xyz_vec(data["B_rz"], phi=data["phi"])

    B_sup_theta = data["B^theta"].reshape((num_zeta, num_rho))
    B_sup_zeta = data["B^zeta"].reshape((num_zeta, num_rho))
    B_sub_rho = data["B_rho"].reshape((num_zeta, num_rho))
    B_sub_theta = data["B_theta"].reshape((num_zeta, num_rho))
    B_sub_zeta = data["B_zeta"].reshape((num_zeta, num_rho))
    Bmag = data["|B|"].reshape((num_zeta, num_rho))

    B_sup_theta_rz = convolve2d(
        B_sup_theta,
        FD_COEF_1_4[:, np.newaxis] * FD_COEF_1_4[np.newaxis, :],
        mode="same",
        boundary="fill",
    ) / (drho * dzeta)
    B_sup_zeta_rz = convolve2d(
        B_sup_zeta,
        FD_COEF_1_4[:, np.newaxis] * FD_COEF_1_4[np.newaxis, :],
        mode="same",
        boundary="fill",
    ) / (drho * dzeta)
    B_sub_rho_rz = convolve2d(
        B_sub_rho,
        FD_COEF_1_4[:, np.newaxis] * FD_COEF_1_4[np.newaxis, :],
        mode="same",
        boundary="fill",
    ) / (drho * dzeta)
    B_sub_theta_rz = convolve2d(
        B_sub_theta,
        FD_COEF_1_4[:, np.newaxis] * FD_COEF_1_4[np.newaxis, :],
        mode="same",
        boundary="fill",
    ) / (drho * dzeta)
    B_sub_zeta_rz = convolve2d(
        B_sub_zeta,
        FD_COEF_1_4[:, np.newaxis] * FD_COEF_1_4[np.newaxis, :],
        mode="same",
        boundary="fill",
    ) / (drho * dzeta)
    Bmag_rz = convolve2d(
        Bmag,
        FD_COEF_1_4[:, np.newaxis] * FD_COEF_1_4[np.newaxis, :],
        mode="same",
        boundary="fill",
    ) / (drho * dzeta)
    B_rz = np.apply_along_axis(
        myconvolve_2d, 0, data["B"], FD_COEF_1_4, (num_zeta, num_rho)
    ) / (drho * dzeta)

    np.testing.assert_allclose(
        data["B^theta_rz"].reshape((num_zeta, num_rho))[4:-4, 4:-4],
        B_sup_theta_rz[4:-4, 4:-4],
        rtol=rtol,
        atol=atol * np.nanmean(np.abs(data["B^theta_rz"])),
    )
    np.testing.assert_allclose(
        data["B^zeta_rz"].reshape((num_zeta, num_rho))[4:-4, 4:-4],
        B_sup_zeta_rz[4:-4, 4:-4],
        rtol=rtol,
        atol=atol * np.nanmean(np.abs(data["B^zeta_rz"])),
    )
    np.testing.assert_allclose(
        data["B_rho_rz"].reshape((num_zeta, num_rho))[4:-4, 4:-4],
        B_sub_rho_rz[4:-4, 4:-4],
        rtol=rtol,
        atol=atol * np.nanmean(np.abs(data["B_rho_rz"])),
    )
    np.testing.assert_allclose(
        data["B_theta_rz"].reshape((num_zeta, num_rho))[4:-4, 4:-4],
        B_sub_theta_rz[4:-4, 4:-4],
        rtol=rtol,
        atol=atol * np.nanmean(np.abs(data["B_theta_rz"])),
    )
    np.testing.assert_allclose(
        data["B_zeta_rz"].reshape((num_zeta, num_rho))[4:-4, 4:-4],
        B_sub_zeta_rz[4:-4, 4:-4],
        rtol=rtol,
        atol=atol * np.nanmean(np.abs(data["B_zeta_rz"])),
    )
    np.testing.assert_allclose(
        data["|B|_rz"].reshape((num_zeta, num_rho))[4:-4, 4:-4],
        Bmag_rz[4:-4, 4:-4],
        rtol=rtol,
        atol=atol * np.nanmean(np.abs(data["|B|_rz"])),
    )
    np.testing.assert_allclose(
        data["B_rz"].reshape((num_zeta, num_rho, 3))[4:-4, 4:-4],
        B_rz[4:-4, 4:-4],
        rtol=rtol,
        atol=atol * np.nanmean(np.abs(data["B_rz"])),
    )


@pytest.mark.unit
def test_metric_derivatives(DummyStellarator):
    """Compare analytic formula for metric derivatives with finite differences."""
    eq = Equilibrium.load(
        load_from=str(DummyStellarator["output_path"]), file_format="hdf5"
    )

    metric_components = ["g^rr", "g^rt", "g^rz", "g^tt", "g^tz", "g^zz"]

    # rho derivatives
    grid = LinearGrid(rho=np.linspace(0.5, 0.7, 100))
    drho = np.diff(grid.nodes[:, 0]).mean()
    data = eq.compute(
        metric_components + [foo + "_r" for foo in metric_components], grid=grid
    )
    for thing in metric_components:
        # some of these are so close to zero FD doesn't really work...
        scale = np.linalg.norm(data[thing]) / data[thing].size
        if scale < 1e-16:
            continue
        dthing_fd = np.convolve(data[thing], FD_COEF_1_4, "same") / drho
        dthing_ex = data[thing + "_r"]
        np.testing.assert_allclose(
            dthing_fd[3:-3], dthing_ex[3:-3], err_msg=thing, rtol=1e-3, atol=1e-3
        )

    # theta derivatives
    grid = LinearGrid(theta=np.linspace(0, np.pi / 4, 100))
    dtheta = np.diff(grid.nodes[:, 1]).mean()
    data = eq.compute(
        metric_components + [foo + "_t" for foo in metric_components], grid=grid
    )
    for thing in metric_components:
        # some of these are so close to zero FD doesn't really work...
        scale = np.linalg.norm(data[thing]) / data[thing].size
        if scale < 1e-16:
            continue
        dthing_fd = np.convolve(data[thing], FD_COEF_1_4, "same") / dtheta
        dthing_ex = data[thing + "_t"]
        np.testing.assert_allclose(
            dthing_fd[3:-3], dthing_ex[3:-3], err_msg=thing, rtol=1e-3, atol=1e-3
        )

    # zeta derivatives
    grid = LinearGrid(zeta=np.linspace(0, np.pi / 4, 100), NFP=3)
    dzeta = np.diff(grid.nodes[:, 2]).mean()
    data = eq.compute(
        metric_components + [foo + "_z" for foo in metric_components], grid=grid
    )
    for thing in metric_components:
        # some of these are so close to zero FD doesn't really work...
        scale = np.linalg.norm(data[thing]) / data[thing].size
        if scale < 1e-16:
            continue
        dthing_fd = np.convolve(data[thing], FD_COEF_1_4, "same") / dzeta
        dthing_ex = data[thing + "_z"]
        np.testing.assert_allclose(
            dthing_fd[3:-3], dthing_ex[3:-3], err_msg=thing, rtol=1e-3, atol=1e-3
        )


@pytest.mark.slow
@pytest.mark.unit
def test_magnetic_pressure_gradient(DummyStellarator):
    """Test that the components of grad(|B|^2)) match with numerical gradients."""
    eq = Equilibrium.load(
        load_from=str(DummyStellarator["output_path"]), file_format="hdf5"
    )

    # partial derivatives wrt rho
    num_rho = 110
    grid = LinearGrid(NFP=eq.NFP, rho=num_rho)
    drho = grid.nodes[1, 0]
    data = eq.compute(["|B|", "grad(|B|^2)_rho"], grid=grid)
    B2_r = np.convolve(data["|B|"] ** 2, FD_COEF_1_4, "same") / drho
    np.testing.assert_allclose(
        data["grad(|B|^2)_rho"][3:-2],
        B2_r[3:-2],
        rtol=1e-3,
        atol=1e-3 * np.nanmean(np.abs(data["grad(|B|^2)_rho"])),
    )

    # partial derivative wrt theta
    num_theta = 90
    grid = LinearGrid(NFP=eq.NFP, theta=num_theta)
    dtheta = grid.nodes[1, 1]
    data = eq.compute(["|B|", "grad(|B|^2)_theta"], grid=grid)
    B2_t = np.convolve(data["|B|"] ** 2, FD_COEF_1_4, "same") / dtheta
    np.testing.assert_allclose(
        data["grad(|B|^2)_theta"][2:-2],
        B2_t[2:-2],
        rtol=1e-2,
        atol=1e-2 * np.nanmean(np.abs(data["grad(|B|^2)_theta"])),
    )

    # partial derivative wrt zeta
    num_zeta = 90
    grid = LinearGrid(NFP=eq.NFP, zeta=num_zeta)
    dzeta = grid.nodes[1, 2]
    data = eq.compute(["|B|", "grad(|B|^2)_zeta"], grid=grid)
    B2_z = np.convolve(data["|B|"] ** 2, FD_COEF_1_4, "same") / dzeta
    np.testing.assert_allclose(
        data["grad(|B|^2)_zeta"][2:-2],
        B2_z[2:-2],
        rtol=1e-2,
        atol=1e-2 * np.mean(np.abs(data["grad(|B|^2)_zeta"])),
    )


@pytest.mark.unit
@pytest.mark.solve
def test_currents(DSHAPE_current):
    """Test that different methods for computing I and G agree."""
    eq = EquilibriaFamily.load(load_from=str(DSHAPE_current["desc_h5_path"]))[-1]

    grid_full = LinearGrid(M=eq.M_grid, N=eq.N_grid, NFP=eq.NFP)
    grid_sym = LinearGrid(M=eq.M_grid, N=eq.N_grid, NFP=eq.NFP, sym=True)

    data_booz = eq.compute("|B|_mn", grid=grid_full, M_booz=eq.M, N_booz=eq.N)
    data_full = eq.compute(["I", "G"], grid=grid_full)
    data_sym = eq.compute(["I", "G"], grid=grid_sym)

    np.testing.assert_allclose(data_full["I"].mean(), data_booz["I"], atol=1e-16)
    np.testing.assert_allclose(data_sym["I"].mean(), data_booz["I"], atol=1e-16)
    np.testing.assert_allclose(data_full["G"].mean(), data_booz["G"], atol=1e-16)
    np.testing.assert_allclose(data_sym["G"].mean(), data_booz["G"], atol=1e-16)


@pytest.mark.slow
@pytest.mark.unit
def test_BdotgradB(DummyStellarator):
    """Test that the components of grad(B*grad(|B|)) match with numerical gradients."""
    eq = Equilibrium.load(
        load_from=str(DummyStellarator["output_path"]), file_format="hdf5"
    )

    def test_partial_derivative(name):
        cases = {
            "r": {"label": "rho", "column_id": 0},
            "t": {"label": "theta", "column_id": 1},
            "z": {"label": "zeta", "column_id": 2},
        }[name[-1]]
        grid = LinearGrid(NFP=eq.NFP, **{cases["label"]: 120})
        dx = grid.nodes[1, cases["column_id"]]
        data = eq.compute(["B*grad(|B|)", name], grid=grid)
        Btilde_x = np.convolve(data["B*grad(|B|)"], FD_COEF_1_4, "same") / dx
        np.testing.assert_allclose(
            actual=data[name][2:-2],
            desired=Btilde_x[2:-2],
            rtol=2e-2,
            atol=2e-2 * np.mean(np.abs(data[name])),
        )

    test_partial_derivative("(B*grad(|B|))_r")
    test_partial_derivative("(B*grad(|B|))_t")
    test_partial_derivative("(B*grad(|B|))_z")


# TODO: add test with stellarator example
@pytest.mark.unit
@pytest.mark.solve
def test_boozer_transform(DSHAPE_current):
    """Test that Boozer coordinate transform agrees with BOOZ_XFORM."""
    eq = EquilibriaFamily.load(load_from=str(DSHAPE_current["desc_h5_path"]))[-1]
    grid = LinearGrid(M=eq.M_grid, N=eq.N_grid, NFP=eq.NFP)
    data = eq.compute("|B|_mn", grid=grid, M_booz=eq.M, N_booz=eq.N)
    booz_xform = np.array(
        [
            2.49792355e-01,
            5.16668333e-02,
            1.11374584e-02,
            7.31614588e-03,
            3.36187451e-03,
            2.08897051e-03,
            1.20694516e-03,
            7.84513291e-04,
            5.19293744e-04,
            3.61983430e-04,
            2.57745929e-04,
            1.86013067e-04,
            1.34610049e-04,
            9.68119345e-05,
        ]
    )
    np.testing.assert_allclose(
        np.flipud(np.sort(np.abs(data["|B|_mn"]))),
        booz_xform,
        rtol=1e-3,
        atol=1e-4,
    )


@pytest.mark.unit
def test_compute_grad_p_volume_avg():
    """Test calculation of volume averaged pressure gradient."""
    eq = Equilibrium()  # default pressure profile is 0 pressure
    pres_grad_vol_avg = eq.compute("<|grad(p)|>_vol")["<|grad(p)|>_vol"]
    np.testing.assert_allclose(pres_grad_vol_avg, 0)


@pytest.mark.unit
def test_compare_quantities_to_vmec():
    """Compare several computed quantities to vmec."""
    wout_file = ".//tests//inputs//wout_DSHAPE.nc"
    desc_file = ".//tests//inputs//DSHAPE_output_saved_without_current.h5"

    fid = netcdf_file(wout_file, mmap=False)
    ns = fid.variables["ns"][()]
    J_dot_B_vmec = fid.variables["jdotb"][()]
    volavgB = fid.variables["volavgB"][()]
    betatotal = fid.variables["betatotal"][()]
    fid.close()

    with pytest.warns(RuntimeWarning, match="Save attribute '_current'"):
        eq = EquilibriaFamily.load(desc_file)[-1]

    # Compare 0D quantities:
    grid = QuadratureGrid(eq.L, M=eq.M, N=eq.N, NFP=eq.NFP)
    data = eq.compute("<beta>_vol", grid=grid)
    data = eq.compute("<|B|>_rms", grid=grid, data=data)

    np.testing.assert_allclose(volavgB, data["<|B|>_rms"], rtol=1e-7)
    np.testing.assert_allclose(betatotal, data["<beta>_vol"], rtol=1e-5)

    # Compare radial profile quantities:
    s = np.linspace(0, 1, ns)
    rho = np.sqrt(s)
    grid = LinearGrid(rho=rho, M=eq.M, N=eq.N, NFP=eq.NFP)
    data = eq.compute("<J*B>", grid=grid)
    J_dot_B_desc = grid.compress(data["<J*B>"])
    np.testing.assert_allclose(J_dot_B_desc, J_dot_B_vmec, rtol=0.005)


@pytest.mark.unit
@pytest.mark.slow
def test_equilibrium_compute_everything():
    """Make sure we can compute every equilibrium thing without errors."""
    eq = Equilibrium(1, 1, 1)
    grid = LinearGrid(1, 1, 1)
    for key in data_index["desc.equilibrium.equilibrium.Equilibrium"]:
        data = eq.compute(key, grid=grid)
        assert key in data


@pytest.mark.unit
def test_curve_compute_everything():
    """Make sure we can compute every curve thing without errors."""
    curves = {
        "desc.geometry.curve.FourierXYZCurve": FourierXYZCurve(),
        "desc.geometry.curve.FourierRZCurve": FourierRZCurve(),
        "desc.geometry.curve.FourierPlanarCurve": FourierPlanarCurve(),
    }

    for p, thing in curves.items():
        for key in data_index[p].keys():
            data = thing.compute(key)
            assert key in data


@pytest.mark.unit
def test_surface_compute_everything():
    """Make sure we can compute every surface thing without errors."""
    surfaces = {
        "desc.geometry.surface.FourierRZToroidalSurface": FourierRZToroidalSurface(),
        "desc.geometry.surface.ZernikeRZToroidalSection": ZernikeRZToroidalSection(),
    }

    for p, thing in surfaces.items():
        for key in data_index[p].keys():
            data = thing.compute(key)
            assert key in data


@pytest.mark.unit
def test_compute_averages():
    """Test that computing averages uses the correct grid."""
    eq = desc.examples.get("HELIOTRON")
    V_r = eq.get_profile("V_r(r)")
    rho = np.linspace(0.01, 1, 20)
    grid = LinearGrid(rho=rho, NFP=eq.NFP)
    out = eq.compute("V_r(r)", grid=grid)
    np.testing.assert_allclose(V_r(rho), out["V_r(r)"], rtol=1e-4)

    eq = Equilibrium(1, 1, 1)
    grid = LinearGrid(rho=[0.3], theta=[np.pi / 3], zeta=[0])
    out = eq.compute("A", grid=grid)
    np.testing.assert_allclose(out["A"], np.pi)


@pytest.mark.unit
def test_covariant_basis_vectors(DummyStellarator):
    """Test calculation of covariant basis vectors by comparing to finite diff of x."""
    eq = Equilibrium.load(
        load_from=str(DummyStellarator["output_path"]), file_format="hdf5"
    )
    keys = [
        "e_rho",
        "e_rho_r",
        "e_rho_rr",
        "e_rho_rrr",
        "e_rho_rrt",
        "e_rho_rrz",
        "e_rho_rt",
        "e_rho_rtt",
        "e_rho_rtz",
        "e_rho_rz",
        "e_rho_rzz",
        "e_rho_t",
        "e_rho_tt",
        "e_rho_tz",
        "e_rho_z",
        "e_rho_zz",
        "e_theta",
        "e_theta_r",
        "e_theta_rr",
        "e_theta_rrr",
        "e_theta_rrt",
        "e_theta_rrz",
        "e_theta_rt",
        "e_theta_rtt",
        "e_theta_rtz",
        "e_theta_rz",
        "e_theta_rzz",
        "e_theta_t",
        "e_theta_tt",
        "e_theta_tz",
        "e_theta_z",
        "e_theta_zz",
        "e_zeta",
        "e_zeta_r",
        "e_zeta_rr",
        "e_zeta_rrr",
        "e_zeta_rrt",
        "e_zeta_rrz",
        "e_zeta_rt",
        "e_zeta_rtt",
        "e_zeta_rtz",
        "e_zeta_rz",
        "e_zeta_rzz",
        "e_zeta_t",
        "e_zeta_tt",
        "e_zeta_tz",
        "e_zeta_z",
        "e_zeta_zz",
    ]
    grids = {
        "r": LinearGrid(1000, 0, 0, NFP=eq.NFP),
        "t": LinearGrid(0, 1000, 0, NFP=eq.NFP),
        "z": LinearGrid(0, 0, 1000, NFP=eq.NFP),
    }

    for key in keys:
        print(key)
        split = key.split("_")
        # higher order finite differences are unstable, so we only ever do 1 order
        # eg compare e_rho vs fd of x, e_rho_t vs fd of e_rho etc.
        if len(split) == 2:  # stuff like e_rho, e_theta
            base = ["X", "Y", "Z"]
            deriv = split[-1][0]
        else:
            deriv = split[-1]
            if len(deriv) == 1:  # first derivative of basis vector
                base = [split[0] + "_" + split[1]]
            else:
                base = [split[0] + "_" + split[1] + "_" + deriv[:-1]]
                deriv = deriv[-1]

        grid = grids[deriv]
        data = eq.compute([key] + base + ["phi"], grid=grid)
        data[key] = rpz2xyz_vec(data[key], phi=data["phi"]).reshape(
            (grid.num_theta, grid.num_rho, grid.num_zeta, -1), order="F"
        )
        if base == ["X", "Y", "Z"]:
            base = np.array([data["X"], data["Y"], data["Z"]]).T.reshape(
                (grid.num_theta, grid.num_rho, grid.num_zeta, -1), order="F"
            )

        else:
            base = rpz2xyz_vec(data[base[0]], phi=data["phi"]).reshape(
                (grid.num_theta, grid.num_rho, grid.num_zeta, -1), order="F"
            )

        spacing = {
            "r": grid.spacing[0, 0],
            "t": grid.spacing[0, 1],
            "z": grid.spacing[0, 2] / grid.NFP,
        }

        dx = np.apply_along_axis(my_convolve, 0, base, FD_COEF_1_4) / spacing[deriv]
        np.testing.assert_allclose(
            data[key][4:-4],
            dx[4:-4],
            rtol=1e-6,
            atol=1e-6,
            err_msg=key,
        )<|MERGE_RESOLUTION|>--- conflicted
+++ resolved
@@ -7,10 +7,6 @@
 
 import desc.examples
 from desc.compute import data_index, rpz2xyz_vec
-<<<<<<< HEAD
-=======
-from desc.compute.utils import compress
->>>>>>> b8b53ba2
 from desc.equilibrium import EquilibriaFamily, Equilibrium
 from desc.geometry import (
     FourierPlanarCurve,
