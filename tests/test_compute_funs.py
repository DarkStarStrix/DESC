--- conflicted
+++ resolved
@@ -1216,7 +1216,6 @@
         "desc.geometry.surface.ZernikeRZToroidalSection": ZernikeRZToroidalSection(
             **elliptic_cross_section_with_torsion
         ),
-<<<<<<< HEAD
         # magnetic fields
         "desc.magnetic_fields.CurrentPotentialField": CurrentPotentialField(
             **elliptic_cross_section_with_torsion,
@@ -1229,7 +1228,7 @@
             FourierCurrentPotentialField(
                 **elliptic_cross_section_with_torsion, I=0, G=1e7
             )
-=======
+        ),
         # coils
         "desc.coils.FourierRZCoil": FourierRZCoil(
             R_n=[10, 1, 0.2], Z_n=[-2, -0.2], modes_R=[0, 1, 2], modes_Z=[-1, -2], NFP=2
@@ -1246,7 +1245,6 @@
         ),
         "desc.coils.SplineXYZCoil": SplineXYZCoil(
             current=5, X=[5, 10, 2, 5], Y=[1, 2, 3, 1], Z=[-4, -5, -6, -4]
->>>>>>> 3bb4a375
         ),
     }
     assert things.keys() == data_index.keys(), (
