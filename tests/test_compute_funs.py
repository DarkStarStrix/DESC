"""Tests for compute functions."""

import copy
import pickle
import warnings

import numpy as np
import pytest
from scipy.signal import convolve2d

from desc.coils import FourierPlanarCoil, FourierRZCoil, FourierXYZCoil, SplineXYZCoil
from desc.compute import data_index, rpz2xyz_vec
from desc.equilibrium import Equilibrium
from desc.examples import get
from desc.geometry import (
    FourierPlanarCurve,
    FourierRZCurve,
    FourierRZToroidalSurface,
    FourierXYZCurve,
    ZernikeRZToroidalSection,
)
from desc.grid import LinearGrid
from desc.io import load
from desc.magnetic_fields import (
    CurrentPotentialField,
    FourierCurrentPotentialField,
    OmnigenousField,
)
from desc.utils import ResolutionWarning

# convolve kernel is reverse of FD coeffs
FD_COEF_1_2 = np.array([-1 / 2, 0, 1 / 2])[::-1]
FD_COEF_1_4 = np.array([1 / 12, -2 / 3, 0, 2 / 3, -1 / 12])[::-1]
FD_COEF_2_2 = np.array([1, -2, 1])[::-1]
FD_COEF_2_4 = np.array([-1 / 12, 4 / 3, -5 / 2, 4 / 3, -1 / 12])[::-1]


def my_convolve(arr, stencil):
    """Wrapper to convolve 1D arrs."""
    return np.convolve(arr, stencil, "same")


def myconvolve_2d(arr_1d, stencil, shape):
    """Wrapper to convolve 2D arrs."""
    arr = arr_1d.reshape((shape[0], shape[1]))
    conv = convolve2d(
        arr,
        stencil[:, np.newaxis] * stencil[np.newaxis, :],
        mode="same",
        boundary="fill",  # not periodic in rho, easier to pad and truncate in all dims
    )
    return conv


@pytest.mark.unit
def test_aliases():
    """Tests that data_index aliases are equal."""
    surface = FourierRZToroidalSurface(
        R_lmn=[10, 1, 0.2],
        Z_lmn=[-2, -0.2],
        modes_R=[[0, 0], [1, 0], [0, 1]],
        modes_Z=[[-1, 0], [0, -1]],
    )

    eq = Equilibrium(surface=surface)

    # automatic case
    primary_data = eq.compute("R_tz")
    alias_data = eq.compute("R_zt")
    np.testing.assert_allclose(primary_data["R_tz"], alias_data["R_zt"])

    # manual case
    primary_data = eq.compute("e_rho_rt")
    alias_data = eq.compute(["x_rrt", "e_theta_rr"])
    np.testing.assert_allclose(primary_data["e_rho_rt"], alias_data["x_rrt"])
    np.testing.assert_allclose(primary_data["e_rho_rt"], alias_data["e_theta_rr"])


@pytest.mark.unit
def test_total_volume(DummyStellarator):
    """Test that the volume enclosed by the LCFS is equal to the total volume."""
    eq = load(load_from=str(DummyStellarator["output_path"]), file_format="hdf5")

    grid = LinearGrid(M=12, N=12, NFP=eq.NFP, sym=eq.sym)  # rho = 1
    lcfs_volume = eq.compute("V(r)", grid=grid)["V(r)"]
    total_volume = eq.compute("V")["V"]  # default quadrature grid
    np.testing.assert_allclose(lcfs_volume, total_volume)


@pytest.mark.unit
def test_enclosed_volumes():
    """Test that the volume enclosed by flux surfaces matches analytic formulas."""
    R0 = 10
    surf = FourierRZToroidalSurface(
        R_lmn=[R0, 1, 0.2],
        Z_lmn=[-2, -0.2],
        modes_R=[[0, 0], [1, 0], [0, 1]],
        modes_Z=[[-1, 0], [0, -1]],
    )
    # 𝐞(ρ, θ, ζ) = R(ρ, θ, ζ) 𝐫 + Z(ρ, θ, ζ) 𝐳
    # V(ρ) = ∯ dθ dζ (∂_θ 𝐞 × ∂_ζ 𝐞) ⋅ (0, 0, Z)
    #      = ∯ dθ dζ (R₀ + ρ cos θ + 0.2 cos ζ) (2 ρ² sin²θ − 0.2 ρ sin θ sin ζ)
    np.testing.assert_allclose(4 * R0 * np.pi**2, surf.compute(["V"])["V"])
    eq = Equilibrium(surface=surf)  # elliptical cross-section with torsion
    rho = np.linspace(0, 1, 64)
    grid = LinearGrid(M=eq.M_grid, N=eq.N_grid, NFP=eq.NFP, sym=eq.sym, rho=rho)
    data = eq.compute(["R0", "V(r)", "V_r(r)", "V_rr(r)", "V_rrr(r)"], grid=grid)
    np.testing.assert_allclose(
        4 * data["R0"] * (np.pi * rho) ** 2, grid.compress(data["V(r)"])
    )
    np.testing.assert_allclose(
        8 * data["R0"] * np.pi**2 * rho, grid.compress(data["V_r(r)"])
    )
    np.testing.assert_allclose(8 * data["R0"] * np.pi**2, data["V_rr(r)"])
    np.testing.assert_allclose(0, data["V_rrr(r)"], atol=2e-14)


@pytest.mark.unit
def test_enclosed_areas():
    """Test that the area enclosed by flux surfaces matches analytic formulas."""
    surf = FourierRZToroidalSurface(
        R_lmn=[10, 1, 0.2],
        Z_lmn=[-2, -0.2],
        modes_R=[[0, 0], [1, 0], [0, 1]],
        modes_Z=[[-1, 0], [0, -1]],
    )
    eq = Equilibrium(surface=surf)  # elliptical cross-section with torsion
    rho = np.linspace(0, 1, 64)
    grid = LinearGrid(M=eq.M_grid, N=eq.N_grid, NFP=eq.NFP, sym=eq.sym, rho=rho)
    data = eq.compute(["A(r)"], grid=grid)
    # area = π a b = 2 π ρ²
    np.testing.assert_allclose(2 * np.pi * rho**2, grid.compress(data["A(r)"]))


@pytest.mark.unit
def test_surface_areas():
    """Test that the flux surface areas match known analytic formulas."""
    eq = Equilibrium()  # torus
    rho = np.linspace(0, 1, 64)
    grid = LinearGrid(M=eq.M_grid, N=eq.N_grid, NFP=eq.NFP, sym=eq.sym, rho=rho)
    data = eq.compute(["R0", "S(r)", "S_r(r)", "S_rr(r)"], grid=grid)
    np.testing.assert_allclose(
        4 * data["R0"] * np.pi**2 * rho, grid.compress(data["S(r)"])
    )
    np.testing.assert_allclose(4 * data["R0"] * np.pi**2, data["S_r(r)"])
    np.testing.assert_allclose(0, data["S_rr(r)"], atol=3e-12)


@pytest.mark.unit
def test_surface_areas_2():
    """Alternate test that the flux surface areas match known analytic formulas."""
    eq = Equilibrium()

    grid_r = LinearGrid(rho=1, theta=10, zeta=10)
    grid_t = LinearGrid(rho=10, theta=1, zeta=10)
    grid_z = LinearGrid(rho=10, theta=10, zeta=1)

    data_r = eq.compute("|e_theta x e_zeta|", grid=grid_r)
    data_t = eq.compute("|e_zeta x e_rho|", grid=grid_t)
    data_z = eq.compute("|e_rho x e_theta|", grid=grid_z)

    Ar = np.sum(
        data_r["|e_theta x e_zeta|"] * grid_r.spacing[:, 1] * grid_r.spacing[:, 2]
    )
    At = np.sum(
        data_t["|e_zeta x e_rho|"] * grid_t.spacing[:, 2] * grid_t.spacing[:, 0]
    )
    Az = np.sum(
        data_z["|e_rho x e_theta|"] * grid_z.spacing[:, 0] * grid_z.spacing[:, 1]
    )

    np.testing.assert_allclose(Ar, 4 * 10 * np.pi**2)
    np.testing.assert_allclose(At, np.pi * (11**2 - 10**2))
    np.testing.assert_allclose(Az, np.pi)


@pytest.mark.unit
def test_elongation():
    """Test that elongation approximation is correct."""
    surf2 = FourierRZToroidalSurface(
        R_lmn=[10, 1, 0.2],
        Z_lmn=[-2, -0.2],
        modes_R=[[0, 0], [1, 0], [0, 1]],
        modes_Z=[[-1, 0], [0, -1]],
    )
    surf3 = FourierRZToroidalSurface(
        R_lmn=[10, 1, 0.2],
        Z_lmn=[-3, -0.2],
        modes_R=[[0, 0], [1, 0], [0, 1]],
        modes_Z=[[-1, 0], [0, -1]],
    )
    eq1 = Equilibrium()  # elongation = 1
    eq2 = Equilibrium(surface=surf2)  # elongation = 2
    eq3 = Equilibrium(surface=surf3)  # elongation = 3
    grid = LinearGrid(L=5, M=2 * eq3.M_grid, N=eq3.N_grid, NFP=eq3.NFP, sym=eq3.sym)
    data1 = eq1.compute(["a_major/a_minor"], grid=grid)
    data2 = eq2.compute(["a_major/a_minor"], grid=grid)
    data3 = eq3.compute(["a_major/a_minor"], grid=grid)
    # elongation approximation is less accurate as elongation increases
    np.testing.assert_allclose(1.0, data1["a_major/a_minor"])
    np.testing.assert_allclose(2.0, data2["a_major/a_minor"], rtol=1e-3)
    np.testing.assert_allclose(3.0, data3["a_major/a_minor"], rtol=1e-2)


@pytest.mark.slow
@pytest.mark.unit
def test_magnetic_field_derivatives(DummyStellarator):
    """Test that the derivatives of B and |B| are close to numerical derivatives."""
    eq = load(load_from=str(DummyStellarator["output_path"]), file_format="hdf5")

    # partial derivatives wrt rho
    rtol = 1e-3
    atol = 1e-3
    num_rho = 180
    grid = LinearGrid(rho=num_rho, NFP=eq.NFP)
    drho = grid.nodes[1, 0]
    data = eq.compute(
        [
            "B^theta",
            "B^theta_r",
            "B^theta_rr",
            "B^zeta",
            "B^zeta_r",
            "B^zeta_rr",
            "B_rho",
            "B_rho_r",
            "B_rho_rr",
            "B_theta",
            "B_theta_r",
            "B_theta_rr",
            "B_zeta",
            "B_zeta_r",
            "B_zeta_rr",
            "|B|",
            "|B|_r",
            "|B|_rr",
            "B",
            "B_r",
            "B_rr",
            "phi",
        ],
        grid=grid,
    )
    data["B"] = rpz2xyz_vec(data["B"], phi=data["phi"])
    data["B_r"] = rpz2xyz_vec(data["B_r"], phi=data["phi"])
    data["B_rr"] = rpz2xyz_vec(data["B_rr"], phi=data["phi"])

    B_sup_theta_r = np.convolve(data["B^theta"], FD_COEF_1_4, "same") / drho
    B_sup_theta_rr = np.convolve(data["B^theta"], FD_COEF_2_4, "same") / drho**2
    B_sup_zeta_r = np.convolve(data["B^zeta"], FD_COEF_1_4, "same") / drho
    B_sup_zeta_rr = np.convolve(data["B^zeta"], FD_COEF_2_4, "same") / drho**2
    B_sub_rho_r = np.convolve(data["B_rho"], FD_COEF_1_4, "same") / drho
    B_sub_rho_rr = np.convolve(data["B_rho"], FD_COEF_2_4, "same") / drho**2
    B_sub_theta_r = np.convolve(data["B_theta"], FD_COEF_1_4, "same") / drho
    B_sub_theta_rr = np.convolve(data["B_theta"], FD_COEF_2_4, "same") / drho**2
    B_sub_zeta_r = np.convolve(data["B_zeta"], FD_COEF_1_4, "same") / drho
    B_sub_zeta_rr = np.convolve(data["B_zeta"], FD_COEF_2_4, "same") / drho**2
    Bmag_r = np.convolve(data["|B|"], FD_COEF_1_4, "same") / drho
    Bmag_rr = np.convolve(data["|B|"], FD_COEF_2_4, "same") / drho**2
    B_r = np.apply_along_axis(my_convolve, 0, data["B"], FD_COEF_1_4) / drho
    B_rr = np.apply_along_axis(my_convolve, 0, data["B"], FD_COEF_2_4) / drho**2

    np.testing.assert_allclose(
        data["B^theta_r"][4:-4],
        B_sup_theta_r[4:-4],
        rtol=rtol,
        atol=atol * np.nanmean(np.abs(data["B^theta_r"])),
    )
    np.testing.assert_allclose(
        data["B^theta_rr"][4:-4],
        B_sup_theta_rr[4:-4],
        rtol=rtol,
        atol=atol * np.nanmean(np.abs(data["B^theta_rr"])),
    )
    np.testing.assert_allclose(
        data["B^zeta_r"][4:-4],
        B_sup_zeta_r[4:-4],
        rtol=rtol,
        atol=atol * np.nanmean(np.abs(data["B^zeta_r"])),
    )
    np.testing.assert_allclose(
        data["B^zeta_rr"][4:-4],
        B_sup_zeta_rr[4:-4],
        rtol=rtol,
        atol=atol * np.nanmean(np.abs(data["B^zeta_rr"])),
    )
    np.testing.assert_allclose(
        data["B_rho_r"][4:-4],
        B_sub_rho_r[4:-4],
        rtol=rtol,
        atol=atol * np.nanmean(np.abs(data["B_rho_r"])),
    )
    np.testing.assert_allclose(
        data["B_rho_rr"][4:-4],
        B_sub_rho_rr[4:-4],
        rtol=rtol,
        atol=atol * np.nanmean(np.abs(data["B_rho_rr"])),
    )
    np.testing.assert_allclose(
        data["B_theta_r"][4:-4],
        B_sub_theta_r[4:-4],
        rtol=rtol,
        atol=atol * np.nanmean(np.abs(data["B_theta_r"])),
    )
    np.testing.assert_allclose(
        data["B_theta_rr"][4:-4],
        B_sub_theta_rr[4:-4],
        rtol=rtol,
        atol=atol * np.nanmean(np.abs(data["B_theta_rr"])),
    )
    np.testing.assert_allclose(
        data["B_zeta_r"][4:-4],
        B_sub_zeta_r[4:-4],
        rtol=rtol,
        atol=atol * np.nanmean(np.abs(data["B_zeta_r"])),
    )
    np.testing.assert_allclose(
        data["B_zeta_rr"][4:-4],
        B_sub_zeta_rr[4:-4],
        rtol=rtol,
        atol=atol * np.nanmean(np.abs(data["B_zeta_rr"])),
    )
    np.testing.assert_allclose(
        data["|B|_r"][4:-4],
        Bmag_r[4:-4],
        rtol=rtol,
        atol=atol * np.nanmean(np.abs(data["|B|_r"])),
    )
    np.testing.assert_allclose(
        data["|B|_rr"][4:-4],
        Bmag_rr[4:-4],
        rtol=rtol,
        atol=atol * np.nanmean(np.abs(data["|B|_rr"])),
    )
    np.testing.assert_allclose(
        data["B_r"][4:-4],
        B_r[4:-4],
        rtol=rtol,
        atol=atol * np.nanmean(np.abs(data["B_r"])),
    )
    np.testing.assert_allclose(
        data["B_rr"][4:-4],
        B_rr[4:-4],
        rtol=rtol,
        atol=atol * np.nanmean(np.abs(data["B_rr"])),
    )

    # partial derivatives wrt theta
    rtol = 1e-3
    atol = 1e-3
    num_theta = 180
    grid = LinearGrid(NFP=eq.NFP, theta=num_theta)
    dtheta = grid.nodes[1, 1]
    data = eq.compute(
        [
            "B^theta",
            "B^theta_t",
            "B^theta_tt",
            "B^zeta",
            "B^zeta_t",
            "B^zeta_tt",
            "B_rho",
            "B_rho_t",
            "B_rho_tt",
            "B_theta",
            "B_theta_t",
            "B_theta_tt",
            "B_zeta",
            "B_zeta_t",
            "B_zeta_tt",
            "|B|",
            "|B|_t",
            "|B|_tt",
            "B",
            "B_t",
            "B_tt",
            "phi",
        ],
        grid=grid,
    )
    data["B"] = rpz2xyz_vec(data["B"], phi=data["phi"])
    data["B_t"] = rpz2xyz_vec(data["B_t"], phi=data["phi"])
    data["B_tt"] = rpz2xyz_vec(data["B_tt"], phi=data["phi"])

    B_sup_theta_t = np.convolve(data["B^theta"], FD_COEF_1_4, "same") / dtheta
    B_sup_theta_tt = np.convolve(data["B^theta"], FD_COEF_2_4, "same") / dtheta**2
    B_sup_zeta_t = np.convolve(data["B^zeta"], FD_COEF_1_4, "same") / dtheta
    B_sup_zeta_tt = np.convolve(data["B^zeta"], FD_COEF_2_4, "same") / dtheta**2
    B_sub_rho_t = np.convolve(data["B_rho"], FD_COEF_1_4, "same") / dtheta
    B_sub_rho_tt = np.convolve(data["B_rho"], FD_COEF_2_4, "same") / dtheta**2
    B_sub_theta_t = np.convolve(data["B_theta"], FD_COEF_1_4, "same") / dtheta
    B_sub_theta_tt = np.convolve(data["B_theta"], FD_COEF_2_4, "same") / dtheta**2
    B_sub_zeta_t = np.convolve(data["B_zeta"], FD_COEF_1_4, "same") / dtheta
    B_sub_zeta_tt = np.convolve(data["B_zeta"], FD_COEF_2_4, "same") / dtheta**2
    Bmag_t = np.convolve(data["|B|"], FD_COEF_1_4, "same") / dtheta
    Bmag_tt = np.convolve(data["|B|"], FD_COEF_2_4, "same") / dtheta**2
    B_t = np.apply_along_axis(my_convolve, 0, data["B"], FD_COEF_1_4) / dtheta
    B_tt = np.apply_along_axis(my_convolve, 0, data["B"], FD_COEF_2_4) / dtheta**2

    np.testing.assert_allclose(
        data["B^theta_t"][4:-4],
        B_sup_theta_t[4:-4],
        rtol=rtol,
        atol=atol * np.mean(np.abs(data["B^theta_t"])),
    )
    np.testing.assert_allclose(
        data["B^theta_tt"][4:-4],
        B_sup_theta_tt[4:-4],
        rtol=rtol,
        atol=atol * np.mean(np.abs(data["B^theta_tt"])),
    )
    np.testing.assert_allclose(
        data["B^zeta_t"][4:-4],
        B_sup_zeta_t[4:-4],
        rtol=rtol,
        atol=atol * np.mean(np.abs(data["B^zeta_t"])),
    )
    np.testing.assert_allclose(
        data["B^zeta_tt"][4:-4],
        B_sup_zeta_tt[4:-4],
        rtol=rtol,
        atol=atol * np.mean(np.abs(data["B^zeta_tt"])),
    )
    np.testing.assert_allclose(
        data["B_rho_t"][4:-4],
        B_sub_rho_t[4:-4],
        rtol=rtol,
        atol=atol * np.mean(np.abs(data["B_rho_t"])),
    )
    np.testing.assert_allclose(
        data["B_rho_tt"][4:-4],
        B_sub_rho_tt[4:-4],
        rtol=rtol,
        atol=atol * np.mean(np.abs(data["B_rho_tt"])),
    )
    np.testing.assert_allclose(
        data["B_theta_t"][4:-4],
        B_sub_theta_t[4:-4],
        rtol=rtol,
        atol=atol * np.mean(np.abs(data["B_theta_t"])),
    )
    np.testing.assert_allclose(
        data["B_theta_tt"][4:-4],
        B_sub_theta_tt[4:-4],
        rtol=rtol,
        atol=atol * np.mean(np.abs(data["B_theta_tt"])),
    )
    np.testing.assert_allclose(
        data["B_zeta_t"][4:-4],
        B_sub_zeta_t[4:-4],
        rtol=rtol,
        atol=atol * np.mean(np.abs(data["B_zeta_t"])),
    )
    np.testing.assert_allclose(
        data["B_zeta_tt"][4:-4],
        B_sub_zeta_tt[4:-4],
        rtol=rtol,
        atol=atol * np.mean(np.abs(data["B_zeta_tt"])),
    )
    np.testing.assert_allclose(
        data["|B|_t"][4:-4],
        Bmag_t[4:-4],
        rtol=rtol,
        atol=atol * np.mean(np.abs(data["|B|_t"])),
    )
    np.testing.assert_allclose(
        data["|B|_tt"][4:-4],
        Bmag_tt[4:-4],
        rtol=rtol,
        atol=atol * np.mean(np.abs(data["|B|_tt"])),
    )
    np.testing.assert_allclose(
        data["B_t"][4:-4],
        B_t[4:-4],
        rtol=rtol,
        atol=atol * np.nanmean(np.abs(data["B_t"])),
    )
    np.testing.assert_allclose(
        data["B_tt"][4:-4],
        B_tt[4:-4],
        rtol=rtol,
        atol=atol * np.nanmean(np.abs(data["B_tt"])),
    )

    # partial derivatives wrt zeta
    rtol = 1e-3
    atol = 1e-3
    num_zeta = 180
    grid = LinearGrid(NFP=eq.NFP, zeta=num_zeta)
    dzeta = grid.nodes[1, 2]
    data = eq.compute(
        [
            "B^theta",
            "B^theta_z",
            "B^theta_zz",
            "B^zeta",
            "B^zeta_z",
            "B^zeta_zz",
            "B_rho",
            "B_rho_z",
            "B_rho_zz",
            "B_theta",
            "B_theta_z",
            "B_theta_zz",
            "B_zeta",
            "B_zeta_z",
            "B_zeta_zz",
            "|B|",
            "|B|_z",
            "|B|_zz",
            "B",
            "B_z",
            "B_zz",
            "phi",
        ],
        grid=grid,
    )
    data["B"] = rpz2xyz_vec(data["B"], phi=data["phi"])
    data["B_z"] = rpz2xyz_vec(data["B_z"], phi=data["phi"])
    data["B_zz"] = rpz2xyz_vec(data["B_zz"], phi=data["phi"])

    B_sup_theta_z = np.convolve(data["B^theta"], FD_COEF_1_4, "same") / dzeta
    B_sup_theta_zz = np.convolve(data["B^theta"], FD_COEF_2_4, "same") / dzeta**2
    B_sup_zeta_z = np.convolve(data["B^zeta"], FD_COEF_1_4, "same") / dzeta
    B_sup_zeta_zz = np.convolve(data["B^zeta"], FD_COEF_2_4, "same") / dzeta**2
    B_sub_rho_z = np.convolve(data["B_rho"], FD_COEF_1_4, "same") / dzeta
    B_sub_rho_zz = np.convolve(data["B_rho"], FD_COEF_2_4, "same") / dzeta**2
    B_sub_theta_z = np.convolve(data["B_theta"], FD_COEF_1_4, "same") / dzeta
    B_sub_theta_zz = np.convolve(data["B_theta"], FD_COEF_2_4, "same") / dzeta**2
    B_sub_zeta_z = np.convolve(data["B_zeta"], FD_COEF_1_4, "same") / dzeta
    B_sub_zeta_zz = np.convolve(data["B_zeta"], FD_COEF_2_4, "same") / dzeta**2
    Bmag_z = np.convolve(data["|B|"], FD_COEF_1_4, "same") / dzeta
    Bmag_zz = np.convolve(data["|B|"], FD_COEF_2_4, "same") / dzeta**2
    B_z = np.apply_along_axis(my_convolve, 0, data["B"], FD_COEF_1_4) / dzeta
    B_zz = np.apply_along_axis(my_convolve, 0, data["B"], FD_COEF_2_4) / dzeta**2

    np.testing.assert_allclose(
        data["B^theta_z"][4:-4],
        B_sup_theta_z[4:-4],
        rtol=rtol,
        atol=atol * np.mean(np.abs(data["B^theta_z"])),
    )
    np.testing.assert_allclose(
        data["B^theta_zz"][4:-4],
        B_sup_theta_zz[4:-4],
        rtol=rtol,
        atol=atol * np.mean(np.abs(data["B^theta_zz"])),
    )
    np.testing.assert_allclose(
        data["B^zeta_z"][4:-4],
        B_sup_zeta_z[4:-4],
        rtol=rtol,
        atol=atol * np.mean(np.abs(data["B^zeta_z"])),
    )
    np.testing.assert_allclose(
        data["B^zeta_zz"][4:-4],
        B_sup_zeta_zz[4:-4],
        rtol=rtol,
        atol=atol * np.mean(np.abs(data["B^zeta_zz"])),
    )
    np.testing.assert_allclose(
        data["B_rho_z"][4:-4],
        B_sub_rho_z[4:-4],
        rtol=rtol,
        atol=atol * np.mean(np.abs(data["B_rho_z"])),
    )
    np.testing.assert_allclose(
        data["B_rho_zz"][4:-4],
        B_sub_rho_zz[4:-4],
        rtol=rtol,
        atol=atol * np.mean(np.abs(data["B_rho_zz"])),
    )
    np.testing.assert_allclose(
        data["B_theta_z"][4:-4],
        B_sub_theta_z[4:-4],
        rtol=rtol,
        atol=atol * np.mean(np.abs(data["B_theta_z"])),
    )
    np.testing.assert_allclose(
        data["B_theta_zz"][4:-4],
        B_sub_theta_zz[4:-4],
        rtol=rtol,
        atol=atol * np.mean(np.abs(data["B_theta_zz"])),
    )
    np.testing.assert_allclose(
        data["B_zeta_z"][4:-4],
        B_sub_zeta_z[4:-4],
        rtol=rtol,
        atol=atol * np.mean(np.abs(data["B_zeta_z"])),
    )
    np.testing.assert_allclose(
        data["B_zeta_zz"][4:-4],
        B_sub_zeta_zz[4:-4],
        rtol=rtol,
        atol=atol * np.mean(np.abs(data["B_zeta_zz"])),
    )
    np.testing.assert_allclose(
        data["|B|_z"][4:-4],
        Bmag_z[4:-4],
        rtol=rtol,
        atol=atol * np.mean(np.abs(data["|B|_z"])),
    )
    np.testing.assert_allclose(
        data["|B|_zz"][4:-4],
        Bmag_zz[4:-4],
        rtol=rtol,
        atol=atol * np.mean(np.abs(data["|B|_zz"])),
    )
    np.testing.assert_allclose(
        data["B_z"][4:-4],
        B_z[4:-4],
        rtol=rtol,
        atol=atol * np.nanmean(np.abs(data["B_z"])),
    )
    np.testing.assert_allclose(
        data["B_zz"][4:-4],
        B_zz[4:-4],
        rtol=rtol,
        atol=atol * np.nanmean(np.abs(data["B_zz"])),
    )

    # mixed derivatives wrt rho & theta
    rtol = 1e-2
    atol = 1e-2
    num_rho = 180
    num_theta = 180
    grid = LinearGrid(NFP=eq.NFP, rho=num_rho, theta=num_theta)
    drho = grid.nodes[:, 0].reshape((num_rho, num_theta))[1, 0]
    dtheta = grid.nodes[:, 1].reshape((num_rho, num_theta))[0, 1]
    data = eq.compute(
        [
            "B^theta",
            "B^theta_rt",
            "B^zeta",
            "B^zeta_rt",
            "B_rho",
            "B_rho_rt",
            "B_theta",
            "B_theta_rt",
            "B_zeta",
            "B_zeta_rt",
            "|B|",
            "|B|_rt",
            "B",
            "B_rt",
            "phi",
        ],
        grid=grid,
    )
    data["B"] = rpz2xyz_vec(data["B"], phi=data["phi"])
    data["B_rt"] = rpz2xyz_vec(data["B_rt"], phi=data["phi"])

    B_sup_theta = data["B^theta"].reshape((num_rho, num_theta))
    B_sup_zeta = data["B^zeta"].reshape((num_rho, num_theta))
    B_sub_rho = data["B_rho"].reshape((num_rho, num_theta))
    B_sub_theta = data["B_theta"].reshape((num_rho, num_theta))
    B_sub_zeta = data["B_zeta"].reshape((num_rho, num_theta))
    Bmag = data["|B|"].reshape((num_rho, num_theta))

    B_sup_theta_rt = convolve2d(
        B_sup_theta,
        FD_COEF_1_4[:, np.newaxis] * FD_COEF_1_4[np.newaxis, :],
        mode="same",
        boundary="fill",
    ) / (drho * dtheta)
    B_sup_zeta_rt = convolve2d(
        B_sup_zeta,
        FD_COEF_1_4[:, np.newaxis] * FD_COEF_1_4[np.newaxis, :],
        mode="same",
        boundary="fill",
    ) / (drho * dtheta)
    B_sub_rho_rt = convolve2d(
        B_sub_rho,
        FD_COEF_1_4[:, np.newaxis] * FD_COEF_1_4[np.newaxis, :],
        mode="same",
        boundary="fill",
    ) / (drho * dtheta)
    B_sub_theta_rt = convolve2d(
        B_sub_theta,
        FD_COEF_1_4[:, np.newaxis] * FD_COEF_1_4[np.newaxis, :],
        mode="same",
        boundary="fill",
    ) / (drho * dtheta)
    B_sub_zeta_rt = convolve2d(
        B_sub_zeta,
        FD_COEF_1_4[:, np.newaxis] * FD_COEF_1_4[np.newaxis, :],
        mode="same",
        boundary="fill",
    ) / (drho * dtheta)
    Bmag_rt = convolve2d(
        Bmag,
        FD_COEF_1_4[:, np.newaxis] * FD_COEF_1_4[np.newaxis, :],
        mode="same",
        boundary="fill",
    ) / (drho * dtheta)
    B_rt = np.apply_along_axis(
        myconvolve_2d, 0, data["B"], FD_COEF_1_4, (num_rho, num_theta)
    ) / (drho * dtheta)

    np.testing.assert_allclose(
        data["B^theta_rt"].reshape((num_rho, num_theta))[4:-4, 4:-4],
        B_sup_theta_rt[4:-4, 4:-4],
        rtol=rtol,
        atol=atol * np.nanmean(np.abs(data["B^theta_rt"])),
    )
    np.testing.assert_allclose(
        data["B^zeta_rt"].reshape((num_rho, num_theta))[4:-4, 4:-4],
        B_sup_zeta_rt[4:-4, 4:-4],
        rtol=rtol,
        atol=atol * np.nanmean(np.abs(data["B^zeta_rt"])),
    )
    np.testing.assert_allclose(
        data["B_rho_rt"].reshape((num_rho, num_theta))[4:-4, 4:-4],
        B_sub_rho_rt[4:-4, 4:-4],
        rtol=rtol,
        atol=atol * np.nanmean(np.abs(data["B_rho_rt"])),
    )
    np.testing.assert_allclose(
        data["B_theta_rt"].reshape((num_rho, num_theta))[4:-4, 4:-4],
        B_sub_theta_rt[4:-4, 4:-4],
        rtol=rtol,
        atol=atol * np.nanmean(np.abs(data["B_theta_rt"])),
    )
    np.testing.assert_allclose(
        data["B_zeta_rt"].reshape((num_rho, num_theta))[4:-4, 4:-4],
        B_sub_zeta_rt[4:-4, 4:-4],
        rtol=rtol,
        atol=atol * np.nanmean(np.abs(data["B_zeta_rt"])),
    )
    np.testing.assert_allclose(
        data["|B|_rt"].reshape((num_rho, num_theta))[4:-4, 4:-4],
        Bmag_rt[4:-4, 4:-4],
        rtol=rtol,
        atol=atol * np.nanmean(np.abs(data["|B|_rt"])),
    )
    np.testing.assert_allclose(
        data["B_rt"].reshape((num_rho, num_theta, 3))[4:-4, 4:-4],
        B_rt[4:-4, 4:-4],
        rtol=rtol,
        atol=atol * np.nanmean(np.abs(data["B_rt"])),
    )

    # mixed derivatives wrt theta & zeta
    rtol = 1e-2
    atol = 1e-2
    num_theta = 180
    num_zeta = 180
    grid = LinearGrid(NFP=eq.NFP, theta=num_theta, zeta=num_zeta)
    dtheta = grid.nodes[:, 1].reshape((num_zeta, num_theta))[0, 1]
    dzeta = grid.nodes[:, 2].reshape((num_zeta, num_theta))[1, 0]
    data = eq.compute(
        [
            "B^theta",
            "B^theta_tz",
            "B^zeta",
            "B^zeta_tz",
            "B_rho",
            "B_rho_tz",
            "B_theta",
            "B_theta_tz",
            "B_zeta",
            "B_zeta_tz",
            "|B|",
            "|B|_tz",
            "B",
            "B_tz",
            "phi",
        ],
        grid=grid,
    )
    data["B"] = rpz2xyz_vec(data["B"], phi=data["phi"])
    data["B_tz"] = rpz2xyz_vec(data["B_tz"], phi=data["phi"])

    B_sup_theta = data["B^theta"].reshape((num_zeta, num_theta))
    B_sup_zeta = data["B^zeta"].reshape((num_zeta, num_theta))
    B_sub_rho = data["B_rho"].reshape((num_zeta, num_theta))
    B_sub_theta = data["B_theta"].reshape((num_zeta, num_theta))
    B_sub_zeta = data["B_zeta"].reshape((num_zeta, num_theta))
    Bmag = data["|B|"].reshape((num_zeta, num_theta))

    B_sup_theta_tz = convolve2d(
        B_sup_theta,
        FD_COEF_1_4[:, np.newaxis] * FD_COEF_1_4[np.newaxis, :],
        mode="same",
        boundary="fill",
    ) / (dtheta * dzeta)
    B_sup_zeta_tz = convolve2d(
        B_sup_zeta,
        FD_COEF_1_4[:, np.newaxis] * FD_COEF_1_4[np.newaxis, :],
        mode="same",
        boundary="fill",
    ) / (dtheta * dzeta)
    B_sub_rho_tz = convolve2d(
        B_sub_rho,
        FD_COEF_1_4[:, np.newaxis] * FD_COEF_1_4[np.newaxis, :],
        mode="same",
        boundary="fill",
    ) / (dtheta * dzeta)
    B_sub_theta_tz = convolve2d(
        B_sub_theta,
        FD_COEF_1_4[:, np.newaxis] * FD_COEF_1_4[np.newaxis, :],
        mode="same",
        boundary="fill",
    ) / (dtheta * dzeta)
    B_sub_zeta_tz = convolve2d(
        B_sub_zeta,
        FD_COEF_1_4[:, np.newaxis] * FD_COEF_1_4[np.newaxis, :],
        mode="same",
        boundary="fill",
    ) / (dtheta * dzeta)
    Bmag_tz = convolve2d(
        Bmag,
        FD_COEF_1_4[:, np.newaxis] * FD_COEF_1_4[np.newaxis, :],
        mode="same",
        boundary="fill",
    ) / (dtheta * dzeta)
    B_tz = np.apply_along_axis(
        myconvolve_2d, 0, data["B"], FD_COEF_1_4, (num_zeta, num_theta)
    ) / (dzeta * dtheta)

    np.testing.assert_allclose(
        data["B^theta_tz"].reshape((num_zeta, num_theta))[4:-4, 4:-4],
        B_sup_theta_tz[4:-4, 4:-4],
        rtol=rtol,
        atol=atol * np.mean(np.abs(data["B^theta_tz"])),
    )
    np.testing.assert_allclose(
        data["B^zeta_tz"].reshape((num_zeta, num_theta))[4:-4, 4:-4],
        B_sup_zeta_tz[4:-4, 4:-4],
        rtol=rtol,
        atol=atol * np.mean(np.abs(data["B^zeta_tz"])),
    )
    np.testing.assert_allclose(
        data["B_rho_tz"].reshape((num_zeta, num_theta))[4:-4, 4:-4],
        B_sub_rho_tz[4:-4, 4:-4],
        rtol=rtol,
        atol=atol * np.mean(np.abs(data["B_rho_tz"])),
    )
    np.testing.assert_allclose(
        data["B_theta_tz"].reshape((num_zeta, num_theta))[4:-4, 4:-4],
        B_sub_theta_tz[4:-4, 4:-4],
        rtol=rtol,
        atol=atol * np.mean(np.abs(data["B_theta_tz"])),
    )
    np.testing.assert_allclose(
        data["B_zeta_tz"].reshape((num_zeta, num_theta))[4:-4, 4:-4],
        B_sub_zeta_tz[4:-4, 4:-4],
        rtol=rtol,
        atol=atol * np.mean(np.abs(data["B_zeta_tz"])),
    )
    np.testing.assert_allclose(
        data["|B|_tz"].reshape((num_zeta, num_theta))[4:-4, 4:-4],
        Bmag_tz[4:-4, 4:-4],
        rtol=rtol,
        atol=atol * np.mean(np.abs(data["|B|_tz"])),
    )
    np.testing.assert_allclose(
        data["B_tz"].reshape((num_zeta, num_theta, 3))[4:-4, 4:-4],
        B_tz[4:-4, 4:-4],
        rtol=rtol,
        atol=atol * np.nanmean(np.abs(data["B_tz"])),
    )

    # mixed derivatives wrt rho & zeta
    rtol = 1e-2
    atol = 1e-2
    num_rho = 180
    num_zeta = 180
    grid = LinearGrid(NFP=eq.NFP, rho=num_rho, zeta=num_zeta)
    drho = grid.nodes[:, 0].reshape((num_zeta, num_rho))[0, 1]
    dzeta = grid.nodes[:, 2].reshape((num_zeta, num_rho))[1, 0]
    data = eq.compute(
        [
            "B^theta",
            "B^theta_rz",
            "B^zeta",
            "B^zeta_rz",
            "B_rho",
            "B_rho_rz",
            "B_theta",
            "B_theta_rz",
            "B_zeta",
            "B_zeta_rz",
            "|B|",
            "|B|_rz",
            "B",
            "B_rz",
            "phi",
        ],
        grid=grid,
    )
    data["B"] = rpz2xyz_vec(data["B"], phi=data["phi"])
    data["B_rz"] = rpz2xyz_vec(data["B_rz"], phi=data["phi"])

    B_sup_theta = data["B^theta"].reshape((num_zeta, num_rho))
    B_sup_zeta = data["B^zeta"].reshape((num_zeta, num_rho))
    B_sub_rho = data["B_rho"].reshape((num_zeta, num_rho))
    B_sub_theta = data["B_theta"].reshape((num_zeta, num_rho))
    B_sub_zeta = data["B_zeta"].reshape((num_zeta, num_rho))
    Bmag = data["|B|"].reshape((num_zeta, num_rho))

    B_sup_theta_rz = convolve2d(
        B_sup_theta,
        FD_COEF_1_4[:, np.newaxis] * FD_COEF_1_4[np.newaxis, :],
        mode="same",
        boundary="fill",
    ) / (drho * dzeta)
    B_sup_zeta_rz = convolve2d(
        B_sup_zeta,
        FD_COEF_1_4[:, np.newaxis] * FD_COEF_1_4[np.newaxis, :],
        mode="same",
        boundary="fill",
    ) / (drho * dzeta)
    B_sub_rho_rz = convolve2d(
        B_sub_rho,
        FD_COEF_1_4[:, np.newaxis] * FD_COEF_1_4[np.newaxis, :],
        mode="same",
        boundary="fill",
    ) / (drho * dzeta)
    B_sub_theta_rz = convolve2d(
        B_sub_theta,
        FD_COEF_1_4[:, np.newaxis] * FD_COEF_1_4[np.newaxis, :],
        mode="same",
        boundary="fill",
    ) / (drho * dzeta)
    B_sub_zeta_rz = convolve2d(
        B_sub_zeta,
        FD_COEF_1_4[:, np.newaxis] * FD_COEF_1_4[np.newaxis, :],
        mode="same",
        boundary="fill",
    ) / (drho * dzeta)
    Bmag_rz = convolve2d(
        Bmag,
        FD_COEF_1_4[:, np.newaxis] * FD_COEF_1_4[np.newaxis, :],
        mode="same",
        boundary="fill",
    ) / (drho * dzeta)
    B_rz = np.apply_along_axis(
        myconvolve_2d, 0, data["B"], FD_COEF_1_4, (num_zeta, num_rho)
    ) / (drho * dzeta)

    np.testing.assert_allclose(
        data["B^theta_rz"].reshape((num_zeta, num_rho))[4:-4, 4:-4],
        B_sup_theta_rz[4:-4, 4:-4],
        rtol=rtol,
        atol=atol * np.nanmean(np.abs(data["B^theta_rz"])),
    )
    np.testing.assert_allclose(
        data["B^zeta_rz"].reshape((num_zeta, num_rho))[4:-4, 4:-4],
        B_sup_zeta_rz[4:-4, 4:-4],
        rtol=rtol,
        atol=atol * np.nanmean(np.abs(data["B^zeta_rz"])),
    )
    np.testing.assert_allclose(
        data["B_rho_rz"].reshape((num_zeta, num_rho))[4:-4, 4:-4],
        B_sub_rho_rz[4:-4, 4:-4],
        rtol=rtol,
        atol=atol * np.nanmean(np.abs(data["B_rho_rz"])),
    )
    np.testing.assert_allclose(
        data["B_theta_rz"].reshape((num_zeta, num_rho))[4:-4, 4:-4],
        B_sub_theta_rz[4:-4, 4:-4],
        rtol=rtol,
        atol=atol * np.nanmean(np.abs(data["B_theta_rz"])),
    )
    np.testing.assert_allclose(
        data["B_zeta_rz"].reshape((num_zeta, num_rho))[4:-4, 4:-4],
        B_sub_zeta_rz[4:-4, 4:-4],
        rtol=rtol,
        atol=atol * np.nanmean(np.abs(data["B_zeta_rz"])),
    )
    np.testing.assert_allclose(
        data["|B|_rz"].reshape((num_zeta, num_rho))[4:-4, 4:-4],
        Bmag_rz[4:-4, 4:-4],
        rtol=rtol,
        atol=atol * np.nanmean(np.abs(data["|B|_rz"])),
    )
    np.testing.assert_allclose(
        data["B_rz"].reshape((num_zeta, num_rho, 3))[4:-4, 4:-4],
        B_rz[4:-4, 4:-4],
        rtol=rtol,
        atol=atol * np.nanmean(np.abs(data["B_rz"])),
    )


@pytest.mark.unit
def test_metric_derivatives(DummyStellarator):
    """Compare analytic formula for metric derivatives with finite differences."""
    eq = load(load_from=str(DummyStellarator["output_path"]), file_format="hdf5")

    metric_components = ["g^rr", "g^rt", "g^rz", "g^tt", "g^tz", "g^zz"]

    # rho derivatives
    grid = LinearGrid(rho=np.linspace(0.5, 0.7, 100))
    drho = np.diff(grid.nodes[:, 0]).mean()
    data = eq.compute(
        metric_components + [foo + "_r" for foo in metric_components], grid=grid
    )
    for thing in metric_components:
        # some of these are so close to zero FD doesn't really work...
        scale = np.linalg.norm(data[thing]) / data[thing].size
        if scale < 1e-16:
            continue
        dthing_fd = np.convolve(data[thing], FD_COEF_1_4, "same") / drho
        dthing_ex = data[thing + "_r"]
        np.testing.assert_allclose(
            dthing_fd[3:-3], dthing_ex[3:-3], err_msg=thing, rtol=1e-3, atol=1e-3
        )

    # theta derivatives
    grid = LinearGrid(theta=np.linspace(0, np.pi / 4, 100))
    dtheta = np.diff(grid.nodes[:, 1]).mean()
    data = eq.compute(
        metric_components + [foo + "_t" for foo in metric_components], grid=grid
    )
    for thing in metric_components:
        # some of these are so close to zero FD doesn't really work...
        scale = np.linalg.norm(data[thing]) / data[thing].size
        if scale < 1e-16:
            continue
        dthing_fd = np.convolve(data[thing], FD_COEF_1_4, "same") / dtheta
        dthing_ex = data[thing + "_t"]
        np.testing.assert_allclose(
            dthing_fd[3:-3], dthing_ex[3:-3], err_msg=thing, rtol=1e-3, atol=1e-3
        )

    # zeta derivatives
    grid = LinearGrid(zeta=np.linspace(0, np.pi / 4, 100), NFP=3)
    dzeta = np.diff(grid.nodes[:, 2]).mean()
    data = eq.compute(
        metric_components + [foo + "_z" for foo in metric_components], grid=grid
    )
    for thing in metric_components:
        # some of these are so close to zero FD doesn't really work...
        scale = np.linalg.norm(data[thing]) / data[thing].size
        if scale < 1e-16:
            continue
        dthing_fd = np.convolve(data[thing], FD_COEF_1_4, "same") / dzeta
        dthing_ex = data[thing + "_z"]
        np.testing.assert_allclose(
            dthing_fd[3:-3], dthing_ex[3:-3], err_msg=thing, rtol=1e-3, atol=1e-3
        )


@pytest.mark.slow
@pytest.mark.unit
def test_magnetic_pressure_gradient(DummyStellarator):
    """Test that the components of grad(|B|^2)) match with numerical gradients."""
    eq = load(load_from=str(DummyStellarator["output_path"]), file_format="hdf5")

    # partial derivatives wrt rho
    num_rho = 110
    grid = LinearGrid(NFP=eq.NFP, rho=num_rho)
    drho = grid.nodes[1, 0]
    data = eq.compute(["|B|", "grad(|B|^2)_rho"], grid=grid)
    B2_r = np.convolve(data["|B|"] ** 2, FD_COEF_1_4, "same") / drho
    np.testing.assert_allclose(
        data["grad(|B|^2)_rho"][3:-2],
        B2_r[3:-2],
        rtol=1e-3,
        atol=1e-3 * np.nanmean(np.abs(data["grad(|B|^2)_rho"])),
    )

    # partial derivative wrt theta
    num_theta = 90
    grid = LinearGrid(NFP=eq.NFP, theta=num_theta)
    dtheta = grid.nodes[1, 1]
    data = eq.compute(["|B|", "grad(|B|^2)_theta"], grid=grid)
    B2_t = np.convolve(data["|B|"] ** 2, FD_COEF_1_4, "same") / dtheta
    np.testing.assert_allclose(
        data["grad(|B|^2)_theta"][2:-2],
        B2_t[2:-2],
        rtol=1e-2,
        atol=1e-2 * np.nanmean(np.abs(data["grad(|B|^2)_theta"])),
    )

    # partial derivative wrt zeta
    num_zeta = 90
    grid = LinearGrid(NFP=eq.NFP, zeta=num_zeta)
    dzeta = grid.nodes[1, 2]
    data = eq.compute(["|B|", "grad(|B|^2)_zeta"], grid=grid)
    B2_z = np.convolve(data["|B|"] ** 2, FD_COEF_1_4, "same") / dzeta
    np.testing.assert_allclose(
        data["grad(|B|^2)_zeta"][2:-2],
        B2_z[2:-2],
        rtol=1e-2,
        atol=1e-2 * np.mean(np.abs(data["grad(|B|^2)_zeta"])),
    )


@pytest.mark.slow
@pytest.mark.unit
def test_BdotgradB(DummyStellarator):
    """Test that the components of grad(B*grad(|B|)) match with numerical gradients."""
    eq = load(load_from=str(DummyStellarator["output_path"]), file_format="hdf5")

    def test_partial_derivative(name):
        cases = {
            "r": {"label": "rho", "column_id": 0},
            "t": {"label": "theta", "column_id": 1},
            "z": {"label": "zeta", "column_id": 2},
        }[name[-1]]
        grid = LinearGrid(NFP=eq.NFP, **{cases["label"]: 120})
        dx = grid.nodes[1, cases["column_id"]]
        data = eq.compute(["B*grad(|B|)", name], grid=grid)
        Btilde_x = np.convolve(data["B*grad(|B|)"], FD_COEF_1_4, "same") / dx
        np.testing.assert_allclose(
            actual=data[name][2:-2],
            desired=Btilde_x[2:-2],
            rtol=2e-2,
            atol=2e-2 * np.mean(np.abs(data[name])),
        )

    test_partial_derivative("(B*grad(|B|))_r")
    test_partial_derivative("(B*grad(|B|))_t")
    test_partial_derivative("(B*grad(|B|))_z")


@pytest.mark.unit
@pytest.mark.solve
def test_boozer_transform():
    """Test that Boozer coordinate transform agrees with BOOZ_XFORM."""
    # TODO: add test with stellarator example
    eq = get("DSHAPE_CURRENT")
    grid = LinearGrid(M=eq.M_grid, N=eq.N_grid, NFP=eq.NFP)
    data = eq.compute("|B|_mn", grid=grid, M_booz=eq.M, N_booz=eq.N)
    booz_xform = np.array(
        [
            2.49792355e-01,
            5.16668333e-02,
            1.11374584e-02,
            7.31614588e-03,
            3.36187451e-03,
            2.08897051e-03,
            1.20694516e-03,
            7.84513291e-04,
            5.19293744e-04,
            3.61983430e-04,
            2.57745929e-04,
            1.86013067e-04,
            1.34610049e-04,
            9.68119345e-05,
        ]
    )
    np.testing.assert_allclose(
        np.flipud(np.sort(np.abs(data["|B|_mn"]))),
        booz_xform,
        rtol=1e-3,
        atol=1e-4,
    )


@pytest.mark.unit
def test_compute_everything():
    """Test that the computations on this branch agree with those on master.

    Also make sure we can compute everything without errors. Computed quantities
    are both in "rpz" and "xyz" basis.
    """
    elliptic_cross_section_with_torsion = {
        "R_lmn": [10, 1, 0.2],
        "Z_lmn": [-2, -0.2],
        "modes_R": [[0, 0], [1, 0], [0, 1]],
        "modes_Z": [[-1, 0], [0, -1]],
    }
    things = {
        # equilibria
        "desc.equilibrium.equilibrium.Equilibrium": get("W7-X"),
        # curves
        "desc.geometry.curve.FourierXYZCurve": FourierXYZCurve(
            X_n=[5, 10, 2], Y_n=[1, 2, 3], Z_n=[-4, -5, -6]
        ),
        "desc.geometry.curve.FourierRZCurve": FourierRZCurve(
            R_n=[10, 1, 0.2], Z_n=[-2, -0.2], modes_R=[0, 1, 2], modes_Z=[-1, -2], NFP=2
        ),
        "desc.geometry.curve.FourierPlanarCurve": FourierPlanarCurve(
            center=[10, 1, 3], normal=[1, 2, 3], r_n=[1, 2, 3], modes=[0, 1, 2]
        ),
        "desc.geometry.curve.SplineXYZCurve": FourierXYZCurve(
            X_n=[5, 10, 2], Y_n=[1, 2, 3], Z_n=[-4, -5, -6]
        ).to_SplineXYZ(grid=LinearGrid(N=50)),
        # surfaces
        "desc.geometry.surface.FourierRZToroidalSurface": FourierRZToroidalSurface(
            **elliptic_cross_section_with_torsion
        ),
        "desc.geometry.surface.ZernikeRZToroidalSection": ZernikeRZToroidalSection(
            **elliptic_cross_section_with_torsion
        ),
        # magnetic fields
        "desc.magnetic_fields._current_potential.CurrentPotentialField": CurrentPotentialField(  # noqa:E501
            **elliptic_cross_section_with_torsion,
            potential=lambda theta, zeta, G: G * zeta / 2 / np.pi,
            potential_dtheta=lambda theta, zeta, G: np.zeros_like(theta),
            potential_dzeta=lambda theta, zeta, G: G * np.ones_like(theta) / 2 / np.pi,
            params={"G": 1e7},
        ),
        "desc.magnetic_fields._current_potential.FourierCurrentPotentialField": (
            FourierCurrentPotentialField(
                **elliptic_cross_section_with_torsion, I=0, G=1e7
            )
        ),
        "desc.magnetic_fields._core.OmnigenousField": OmnigenousField(
            L_B=0,
            M_B=4,
            L_x=0,
            M_x=1,
            N_x=1,
            NFP=2,
            helicity=(0, 2),
            B_lm=np.array([0.8, 0.9, 1.1, 1.2]),
            x_lmn=np.array([0, -np.pi / 8, 0, np.pi / 8, 0, np.pi / 4]),
        ),
        # coils
        "desc.coils.FourierRZCoil": FourierRZCoil(
            R_n=[10, 1, 0.2], Z_n=[-2, -0.2], modes_R=[0, 1, 2], modes_Z=[-1, -2], NFP=2
        ),
        "desc.coils.FourierXYZCoil": FourierXYZCoil(
            X_n=[5, 10, 2], Y_n=[1, 2, 3], Z_n=[-4, -5, -6]
        ),
        "desc.coils.FourierPlanarCoil": FourierPlanarCoil(
            current=5,
            center=[10, 1, 3],
            normal=[1, 2, 3],
            r_n=[1, 2, 3],
            modes=[0, 1, 2],
        ),
        "desc.coils.SplineXYZCoil": SplineXYZCoil(
            current=5, X=[5, 10, 2, 5], Y=[1, 2, 3, 1], Z=[-4, -5, -6, -4]
        ),
    }
    assert things.keys() == data_index.keys(), (
        f"Missing the parameterization {data_index.keys() - things.keys()}"
        f" to test against master."
    )
    # use this low resolution grid for equilibria to reduce file size
    eqgrid = LinearGrid(
        L=9,
        M=5,
        N=5,
        NFP=things["desc.equilibrium.equilibrium.Equilibrium"].NFP,
        sym=things["desc.equilibrium.equilibrium.Equilibrium"].sym,
        axis=True,
    )
    curvegrid1 = LinearGrid(N=10)
    curvegrid2 = LinearGrid(N=10, NFP=2)
    fieldgrid = LinearGrid(
        L=2,
        M=4,
        N=5,
        NFP=things["desc.magnetic_fields._core.OmnigenousField"].NFP,
        sym=False,
        axis=True,
    )
    grid = {
        "desc.equilibrium.equilibrium.Equilibrium": {"grid": eqgrid},
        "desc.geometry.curve.FourierXYZCurve": {"grid": curvegrid1},
        "desc.geometry.curve.FourierRZCurve": {"grid": curvegrid2},
        "desc.geometry.curve.FourierPlanarCurve": {"grid": curvegrid1},
        "desc.geometry.curve.SplineXYZCurve": {"grid": curvegrid1},
        "desc.magnetic_fields._core.OmnigenousField": {"grid": fieldgrid},
    }

    with open("tests/inputs/master_compute_data.pkl", "rb") as file:
        master_data_rpz = pickle.load(file)
    with open("tests/inputs/master_compute_data_xyz.pkl", "rb") as file:
        master_data_xyz = pickle.load(file)
    this_branch_data_rpz = {}
    this_branch_data_xyz = {}
    update_master_data_rpz = False
    update_master_data_xyz = False
    error_rpz = False
    error_xyz = False

    # some things can't compute "phi" and therefore can't convert to XYZ basis
    no_xyz_things = ["desc.magnetic_fields._core.OmnigenousField"]

    for p in things:
<<<<<<< HEAD
        with warnings.catch_warnings():
            # Max resolution of master_compute_data.pkl limited by GitHub file
            # size cap at 100 mb, so can't hit suggested resolution for some things.
            warnings.filterwarnings("ignore", category=ResolutionWarning)
            this_branch_data[p] = things[p].compute(
                list(data_index[p].keys()), **grid.get(p, {})
            )
=======
        # test compute in RPZ basis
        this_branch_data_rpz[p] = things[p].compute(
            list(data_index[p].keys()), **grid.get(p, {}), basis="rpz"
        )
>>>>>>> fc065237
        # make sure we can compute everything
        assert this_branch_data_rpz[p].keys() == data_index[p].keys(), (
            f"Parameterization: {p}. Can't compute "
            + f"{data_index[p].keys() - this_branch_data_rpz[p].keys()}."
        )
        # compare data against master branch
        for name in this_branch_data_rpz[p]:
            if p in master_data_rpz and name in master_data_rpz[p]:
                try:
                    np.testing.assert_allclose(
                        actual=this_branch_data_rpz[p][name],
                        desired=master_data_rpz[p][name],
                        atol=1e-10,
                        rtol=1e-10,
                        err_msg=f"Parameterization: {p}. Name: {name}.",
                    )
                except AssertionError as e:
                    error_rpz = True
                    print(e)
            else:  # update master data with new compute quantity
                update_master_data_rpz = True

        # test compute in XYZ basis
        if p not in no_xyz_things:
            # remove quantities that are not implemented in the XYZ basis
            # TODO: generalize this instead of hard-coding for "grad(B)" & dependencies
            data_index_xyz = copy.deepcopy(data_index)
            if "grad(B)" in list(data_index[p].keys()):
                del data_index_xyz[p]["grad(B)"]
                del data_index_xyz[p]["|grad(B)|"]
                del data_index_xyz[p]["L_grad(B)"]
            this_branch_data_xyz[p] = things[p].compute(
                list(data_index_xyz[p].keys()), **grid.get(p, {}), basis="xyz"
            )
            assert this_branch_data_xyz[p].keys() == data_index_xyz[p].keys(), (
                f"Parameterization: {p}. Can't compute "
                + f"{data_index_xyz[p].keys() - this_branch_data_xyz[p].keys()}."
            )
            # compare data against master branch
            for name in this_branch_data_xyz[p]:
                if p in master_data_xyz and name in master_data_xyz[p]:
                    try:
                        np.testing.assert_allclose(
                            actual=this_branch_data_xyz[p][name],
                            desired=master_data_xyz[p][name],
                            atol=1e-10,
                            rtol=1e-10,
                            err_msg=f"Parameterization: {p}. Name: {name}.",
                        )
                    except AssertionError as e:
                        error_xyz = True
                        print(e)
                else:  # update master data with new compute quantity
                    update_master_data_xyz = True

    if not error_rpz and update_master_data_rpz:
        # then update the master compute data
        with open("tests/inputs/master_compute_data.pkl", "wb") as file:
            # remember to git commit this file
            pickle.dump(this_branch_data_rpz, file)
    if not error_xyz and update_master_data_xyz:
        with open("tests/inputs/master_compute_data_xyz.pkl", "wb") as file:
            pickle.dump(this_branch_data_xyz, file)
    assert not error_rpz
    assert not error_xyz


@pytest.mark.unit
def test_compute_averages():
    """Test that computing averages uses the correct grid."""
    eq = get("HELIOTRON")
    V_r = eq.get_profile("V_r(r)")
    rho = np.linspace(0.01, 1, 20)
    grid = LinearGrid(rho=rho, NFP=eq.NFP)
    out = eq.compute("V_r(r)", grid=grid)
    np.testing.assert_allclose(V_r(rho), out["V_r(r)"], rtol=1e-4)

    eq = Equilibrium(1, 1, 1)
    grid = LinearGrid(rho=[0.3], theta=[np.pi / 3], zeta=[0])
    out = eq.compute("A", grid=grid)
    np.testing.assert_allclose(out["A"], np.pi)


@pytest.mark.unit
def test_covariant_basis_vectors(DummyStellarator):
    """Test calculation of covariant basis vectors by comparing to finite diff of x."""
    eq = load(load_from=str(DummyStellarator["output_path"]), file_format="hdf5")
    keys = [
        "e_rho",
        "e_rho_r",
        "e_rho_rr",
        "e_rho_rrr",
        "e_rho_rrt",
        "e_rho_rrz",
        "e_rho_rt",
        "e_rho_rtt",
        "e_rho_rtz",
        "e_rho_rz",
        "e_rho_rzz",
        "e_rho_t",
        "e_rho_tt",
        "e_rho_tz",
        "e_rho_z",
        "e_rho_zz",
        "e_theta",
        "e_theta_r",
        "e_theta_rr",
        "e_theta_rrr",
        "e_theta_rrt",
        "e_theta_rrz",
        "e_theta_rt",
        "e_theta_rtt",
        "e_theta_rtz",
        "e_theta_rz",
        "e_theta_rzz",
        "e_theta_t",
        "e_theta_tt",
        "e_theta_tz",
        "e_theta_z",
        "e_theta_zz",
        "e_zeta",
        "e_zeta_r",
        "e_zeta_rr",
        "e_zeta_rrr",
        "e_zeta_rrt",
        "e_zeta_rrz",
        "e_zeta_rt",
        "e_zeta_rtt",
        "e_zeta_rtz",
        "e_zeta_rz",
        "e_zeta_rzz",
        "e_zeta_t",
        "e_zeta_tt",
        "e_zeta_tz",
        "e_zeta_z",
        "e_zeta_zz",
    ]
    grids = {
        "r": LinearGrid(1000, 0, 0, NFP=eq.NFP),
        "t": LinearGrid(0, 1000, 0, NFP=eq.NFP),
        "z": LinearGrid(0, 0, 1000, NFP=eq.NFP),
    }

    for key in keys:
        print(key)
        split = key.split("_")
        # higher order finite differences are unstable, so we only ever do 1 order
        # eg compare e_rho vs fd of x, e_rho_t vs fd of e_rho etc.
        if len(split) == 2:  # stuff like e_rho, e_theta
            base = ["X", "Y", "Z"]
            deriv = split[-1][0]
        else:
            deriv = split[-1]
            if len(deriv) == 1:  # first derivative of basis vector
                base = [split[0] + "_" + split[1]]
            else:
                base = [split[0] + "_" + split[1] + "_" + deriv[:-1]]
                deriv = deriv[-1]

        grid = grids[deriv]
        data = eq.compute([key] + base + ["phi"], grid=grid)
        data[key] = rpz2xyz_vec(data[key], phi=data["phi"]).reshape(
            (grid.num_theta, grid.num_rho, grid.num_zeta, -1), order="F"
        )
        if base == ["X", "Y", "Z"]:
            base = np.array([data["X"], data["Y"], data["Z"]]).T.reshape(
                (grid.num_theta, grid.num_rho, grid.num_zeta, -1), order="F"
            )

        else:
            base = rpz2xyz_vec(data[base[0]], phi=data["phi"]).reshape(
                (grid.num_theta, grid.num_rho, grid.num_zeta, -1), order="F"
            )

        spacing = {
            "r": grid.spacing[0, 0],
            "t": grid.spacing[0, 1],
            "z": grid.spacing[0, 2] / grid.NFP,
        }

        dx = np.apply_along_axis(my_convolve, 0, base, FD_COEF_1_4) / spacing[deriv]
        np.testing.assert_allclose(
            data[key][4:-4],
            dx[4:-4],
            rtol=1e-6,
            atol=1e-6,
            err_msg=key,
        )


@pytest.mark.unit
def test_contravariant_basis_vectors():
    """Test calculation of contravariant basis vectors by comparing to finite diff."""
    eq = get("HELIOTRON")
    keys = [
        "e^rho",
        "e^theta",
        "e^zeta",
        "e^rho_r",
        "e^rho_t",
        "e^rho_z",
        "e^theta_r",
        "e^theta_t",
        "e^theta_z",
        "e^zeta_r",
        "e^zeta_t",
        "e^zeta_z",
        "e^rho_rr",
        "e^theta_rr",
        "e^zeta_rr",
        "e^rho_rt",
        "e^rho_tt",
        "e^theta_rt",
        "e^theta_tt",
        "e^zeta_rt",
        "e^zeta_tt",
        "e^rho_rz",
        "e^rho_tz",
        "e^rho_zz",
        "e^theta_rz",
        "e^theta_tz",
        "e^theta_zz",
        "e^zeta_rz",
        "e^zeta_tz",
        "e^zeta_zz",
    ]
    gridsize = 300
    grids = {
        "r": LinearGrid(gridsize, 0, 0, NFP=eq.NFP, axis=False),
        "t": LinearGrid(0, gridsize, 0, NFP=eq.NFP, axis=False),
        "z": LinearGrid(0, 0, gridsize, NFP=eq.NFP, axis=False),
        "rt": LinearGrid(gridsize, gridsize, 0, NFP=eq.NFP, axis=False),
        "tz": LinearGrid(0, gridsize, gridsize, NFP=eq.NFP, axis=False),
        "rz": LinearGrid(gridsize, 0, gridsize, NFP=eq.NFP, axis=False),
    }

    atol = 2e-3

    for key in keys[3:]:  # don't test base vectors for now
        split = key.split("_")
        base_quant = split[0]
        second_deriv = False
        # higher order finite differences are unstable, so we only ever do 1 order
        # eg compare e_rho vs fd of x, e_rho_t vs fd of e_rho etc.
        if len(split) == 1:  # stuff like e^rho, e^theta
            # testing the e^rho etc against finite difference would involve
            # getting a equal spaced grid in R,phi,Z, which I will
            # punt on for now, could be in a separate test
            second_deriv = False
        else:
            deriv = split[-1]
            if len(deriv) > 1:
                if deriv[0] != deriv[1]:  # don't do this loop
                    continue
                else:
                    second_deriv = True
                    deriv = deriv[0]
        print(key)
        grid = grids[deriv]
        data = eq.compute([key, base_quant, "phi"], grid=grid)
        data[key] = (
            rpz2xyz_vec(data[key], phi=data["phi"])
            .reshape((grid.num_theta, grid.num_rho, grid.num_zeta, -1), order="F")
            .squeeze()
        )
        data[base_quant] = (
            rpz2xyz_vec(data[base_quant], phi=data["phi"])
            .reshape((grid.num_theta, grid.num_rho, grid.num_zeta, -1), order="F")
            .squeeze()
        )

        spacing = {
            "r": grid.spacing[0, 0],
            "t": grid.spacing[0, 1],
            "z": grid.spacing[0, 2] / grid.NFP,
        }
        # do one for loop for 1st derivs, one for 2nd derivs...

        dx = (
            np.apply_along_axis(my_convolve, 0, data[base_quant], FD_COEF_1_2)
            / spacing[deriv]
        ).squeeze()
        if second_deriv:  # is a 2nd deriv like rr,tt,zz, apply again
            dx = (
                np.apply_along_axis(my_convolve, 0, data[base_quant], FD_COEF_2_4)
                / spacing[deriv] ** 2
            ).squeeze()

        if "^theta" in key and "r" in deriv:
            # this vector goes to infinity at the magnetic axis
            # so dont compare to finite differences too close to the axis
            compare_data_compute = data[key][75:4]
            compare_data_FD = dx[75:4]
        else:
            compare_data_compute = data[key][4:-4]
            compare_data_FD = dx[4:-4]

        np.testing.assert_allclose(
            compare_data_compute,
            compare_data_FD,
            rtol=1e-5,
            atol=atol,
            err_msg=key,
        )

    # second derivatives, mixed
    for key in keys[3:]:
        split = key.split("_")
        base_quant = split[0]

        if len(split) == 1:  # stuff like e^rho, e^theta
            pass
        else:
            deriv = split[-1]
            if len(deriv) == 1:
                continue  # don't do this loop for single derivs
            elif deriv[0] == deriv[1]:
                continue  # dont do this for rr,tt,zz
        print(key)
        grid = grids[deriv]
        data = eq.compute([key, base_quant, "phi"], grid=grid)
        data[key] = rpz2xyz_vec(data[key].squeeze(), phi=data["phi"]).squeeze()
        data[base_quant] = rpz2xyz_vec(
            data[base_quant].squeeze(), phi=data["phi"]
        ).squeeze()

        spacing = {
            "r": grid.spacing[0, 0],
            "t": grid.spacing[0, 1],
            "z": grid.spacing[0, 2] / grid.NFP,
        }

        shapes = {
            "tz": (grid.num_zeta, grid.num_theta),
            "rz": (grid.num_zeta, grid.num_rho),
            "rt": (grid.num_rho, grid.num_theta),
        }
        dx = (
            np.apply_along_axis(
                myconvolve_2d, 0, data[base_quant], FD_COEF_1_4, shapes[deriv]
            )
            / spacing[deriv[0]]
            / spacing[deriv[1]]
        )

        compare_data_compute = data[key].reshape(shapes[deriv] + (3,))

        if "^theta" in key and "r" in deriv:
            # this vector goes to infinity at the magnetic axis
            # so dont compare to finite differences too close to the axis
            compare_data_compute = compare_data_compute[75:4, 4:-4]
            compare_data_FD = dx[75:4, 4:-4]
        else:
            compare_data_compute = compare_data_compute[4:-4, 4:-4]
            compare_data_FD = dx[4:-4, 4:-4]

        np.testing.assert_allclose(
            compare_data_compute,
            compare_data_FD,
            rtol=1e-5,
            atol=atol,
            err_msg=key,
        )


@pytest.mark.unit
def test_iota_components():
    """Test that iota components are computed correctly."""
    # axisymmetric, so all rotational transform should be from the current
    eq_i = get("DSHAPE")  # iota profile assigned
    eq_c = get("DSHAPE_CURRENT")  # current profile assigned
    grid = LinearGrid(L=100, M=max(eq_i.M_grid, eq_c.M_grid), N=0, NFP=1, axis=True)
    data_i = eq_i.compute(["iota", "iota current", "iota vacuum"], grid)
    data_c = eq_c.compute(["iota", "iota current", "iota vacuum"], grid)
    np.testing.assert_allclose(data_i["iota"], data_i["iota current"])
    np.testing.assert_allclose(data_c["iota"], data_c["iota current"])
    np.testing.assert_allclose(data_i["iota vacuum"], 0)
    np.testing.assert_allclose(data_c["iota vacuum"], 0)

    # vacuum stellarator, so all rotational transform should be from the external field
    eq = get("ESTELL")
    grid = LinearGrid(L=100, M=eq.M_grid, N=eq.N_grid, NFP=eq.NFP, axis=True)
    data = eq.compute(["iota", "iota current", "iota vacuum"], grid)
    np.testing.assert_allclose(data["iota"], data["iota vacuum"])
    np.testing.assert_allclose(data["iota current"], 0)


@pytest.mark.unit
def test_surface_equilibrium_geometry():
    """Test that computing stuff from surface gives same result as equilibrium."""
    names = ["HELIOTRON"]
    data = ["A", "V", "a", "R0", "R0/a", "a_major/a_minor"]
    # TODO: expand this to include all angular derivatives once they are implemented
    # for surfaces
    data_basis_vecs_fourierRZ = [
        "e_theta",
        "e_zeta",
        "e_theta_t",
        "e_theta_z",
        "e_zeta_t",
        "e_zeta_z",
    ]
    data_basis_vecs_ZernikeRZ = [
        "e_theta",
        "e_rho",
        "e_rho_r",
        "e_rho_rr",
        "e_rho_t",
        "e_theta_r",
        "e_theta_rr",
        "e_theta_t",
    ]
    for name in names:
        eq = get(name)
        for key in data:
            x = eq.compute(key)[key].max()  # max needed for elongation broadcasting
            y = eq.surface.compute(key)[key].max()
            if key == "a_major/a_minor":
                rtol, atol = 1e-2, 0  # need looser tol here bc of different grids
            else:
                rtol, atol = 1e-8, 0
            np.testing.assert_allclose(x, y, rtol=rtol, atol=atol, err_msg=name + key)
        # compare at rho=1, where we expect the eq.compute and the
        # surface.compute to agree for these surface basis vectors
        grid = LinearGrid(rho=np.array(1.0), M=10, N=10, NFP=eq.NFP)
        data_eq = eq.compute(data_basis_vecs_fourierRZ, grid=grid)
        data_surf = eq.surface.compute(
            data_basis_vecs_fourierRZ, grid=grid, basis="rpz"
        )
        for thing in data_basis_vecs_fourierRZ:
            np.testing.assert_allclose(
                data_eq[thing],
                data_surf[thing],
                err_msg=thing,
                rtol=1e-14,
                atol=6e-12,
            )
        # compare at zeta=0, where we expect the eq.compute and the
        # poincare surface.compute to agree for these surface basis vectors
        grid = LinearGrid(zeta=np.array(0.0), M=10, L=10, NFP=eq.NFP)
        data_eq = eq.compute(data_basis_vecs_ZernikeRZ, grid=grid)
        data_surf = eq.get_surface_at(zeta=0.0).compute(
            data_basis_vecs_ZernikeRZ, grid=grid, basis="rpz"
        )
        for thing in data_basis_vecs_ZernikeRZ:
            np.testing.assert_allclose(
                data_eq[thing],
                data_surf[thing],
                err_msg=thing,
                rtol=3e-13,
                atol=1e-13,
            )<|MERGE_RESOLUTION|>--- conflicted
+++ resolved
@@ -1275,20 +1275,13 @@
     no_xyz_things = ["desc.magnetic_fields._core.OmnigenousField"]
 
     for p in things:
-<<<<<<< HEAD
         with warnings.catch_warnings():
             # Max resolution of master_compute_data.pkl limited by GitHub file
             # size cap at 100 mb, so can't hit suggested resolution for some things.
             warnings.filterwarnings("ignore", category=ResolutionWarning)
-            this_branch_data[p] = things[p].compute(
-                list(data_index[p].keys()), **grid.get(p, {})
+            this_branch_data_rpz[p] = things[p].compute(
+                list(data_index[p].keys()), **grid.get(p, {}), basis="rpz"
             )
-=======
-        # test compute in RPZ basis
-        this_branch_data_rpz[p] = things[p].compute(
-            list(data_index[p].keys()), **grid.get(p, {}), basis="rpz"
-        )
->>>>>>> fc065237
         # make sure we can compute everything
         assert this_branch_data_rpz[p].keys() == data_index[p].keys(), (
             f"Parameterization: {p}. Can't compute "
@@ -1320,9 +1313,13 @@
                 del data_index_xyz[p]["grad(B)"]
                 del data_index_xyz[p]["|grad(B)|"]
                 del data_index_xyz[p]["L_grad(B)"]
-            this_branch_data_xyz[p] = things[p].compute(
-                list(data_index_xyz[p].keys()), **grid.get(p, {}), basis="xyz"
-            )
+            with warnings.catch_warnings():
+                # Max resolution of master_compute_data.pkl limited by GitHub file
+                # size cap at 100 mb, so can't hit suggested resolution for some things.
+                warnings.filterwarnings("ignore", category=ResolutionWarning)
+                this_branch_data_xyz[p] = things[p].compute(
+                    list(data_index_xyz[p].keys()), **grid.get(p, {}), basis="xyz"
+                )
             assert this_branch_data_xyz[p].keys() == data_index_xyz[p].keys(), (
                 f"Parameterization: {p}. Can't compute "
                 + f"{data_index_xyz[p].keys() - this_branch_data_xyz[p].keys()}."
