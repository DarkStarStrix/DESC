"""Tests for compute functions."""

import numpy as np
import pytest
from scipy.io import netcdf_file
from scipy.signal import convolve2d

import desc.examples
from desc.compute import data_index
from desc.equilibrium import EquilibriaFamily, Equilibrium
<<<<<<< HEAD
from desc.geometry.utils import rpz2xyz_vec
=======
from desc.geometry import (
    FourierPlanarCurve,
    FourierRZCurve,
    FourierRZToroidalSurface,
    FourierXYZCurve,
    ZernikeRZToroidalSection,
)
>>>>>>> 4a34ffce
from desc.grid import LinearGrid, QuadratureGrid

# convolve kernel is reverse of FD coeffs
FD_COEF_1_2 = np.array([-1 / 2, 0, 1 / 2])[::-1]
FD_COEF_1_4 = np.array([1 / 12, -2 / 3, 0, 2 / 3, -1 / 12])[::-1]
FD_COEF_2_2 = np.array([1, -2, 1])[::-1]
FD_COEF_2_4 = np.array([-1 / 12, 4 / 3, -5 / 2, 4 / 3, -1 / 12])[::-1]


def my_convolve(arr, stencil):
    """Wrapper to convolve 1D arrs."""
    return np.convolve(arr, stencil, "same")


def myconvolve_2d(arr_1d, stencil, shape):
    """Wrapper to convolve 2D arrs."""
    arr = arr_1d.reshape((shape[0], shape[1]))
    conv = convolve2d(
        arr,
        stencil[:, np.newaxis] * stencil[np.newaxis, :],
        mode="same",
        boundary="fill",  # not periodic in rho, easier to pad and truncate in all dims
    )
    return conv


# TODO: add more tests for compute_geometry
@pytest.mark.unit
def test_total_volume(DummyStellarator):
    """Test that the volume enclosed by the LCFS is equal to the total volume."""
    eq = Equilibrium.load(
        load_from=str(DummyStellarator["output_path"]), file_format="hdf5"
    )

    grid = LinearGrid(M=12, N=12, NFP=eq.NFP, sym=eq.sym)  # rho = 1
    lcfs_volume = eq.compute("V(r)", grid=grid)["V(r)"]
    total_volume = eq.compute("V")["V"]  # default quadrature grid
    np.testing.assert_allclose(lcfs_volume, total_volume)


@pytest.mark.unit
def test_enclosed_volumes():
    """Test that the volume enclosed by flux surfaces matches analytic formulas."""
    eq = Equilibrium()  # torus
    rho = np.linspace(0, 1, 128)
    grid = LinearGrid(M=eq.M_grid, N=eq.N_grid, NFP=eq.NFP, sym=eq.sym, rho=rho)
    data = eq.compute(["R0", "V(r)", "V_r(r)", "V_rr(r)", "V_rrr(r)"], grid=grid)
    np.testing.assert_allclose(
        2 * data["R0"] * (np.pi * rho) ** 2, grid.compress(data["V(r)"])
    )
    np.testing.assert_allclose(
        4 * data["R0"] * np.pi**2 * rho, grid.compress(data["V_r(r)"])
    )
    np.testing.assert_allclose(4 * data["R0"] * np.pi**2, data["V_rr(r)"])
    np.testing.assert_allclose(0, data["V_rrr(r)"], atol=1e-14)


@pytest.mark.unit
def test_surface_areas():
    """Test that the flux surface areas match known analytic formulas."""
    eq = Equilibrium()  # torus
    rho = np.linspace(0, 1, 128)
    grid = LinearGrid(M=eq.M_grid, N=eq.N_grid, NFP=eq.NFP, sym=eq.sym, rho=rho)
    data = eq.compute(["S(r)", "S_r(r)", "S_rr(r)", "R0"], grid=grid)
    np.testing.assert_allclose(
        4 * data["R0"] * np.pi**2 * rho, grid.compress(data["S(r)"])
    )
    np.testing.assert_allclose(4 * data["R0"] * np.pi**2, data["S_r(r)"])
    np.testing.assert_allclose(0, data["S_rr(r)"], atol=3e-12)


@pytest.mark.unit
def test_surface_areas_2():
    """Alternate test that the flux surface areas match known analytic formulas."""
    eq = Equilibrium()

    grid_r = LinearGrid(rho=1, theta=10, zeta=10)
    grid_t = LinearGrid(rho=10, theta=1, zeta=10)
    grid_z = LinearGrid(rho=10, theta=10, zeta=1)

    data_r = eq.compute("|e_theta x e_zeta|", grid=grid_r)
    data_t = eq.compute("|e_zeta x e_rho|", grid=grid_t)
    data_z = eq.compute("|e_rho x e_theta|", grid=grid_z)

    Ar = np.sum(
        data_r["|e_theta x e_zeta|"] * grid_r.spacing[:, 1] * grid_r.spacing[:, 2]
    )
    At = np.sum(
        data_t["|e_zeta x e_rho|"] * grid_t.spacing[:, 2] * grid_t.spacing[:, 0]
    )
    Az = np.sum(
        data_z["|e_rho x e_theta|"] * grid_z.spacing[:, 0] * grid_z.spacing[:, 1]
    )

    np.testing.assert_allclose(Ar, 4 * 10 * np.pi**2)
    np.testing.assert_allclose(At, np.pi * (11**2 - 10**2))
    np.testing.assert_allclose(Az, np.pi)


@pytest.mark.slow
@pytest.mark.unit
def test_magnetic_field_derivatives(DummyStellarator):
    """Test that the derivatives of B and |B| are close to numerical derivatives."""
    eq = Equilibrium.load(
        load_from=str(DummyStellarator["output_path"]), file_format="hdf5"
    )

    # partial derivatives wrt rho
    rtol = 1e-3
    atol = 1e-3
    num_rho = 180
    grid = LinearGrid(rho=num_rho, NFP=eq.NFP)
    drho = grid.nodes[1, 0]
    data = eq.compute(
        [
            "B^theta",
            "B^theta_r",
            "B^theta_rr",
            "B^zeta",
            "B^zeta_r",
            "B^zeta_rr",
            "B_rho",
            "B_rho_r",
            "B_rho_rr",
            "B_theta",
            "B_theta_r",
            "B_theta_rr",
            "B_zeta",
            "B_zeta_r",
            "B_zeta_rr",
            "|B|",
            "|B|_r",
            "|B|_rr",
            "B",
            "B_r",
            "B_rr",
            "phi",
        ],
        grid=grid,
    )
    data["B"] = rpz2xyz_vec(data["B"], phi=data["phi"])
    data["B_r"] = rpz2xyz_vec(data["B_r"], phi=data["phi"])
    data["B_rr"] = rpz2xyz_vec(data["B_rr"], phi=data["phi"])

    B_sup_theta_r = np.convolve(data["B^theta"], FD_COEF_1_4, "same") / drho
    B_sup_theta_rr = np.convolve(data["B^theta"], FD_COEF_2_4, "same") / drho**2
    B_sup_zeta_r = np.convolve(data["B^zeta"], FD_COEF_1_4, "same") / drho
    B_sup_zeta_rr = np.convolve(data["B^zeta"], FD_COEF_2_4, "same") / drho**2
    B_sub_rho_r = np.convolve(data["B_rho"], FD_COEF_1_4, "same") / drho
    B_sub_rho_rr = np.convolve(data["B_rho"], FD_COEF_2_4, "same") / drho**2
    B_sub_theta_r = np.convolve(data["B_theta"], FD_COEF_1_4, "same") / drho
    B_sub_theta_rr = np.convolve(data["B_theta"], FD_COEF_2_4, "same") / drho**2
    B_sub_zeta_r = np.convolve(data["B_zeta"], FD_COEF_1_4, "same") / drho
    B_sub_zeta_rr = np.convolve(data["B_zeta"], FD_COEF_2_4, "same") / drho**2
    Bmag_r = np.convolve(data["|B|"], FD_COEF_1_4, "same") / drho
    Bmag_rr = np.convolve(data["|B|"], FD_COEF_2_4, "same") / drho**2
    B_r = np.apply_along_axis(my_convolve, 0, data["B"], FD_COEF_1_4) / drho
    B_rr = np.apply_along_axis(my_convolve, 0, data["B"], FD_COEF_2_4) / drho**2

    np.testing.assert_allclose(
        data["B^theta_r"][4:-4],
        B_sup_theta_r[4:-4],
        rtol=rtol,
        atol=atol * np.nanmean(np.abs(data["B^theta_r"])),
    )
    np.testing.assert_allclose(
        data["B^theta_rr"][4:-4],
        B_sup_theta_rr[4:-4],
        rtol=rtol,
        atol=atol * np.nanmean(np.abs(data["B^theta_rr"])),
    )
    np.testing.assert_allclose(
        data["B^zeta_r"][4:-4],
        B_sup_zeta_r[4:-4],
        rtol=rtol,
        atol=atol * np.nanmean(np.abs(data["B^zeta_r"])),
    )
    np.testing.assert_allclose(
        data["B^zeta_rr"][4:-4],
        B_sup_zeta_rr[4:-4],
        rtol=rtol,
        atol=atol * np.nanmean(np.abs(data["B^zeta_rr"])),
    )
    np.testing.assert_allclose(
        data["B_rho_r"][4:-4],
        B_sub_rho_r[4:-4],
        rtol=rtol,
        atol=atol * np.nanmean(np.abs(data["B_rho_r"])),
    )
    np.testing.assert_allclose(
        data["B_rho_rr"][4:-4],
        B_sub_rho_rr[4:-4],
        rtol=rtol,
        atol=atol * np.nanmean(np.abs(data["B_rho_rr"])),
    )
    np.testing.assert_allclose(
        data["B_theta_r"][4:-4],
        B_sub_theta_r[4:-4],
        rtol=rtol,
        atol=atol * np.nanmean(np.abs(data["B_theta_r"])),
    )
    np.testing.assert_allclose(
        data["B_theta_rr"][4:-4],
        B_sub_theta_rr[4:-4],
        rtol=rtol,
        atol=atol * np.nanmean(np.abs(data["B_theta_rr"])),
    )
    np.testing.assert_allclose(
        data["B_zeta_r"][4:-4],
        B_sub_zeta_r[4:-4],
        rtol=rtol,
        atol=atol * np.nanmean(np.abs(data["B_zeta_r"])),
    )
    np.testing.assert_allclose(
        data["B_zeta_rr"][4:-4],
        B_sub_zeta_rr[4:-4],
        rtol=rtol,
        atol=atol * np.nanmean(np.abs(data["B_zeta_rr"])),
    )
    np.testing.assert_allclose(
        data["|B|_r"][4:-4],
        Bmag_r[4:-4],
        rtol=rtol,
        atol=atol * np.nanmean(np.abs(data["|B|_r"])),
    )
    np.testing.assert_allclose(
        data["|B|_rr"][4:-4],
        Bmag_rr[4:-4],
        rtol=rtol,
        atol=atol * np.nanmean(np.abs(data["|B|_rr"])),
    )
    np.testing.assert_allclose(
        data["B_r"][4:-4],
        B_r[4:-4],
        rtol=rtol,
        atol=atol * np.nanmean(np.abs(data["B_r"])),
    )
    np.testing.assert_allclose(
        data["B_rr"][4:-4],
        B_rr[4:-4],
        rtol=rtol,
        atol=atol * np.nanmean(np.abs(data["B_rr"])),
    )

    # partial derivatives wrt theta
    rtol = 1e-3
    atol = 1e-3
    num_theta = 180
    grid = LinearGrid(NFP=eq.NFP, theta=num_theta)
    dtheta = grid.nodes[1, 1]
    data = eq.compute(
        [
            "B^theta",
            "B^theta_t",
            "B^theta_tt",
            "B^zeta",
            "B^zeta_t",
            "B^zeta_tt",
            "B_rho",
            "B_rho_t",
            "B_rho_tt",
            "B_theta",
            "B_theta_t",
            "B_theta_tt",
            "B_zeta",
            "B_zeta_t",
            "B_zeta_tt",
            "|B|",
            "|B|_t",
            "|B|_tt",
            "B",
            "B_t",
            "B_tt",
            "phi",
        ],
        grid=grid,
    )
    data["B"] = rpz2xyz_vec(data["B"], phi=data["phi"])
    data["B_t"] = rpz2xyz_vec(data["B_t"], phi=data["phi"])
    data["B_tt"] = rpz2xyz_vec(data["B_tt"], phi=data["phi"])

    B_sup_theta_t = np.convolve(data["B^theta"], FD_COEF_1_4, "same") / dtheta
    B_sup_theta_tt = np.convolve(data["B^theta"], FD_COEF_2_4, "same") / dtheta**2
    B_sup_zeta_t = np.convolve(data["B^zeta"], FD_COEF_1_4, "same") / dtheta
    B_sup_zeta_tt = np.convolve(data["B^zeta"], FD_COEF_2_4, "same") / dtheta**2
    B_sub_rho_t = np.convolve(data["B_rho"], FD_COEF_1_4, "same") / dtheta
    B_sub_rho_tt = np.convolve(data["B_rho"], FD_COEF_2_4, "same") / dtheta**2
    B_sub_theta_t = np.convolve(data["B_theta"], FD_COEF_1_4, "same") / dtheta
    B_sub_theta_tt = np.convolve(data["B_theta"], FD_COEF_2_4, "same") / dtheta**2
    B_sub_zeta_t = np.convolve(data["B_zeta"], FD_COEF_1_4, "same") / dtheta
    B_sub_zeta_tt = np.convolve(data["B_zeta"], FD_COEF_2_4, "same") / dtheta**2
    Bmag_t = np.convolve(data["|B|"], FD_COEF_1_4, "same") / dtheta
    Bmag_tt = np.convolve(data["|B|"], FD_COEF_2_4, "same") / dtheta**2
    B_t = np.apply_along_axis(my_convolve, 0, data["B"], FD_COEF_1_4) / dtheta
    B_tt = np.apply_along_axis(my_convolve, 0, data["B"], FD_COEF_2_4) / dtheta**2

    np.testing.assert_allclose(
        data["B^theta_t"][4:-4],
        B_sup_theta_t[4:-4],
        rtol=rtol,
        atol=atol * np.mean(np.abs(data["B^theta_t"])),
    )
    np.testing.assert_allclose(
        data["B^theta_tt"][4:-4],
        B_sup_theta_tt[4:-4],
        rtol=rtol,
        atol=atol * np.mean(np.abs(data["B^theta_tt"])),
    )
    np.testing.assert_allclose(
        data["B^zeta_t"][4:-4],
        B_sup_zeta_t[4:-4],
        rtol=rtol,
        atol=atol * np.mean(np.abs(data["B^zeta_t"])),
    )
    np.testing.assert_allclose(
        data["B^zeta_tt"][4:-4],
        B_sup_zeta_tt[4:-4],
        rtol=rtol,
        atol=atol * np.mean(np.abs(data["B^zeta_tt"])),
    )
    np.testing.assert_allclose(
        data["B_rho_t"][4:-4],
        B_sub_rho_t[4:-4],
        rtol=rtol,
        atol=atol * np.mean(np.abs(data["B_rho_t"])),
    )
    np.testing.assert_allclose(
        data["B_rho_tt"][4:-4],
        B_sub_rho_tt[4:-4],
        rtol=rtol,
        atol=atol * np.mean(np.abs(data["B_rho_tt"])),
    )
    np.testing.assert_allclose(
        data["B_theta_t"][4:-4],
        B_sub_theta_t[4:-4],
        rtol=rtol,
        atol=atol * np.mean(np.abs(data["B_theta_t"])),
    )
    np.testing.assert_allclose(
        data["B_theta_tt"][4:-4],
        B_sub_theta_tt[4:-4],
        rtol=rtol,
        atol=atol * np.mean(np.abs(data["B_theta_tt"])),
    )
    np.testing.assert_allclose(
        data["B_zeta_t"][4:-4],
        B_sub_zeta_t[4:-4],
        rtol=rtol,
        atol=atol * np.mean(np.abs(data["B_zeta_t"])),
    )
    np.testing.assert_allclose(
        data["B_zeta_tt"][4:-4],
        B_sub_zeta_tt[4:-4],
        rtol=rtol,
        atol=atol * np.mean(np.abs(data["B_zeta_tt"])),
    )
    np.testing.assert_allclose(
        data["|B|_t"][4:-4],
        Bmag_t[4:-4],
        rtol=rtol,
        atol=atol * np.mean(np.abs(data["|B|_t"])),
    )
    np.testing.assert_allclose(
        data["|B|_tt"][4:-4],
        Bmag_tt[4:-4],
        rtol=rtol,
        atol=atol * np.mean(np.abs(data["|B|_tt"])),
    )
    np.testing.assert_allclose(
        data["B_t"][4:-4],
        B_t[4:-4],
        rtol=rtol,
        atol=atol * np.nanmean(np.abs(data["B_t"])),
    )
    np.testing.assert_allclose(
        data["B_tt"][4:-4],
        B_tt[4:-4],
        rtol=rtol,
        atol=atol * np.nanmean(np.abs(data["B_tt"])),
    )

    # partial derivatives wrt zeta
    rtol = 1e-3
    atol = 1e-3
    num_zeta = 180
    grid = LinearGrid(NFP=eq.NFP, zeta=num_zeta)
    dzeta = grid.nodes[1, 2]
    data = eq.compute(
        [
            "B^theta",
            "B^theta_z",
            "B^theta_zz",
            "B^zeta",
            "B^zeta_z",
            "B^zeta_zz",
            "B_rho",
            "B_rho_z",
            "B_rho_zz",
            "B_theta",
            "B_theta_z",
            "B_theta_zz",
            "B_zeta",
            "B_zeta_z",
            "B_zeta_zz",
            "|B|",
            "|B|_z",
            "|B|_zz",
            "B",
            "B_z",
            "B_zz",
            "phi",
        ],
        grid=grid,
    )
    data["B"] = rpz2xyz_vec(data["B"], phi=data["phi"])
    data["B_z"] = rpz2xyz_vec(data["B_z"], phi=data["phi"])
    data["B_zz"] = rpz2xyz_vec(data["B_zz"], phi=data["phi"])

    B_sup_theta_z = np.convolve(data["B^theta"], FD_COEF_1_4, "same") / dzeta
    B_sup_theta_zz = np.convolve(data["B^theta"], FD_COEF_2_4, "same") / dzeta**2
    B_sup_zeta_z = np.convolve(data["B^zeta"], FD_COEF_1_4, "same") / dzeta
    B_sup_zeta_zz = np.convolve(data["B^zeta"], FD_COEF_2_4, "same") / dzeta**2
    B_sub_rho_z = np.convolve(data["B_rho"], FD_COEF_1_4, "same") / dzeta
    B_sub_rho_zz = np.convolve(data["B_rho"], FD_COEF_2_4, "same") / dzeta**2
    B_sub_theta_z = np.convolve(data["B_theta"], FD_COEF_1_4, "same") / dzeta
    B_sub_theta_zz = np.convolve(data["B_theta"], FD_COEF_2_4, "same") / dzeta**2
    B_sub_zeta_z = np.convolve(data["B_zeta"], FD_COEF_1_4, "same") / dzeta
    B_sub_zeta_zz = np.convolve(data["B_zeta"], FD_COEF_2_4, "same") / dzeta**2
    Bmag_z = np.convolve(data["|B|"], FD_COEF_1_4, "same") / dzeta
    Bmag_zz = np.convolve(data["|B|"], FD_COEF_2_4, "same") / dzeta**2
    B_z = np.apply_along_axis(my_convolve, 0, data["B"], FD_COEF_1_4) / dzeta
    B_zz = np.apply_along_axis(my_convolve, 0, data["B"], FD_COEF_2_4) / dzeta**2

    np.testing.assert_allclose(
        data["B^theta_z"][4:-4],
        B_sup_theta_z[4:-4],
        rtol=rtol,
        atol=atol * np.mean(np.abs(data["B^theta_z"])),
    )
    np.testing.assert_allclose(
        data["B^theta_zz"][4:-4],
        B_sup_theta_zz[4:-4],
        rtol=rtol,
        atol=atol * np.mean(np.abs(data["B^theta_zz"])),
    )
    np.testing.assert_allclose(
        data["B^zeta_z"][4:-4],
        B_sup_zeta_z[4:-4],
        rtol=rtol,
        atol=atol * np.mean(np.abs(data["B^zeta_z"])),
    )
    np.testing.assert_allclose(
        data["B^zeta_zz"][4:-4],
        B_sup_zeta_zz[4:-4],
        rtol=rtol,
        atol=atol * np.mean(np.abs(data["B^zeta_zz"])),
    )
    np.testing.assert_allclose(
        data["B_rho_z"][4:-4],
        B_sub_rho_z[4:-4],
        rtol=rtol,
        atol=atol * np.mean(np.abs(data["B_rho_z"])),
    )
    np.testing.assert_allclose(
        data["B_rho_zz"][4:-4],
        B_sub_rho_zz[4:-4],
        rtol=rtol,
        atol=atol * np.mean(np.abs(data["B_rho_zz"])),
    )
    np.testing.assert_allclose(
        data["B_theta_z"][4:-4],
        B_sub_theta_z[4:-4],
        rtol=rtol,
        atol=atol * np.mean(np.abs(data["B_theta_z"])),
    )
    np.testing.assert_allclose(
        data["B_theta_zz"][4:-4],
        B_sub_theta_zz[4:-4],
        rtol=rtol,
        atol=atol * np.mean(np.abs(data["B_theta_zz"])),
    )
    np.testing.assert_allclose(
        data["B_zeta_z"][4:-4],
        B_sub_zeta_z[4:-4],
        rtol=rtol,
        atol=atol * np.mean(np.abs(data["B_zeta_z"])),
    )
    np.testing.assert_allclose(
        data["B_zeta_zz"][4:-4],
        B_sub_zeta_zz[4:-4],
        rtol=rtol,
        atol=atol * np.mean(np.abs(data["B_zeta_zz"])),
    )
    np.testing.assert_allclose(
        data["|B|_z"][4:-4],
        Bmag_z[4:-4],
        rtol=rtol,
        atol=atol * np.mean(np.abs(data["|B|_z"])),
    )
    np.testing.assert_allclose(
        data["|B|_zz"][4:-4],
        Bmag_zz[4:-4],
        rtol=rtol,
        atol=atol * np.mean(np.abs(data["|B|_zz"])),
    )
    np.testing.assert_allclose(
        data["B_z"][4:-4],
        B_z[4:-4],
        rtol=rtol,
        atol=atol * np.nanmean(np.abs(data["B_z"])),
    )
    np.testing.assert_allclose(
        data["B_zz"][4:-4],
        B_zz[4:-4],
        rtol=rtol,
        atol=atol * np.nanmean(np.abs(data["B_zz"])),
    )

    # mixed derivatives wrt rho & theta
    rtol = 1e-2
    atol = 1e-2
    num_rho = 180
    num_theta = 180
    grid = LinearGrid(NFP=eq.NFP, rho=num_rho, theta=num_theta)
    drho = grid.nodes[:, 0].reshape((num_rho, num_theta))[1, 0]
    dtheta = grid.nodes[:, 1].reshape((num_rho, num_theta))[0, 1]
    data = eq.compute(
        [
            "B^theta",
            "B^theta_rt",
            "B^zeta",
            "B^zeta_rt",
            "B_rho",
            "B_rho_rt",
            "B_theta",
            "B_theta_rt",
            "B_zeta",
            "B_zeta_rt",
            "|B|",
            "|B|_rt",
            "B",
            "B_rt",
            "phi",
        ],
        grid=grid,
    )
    data["B"] = rpz2xyz_vec(data["B"], phi=data["phi"])
    data["B_rt"] = rpz2xyz_vec(data["B_rt"], phi=data["phi"])

    B_sup_theta = data["B^theta"].reshape((num_rho, num_theta))
    B_sup_zeta = data["B^zeta"].reshape((num_rho, num_theta))
    B_sub_rho = data["B_rho"].reshape((num_rho, num_theta))
    B_sub_theta = data["B_theta"].reshape((num_rho, num_theta))
    B_sub_zeta = data["B_zeta"].reshape((num_rho, num_theta))
    Bmag = data["|B|"].reshape((num_rho, num_theta))

    B_sup_theta_rt = convolve2d(
        B_sup_theta,
        FD_COEF_1_4[:, np.newaxis] * FD_COEF_1_4[np.newaxis, :],
        mode="same",
        boundary="fill",
    ) / (drho * dtheta)
    B_sup_zeta_rt = convolve2d(
        B_sup_zeta,
        FD_COEF_1_4[:, np.newaxis] * FD_COEF_1_4[np.newaxis, :],
        mode="same",
        boundary="fill",
    ) / (drho * dtheta)
    B_sub_rho_rt = convolve2d(
        B_sub_rho,
        FD_COEF_1_4[:, np.newaxis] * FD_COEF_1_4[np.newaxis, :],
        mode="same",
        boundary="fill",
    ) / (drho * dtheta)
    B_sub_theta_rt = convolve2d(
        B_sub_theta,
        FD_COEF_1_4[:, np.newaxis] * FD_COEF_1_4[np.newaxis, :],
        mode="same",
        boundary="fill",
    ) / (drho * dtheta)
    B_sub_zeta_rt = convolve2d(
        B_sub_zeta,
        FD_COEF_1_4[:, np.newaxis] * FD_COEF_1_4[np.newaxis, :],
        mode="same",
        boundary="fill",
    ) / (drho * dtheta)
    Bmag_rt = convolve2d(
        Bmag,
        FD_COEF_1_4[:, np.newaxis] * FD_COEF_1_4[np.newaxis, :],
        mode="same",
        boundary="fill",
    ) / (drho * dtheta)
    B_rt = np.apply_along_axis(
        myconvolve_2d, 0, data["B"], FD_COEF_1_4, (num_rho, num_theta)
    ) / (drho * dtheta)

    np.testing.assert_allclose(
        data["B^theta_rt"].reshape((num_rho, num_theta))[4:-4, 4:-4],
        B_sup_theta_rt[4:-4, 4:-4],
        rtol=rtol,
        atol=atol * np.nanmean(np.abs(data["B^theta_rt"])),
    )
    np.testing.assert_allclose(
        data["B^zeta_rt"].reshape((num_rho, num_theta))[4:-4, 4:-4],
        B_sup_zeta_rt[4:-4, 4:-4],
        rtol=rtol,
        atol=atol * np.nanmean(np.abs(data["B^zeta_rt"])),
    )
    np.testing.assert_allclose(
        data["B_rho_rt"].reshape((num_rho, num_theta))[4:-4, 4:-4],
        B_sub_rho_rt[4:-4, 4:-4],
        rtol=rtol,
        atol=atol * np.nanmean(np.abs(data["B_rho_rt"])),
    )
    np.testing.assert_allclose(
        data["B_theta_rt"].reshape((num_rho, num_theta))[4:-4, 4:-4],
        B_sub_theta_rt[4:-4, 4:-4],
        rtol=rtol,
        atol=atol * np.nanmean(np.abs(data["B_theta_rt"])),
    )
    np.testing.assert_allclose(
        data["B_zeta_rt"].reshape((num_rho, num_theta))[4:-4, 4:-4],
        B_sub_zeta_rt[4:-4, 4:-4],
        rtol=rtol,
        atol=atol * np.nanmean(np.abs(data["B_zeta_rt"])),
    )
    np.testing.assert_allclose(
        data["|B|_rt"].reshape((num_rho, num_theta))[4:-4, 4:-4],
        Bmag_rt[4:-4, 4:-4],
        rtol=rtol,
        atol=atol * np.nanmean(np.abs(data["|B|_rt"])),
    )
    np.testing.assert_allclose(
        data["B_rt"].reshape((num_rho, num_theta, 3))[4:-4, 4:-4],
        B_rt[4:-4, 4:-4],
        rtol=rtol,
        atol=atol * np.nanmean(np.abs(data["B_rt"])),
    )

    # mixed derivatives wrt theta & zeta
    rtol = 1e-2
    atol = 1e-2
    num_theta = 180
    num_zeta = 180
    grid = LinearGrid(NFP=eq.NFP, theta=num_theta, zeta=num_zeta)
    dtheta = grid.nodes[:, 1].reshape((num_zeta, num_theta))[0, 1]
    dzeta = grid.nodes[:, 2].reshape((num_zeta, num_theta))[1, 0]
    data = eq.compute(
        [
            "B^theta",
            "B^theta_tz",
            "B^zeta",
            "B^zeta_tz",
            "B_rho",
            "B_rho_tz",
            "B_theta",
            "B_theta_tz",
            "B_zeta",
            "B_zeta_tz",
            "|B|",
            "|B|_tz",
            "B",
            "B_tz",
            "phi",
        ],
        grid=grid,
    )
    data["B"] = rpz2xyz_vec(data["B"], phi=data["phi"])
    data["B_tz"] = rpz2xyz_vec(data["B_tz"], phi=data["phi"])

    B_sup_theta = data["B^theta"].reshape((num_zeta, num_theta))
    B_sup_zeta = data["B^zeta"].reshape((num_zeta, num_theta))
    B_sub_rho = data["B_rho"].reshape((num_zeta, num_theta))
    B_sub_theta = data["B_theta"].reshape((num_zeta, num_theta))
    B_sub_zeta = data["B_zeta"].reshape((num_zeta, num_theta))
    Bmag = data["|B|"].reshape((num_zeta, num_theta))

    B_sup_theta_tz = convolve2d(
        B_sup_theta,
        FD_COEF_1_4[:, np.newaxis] * FD_COEF_1_4[np.newaxis, :],
        mode="same",
        boundary="fill",
    ) / (dtheta * dzeta)
    B_sup_zeta_tz = convolve2d(
        B_sup_zeta,
        FD_COEF_1_4[:, np.newaxis] * FD_COEF_1_4[np.newaxis, :],
        mode="same",
        boundary="fill",
    ) / (dtheta * dzeta)
    B_sub_rho_tz = convolve2d(
        B_sub_rho,
        FD_COEF_1_4[:, np.newaxis] * FD_COEF_1_4[np.newaxis, :],
        mode="same",
        boundary="fill",
    ) / (dtheta * dzeta)
    B_sub_theta_tz = convolve2d(
        B_sub_theta,
        FD_COEF_1_4[:, np.newaxis] * FD_COEF_1_4[np.newaxis, :],
        mode="same",
        boundary="fill",
    ) / (dtheta * dzeta)
    B_sub_zeta_tz = convolve2d(
        B_sub_zeta,
        FD_COEF_1_4[:, np.newaxis] * FD_COEF_1_4[np.newaxis, :],
        mode="same",
        boundary="fill",
    ) / (dtheta * dzeta)
    Bmag_tz = convolve2d(
        Bmag,
        FD_COEF_1_4[:, np.newaxis] * FD_COEF_1_4[np.newaxis, :],
        mode="same",
        boundary="fill",
    ) / (dtheta * dzeta)
    B_tz = np.apply_along_axis(
        myconvolve_2d, 0, data["B"], FD_COEF_1_4, (num_zeta, num_theta)
    ) / (dzeta * dtheta)

    np.testing.assert_allclose(
        data["B^theta_tz"].reshape((num_zeta, num_theta))[4:-4, 4:-4],
        B_sup_theta_tz[4:-4, 4:-4],
        rtol=rtol,
        atol=atol * np.mean(np.abs(data["B^theta_tz"])),
    )
    np.testing.assert_allclose(
        data["B^zeta_tz"].reshape((num_zeta, num_theta))[4:-4, 4:-4],
        B_sup_zeta_tz[4:-4, 4:-4],
        rtol=rtol,
        atol=atol * np.mean(np.abs(data["B^zeta_tz"])),
    )
    np.testing.assert_allclose(
        data["B_rho_tz"].reshape((num_zeta, num_theta))[4:-4, 4:-4],
        B_sub_rho_tz[4:-4, 4:-4],
        rtol=rtol,
        atol=atol * np.mean(np.abs(data["B_rho_tz"])),
    )
    np.testing.assert_allclose(
        data["B_theta_tz"].reshape((num_zeta, num_theta))[4:-4, 4:-4],
        B_sub_theta_tz[4:-4, 4:-4],
        rtol=rtol,
        atol=atol * np.mean(np.abs(data["B_theta_tz"])),
    )
    np.testing.assert_allclose(
        data["B_zeta_tz"].reshape((num_zeta, num_theta))[4:-4, 4:-4],
        B_sub_zeta_tz[4:-4, 4:-4],
        rtol=rtol,
        atol=atol * np.mean(np.abs(data["B_zeta_tz"])),
    )
    np.testing.assert_allclose(
        data["|B|_tz"].reshape((num_zeta, num_theta))[4:-4, 4:-4],
        Bmag_tz[4:-4, 4:-4],
        rtol=rtol,
        atol=atol * np.mean(np.abs(data["|B|_tz"])),
    )
    np.testing.assert_allclose(
        data["B_tz"].reshape((num_zeta, num_theta, 3))[4:-4, 4:-4],
        B_tz[4:-4, 4:-4],
        rtol=rtol,
        atol=atol * np.nanmean(np.abs(data["B_tz"])),
    )

    # mixed derivatives wrt rho & zeta
    rtol = 1e-2
    atol = 1e-2
    num_rho = 180
    num_zeta = 180
    grid = LinearGrid(NFP=eq.NFP, rho=num_rho, zeta=num_zeta)
    drho = grid.nodes[:, 0].reshape((num_zeta, num_rho))[0, 1]
    dzeta = grid.nodes[:, 2].reshape((num_zeta, num_rho))[1, 0]
    data = eq.compute(
        [
            "B^theta",
            "B^theta_rz",
            "B^zeta",
            "B^zeta_rz",
            "B_rho",
            "B_rho_rz",
            "B_theta",
            "B_theta_rz",
            "B_zeta",
            "B_zeta_rz",
            "|B|",
            "|B|_rz",
            "B",
            "B_rz",
            "phi",
        ],
        grid=grid,
    )
    data["B"] = rpz2xyz_vec(data["B"], phi=data["phi"])
    data["B_rz"] = rpz2xyz_vec(data["B_rz"], phi=data["phi"])

    B_sup_theta = data["B^theta"].reshape((num_zeta, num_rho))
    B_sup_zeta = data["B^zeta"].reshape((num_zeta, num_rho))
    B_sub_rho = data["B_rho"].reshape((num_zeta, num_rho))
    B_sub_theta = data["B_theta"].reshape((num_zeta, num_rho))
    B_sub_zeta = data["B_zeta"].reshape((num_zeta, num_rho))
    Bmag = data["|B|"].reshape((num_zeta, num_rho))

    B_sup_theta_rz = convolve2d(
        B_sup_theta,
        FD_COEF_1_4[:, np.newaxis] * FD_COEF_1_4[np.newaxis, :],
        mode="same",
        boundary="fill",
    ) / (drho * dzeta)
    B_sup_zeta_rz = convolve2d(
        B_sup_zeta,
        FD_COEF_1_4[:, np.newaxis] * FD_COEF_1_4[np.newaxis, :],
        mode="same",
        boundary="fill",
    ) / (drho * dzeta)
    B_sub_rho_rz = convolve2d(
        B_sub_rho,
        FD_COEF_1_4[:, np.newaxis] * FD_COEF_1_4[np.newaxis, :],
        mode="same",
        boundary="fill",
    ) / (drho * dzeta)
    B_sub_theta_rz = convolve2d(
        B_sub_theta,
        FD_COEF_1_4[:, np.newaxis] * FD_COEF_1_4[np.newaxis, :],
        mode="same",
        boundary="fill",
    ) / (drho * dzeta)
    B_sub_zeta_rz = convolve2d(
        B_sub_zeta,
        FD_COEF_1_4[:, np.newaxis] * FD_COEF_1_4[np.newaxis, :],
        mode="same",
        boundary="fill",
    ) / (drho * dzeta)
    Bmag_rz = convolve2d(
        Bmag,
        FD_COEF_1_4[:, np.newaxis] * FD_COEF_1_4[np.newaxis, :],
        mode="same",
        boundary="fill",
    ) / (drho * dzeta)
    B_rz = np.apply_along_axis(
        myconvolve_2d, 0, data["B"], FD_COEF_1_4, (num_zeta, num_rho)
    ) / (drho * dzeta)

    np.testing.assert_allclose(
        data["B^theta_rz"].reshape((num_zeta, num_rho))[4:-4, 4:-4],
        B_sup_theta_rz[4:-4, 4:-4],
        rtol=rtol,
        atol=atol * np.nanmean(np.abs(data["B^theta_rz"])),
    )
    np.testing.assert_allclose(
        data["B^zeta_rz"].reshape((num_zeta, num_rho))[4:-4, 4:-4],
        B_sup_zeta_rz[4:-4, 4:-4],
        rtol=rtol,
        atol=atol * np.nanmean(np.abs(data["B^zeta_rz"])),
    )
    np.testing.assert_allclose(
        data["B_rho_rz"].reshape((num_zeta, num_rho))[4:-4, 4:-4],
        B_sub_rho_rz[4:-4, 4:-4],
        rtol=rtol,
        atol=atol * np.nanmean(np.abs(data["B_rho_rz"])),
    )
    np.testing.assert_allclose(
        data["B_theta_rz"].reshape((num_zeta, num_rho))[4:-4, 4:-4],
        B_sub_theta_rz[4:-4, 4:-4],
        rtol=rtol,
        atol=atol * np.nanmean(np.abs(data["B_theta_rz"])),
    )
    np.testing.assert_allclose(
        data["B_zeta_rz"].reshape((num_zeta, num_rho))[4:-4, 4:-4],
        B_sub_zeta_rz[4:-4, 4:-4],
        rtol=rtol,
        atol=atol * np.nanmean(np.abs(data["B_zeta_rz"])),
    )
    np.testing.assert_allclose(
        data["|B|_rz"].reshape((num_zeta, num_rho))[4:-4, 4:-4],
        Bmag_rz[4:-4, 4:-4],
        rtol=rtol,
        atol=atol * np.nanmean(np.abs(data["|B|_rz"])),
    )
    np.testing.assert_allclose(
        data["B_rz"].reshape((num_zeta, num_rho, 3))[4:-4, 4:-4],
        B_rz[4:-4, 4:-4],
        rtol=rtol,
        atol=atol * np.nanmean(np.abs(data["B_rz"])),
    )


@pytest.mark.unit
def test_metric_derivatives(DummyStellarator):
    """Compare analytic formula for metric derivatives with finite differences."""
    eq = Equilibrium.load(
        load_from=str(DummyStellarator["output_path"]), file_format="hdf5"
    )

    metric_components = ["g^rr", "g^rt", "g^rz", "g^tt", "g^tz", "g^zz"]

    # rho derivatives
    grid = LinearGrid(rho=np.linspace(0.5, 0.7, 100))
    drho = np.diff(grid.nodes[:, 0]).mean()
    data = eq.compute(
        metric_components + [foo + "_r" for foo in metric_components], grid=grid
    )
    for thing in metric_components:
        # some of these are so close to zero FD doesn't really work...
        scale = np.linalg.norm(data[thing]) / data[thing].size
        if scale < 1e-16:
            continue
        dthing_fd = np.convolve(data[thing], FD_COEF_1_4, "same") / drho
        dthing_ex = data[thing + "_r"]
        np.testing.assert_allclose(
            dthing_fd[3:-3], dthing_ex[3:-3], err_msg=thing, rtol=1e-3, atol=1e-3
        )

    # theta derivatives
    grid = LinearGrid(theta=np.linspace(0, np.pi / 4, 100))
    dtheta = np.diff(grid.nodes[:, 1]).mean()
    data = eq.compute(
        metric_components + [foo + "_t" for foo in metric_components], grid=grid
    )
    for thing in metric_components:
        # some of these are so close to zero FD doesn't really work...
        scale = np.linalg.norm(data[thing]) / data[thing].size
        if scale < 1e-16:
            continue
        dthing_fd = np.convolve(data[thing], FD_COEF_1_4, "same") / dtheta
        dthing_ex = data[thing + "_t"]
        np.testing.assert_allclose(
            dthing_fd[3:-3], dthing_ex[3:-3], err_msg=thing, rtol=1e-3, atol=1e-3
        )

    # zeta derivatives
    grid = LinearGrid(zeta=np.linspace(0, np.pi / 4, 100), NFP=3)
    dzeta = np.diff(grid.nodes[:, 2]).mean()
    data = eq.compute(
        metric_components + [foo + "_z" for foo in metric_components], grid=grid
    )
    for thing in metric_components:
        # some of these are so close to zero FD doesn't really work...
        scale = np.linalg.norm(data[thing]) / data[thing].size
        if scale < 1e-16:
            continue
        dthing_fd = np.convolve(data[thing], FD_COEF_1_4, "same") / dzeta
        dthing_ex = data[thing + "_z"]
        np.testing.assert_allclose(
            dthing_fd[3:-3], dthing_ex[3:-3], err_msg=thing, rtol=1e-3, atol=1e-3
        )


@pytest.mark.slow
@pytest.mark.unit
def test_magnetic_pressure_gradient(DummyStellarator):
    """Test that the components of grad(|B|^2)) match with numerical gradients."""
    eq = Equilibrium.load(
        load_from=str(DummyStellarator["output_path"]), file_format="hdf5"
    )

    # partial derivatives wrt rho
    num_rho = 110
    grid = LinearGrid(NFP=eq.NFP, rho=num_rho)
    drho = grid.nodes[1, 0]
    data = eq.compute(["|B|", "grad(|B|^2)_rho"], grid=grid)
    B2_r = np.convolve(data["|B|"] ** 2, FD_COEF_1_4, "same") / drho
    np.testing.assert_allclose(
        data["grad(|B|^2)_rho"][3:-2],
        B2_r[3:-2],
        rtol=1e-3,
        atol=1e-3 * np.nanmean(np.abs(data["grad(|B|^2)_rho"])),
    )

    # partial derivative wrt theta
    num_theta = 90
    grid = LinearGrid(NFP=eq.NFP, theta=num_theta)
    dtheta = grid.nodes[1, 1]
    data = eq.compute(["|B|", "grad(|B|^2)_theta"], grid=grid)
    B2_t = np.convolve(data["|B|"] ** 2, FD_COEF_1_4, "same") / dtheta
    np.testing.assert_allclose(
        data["grad(|B|^2)_theta"][2:-2],
        B2_t[2:-2],
        rtol=1e-2,
        atol=1e-2 * np.nanmean(np.abs(data["grad(|B|^2)_theta"])),
    )

    # partial derivative wrt zeta
    num_zeta = 90
    grid = LinearGrid(NFP=eq.NFP, zeta=num_zeta)
    dzeta = grid.nodes[1, 2]
    data = eq.compute(["|B|", "grad(|B|^2)_zeta"], grid=grid)
    B2_z = np.convolve(data["|B|"] ** 2, FD_COEF_1_4, "same") / dzeta
    np.testing.assert_allclose(
        data["grad(|B|^2)_zeta"][2:-2],
        B2_z[2:-2],
        rtol=1e-2,
        atol=1e-2 * np.mean(np.abs(data["grad(|B|^2)_zeta"])),
    )


@pytest.mark.unit
@pytest.mark.solve
def test_currents(DSHAPE_current):
    """Test that different methods for computing I and G agree."""
    eq = EquilibriaFamily.load(load_from=str(DSHAPE_current["desc_h5_path"]))[-1]

    grid_full = LinearGrid(M=eq.M_grid, N=eq.N_grid, NFP=eq.NFP)
    grid_sym = LinearGrid(M=eq.M_grid, N=eq.N_grid, NFP=eq.NFP, sym=True)

    data_booz = eq.compute("|B|_mn", grid=grid_full, M_booz=eq.M, N_booz=eq.N)
    data_full = eq.compute(["I", "G"], grid=grid_full)
    data_sym = eq.compute(["I", "G"], grid=grid_sym)

    np.testing.assert_allclose(data_full["I"].mean(), data_booz["I"], atol=1e-16)
    np.testing.assert_allclose(data_sym["I"].mean(), data_booz["I"], atol=1e-16)
    np.testing.assert_allclose(data_full["G"].mean(), data_booz["G"], atol=1e-16)
    np.testing.assert_allclose(data_sym["G"].mean(), data_booz["G"], atol=1e-16)


@pytest.mark.slow
@pytest.mark.unit
def test_BdotgradB(DummyStellarator):
    """Test that the components of grad(B*grad(|B|)) match with numerical gradients."""
    eq = Equilibrium.load(
        load_from=str(DummyStellarator["output_path"]), file_format="hdf5"
    )

    def test_partial_derivative(name):
        cases = {
            "r": {"label": "rho", "column_id": 0},
            "t": {"label": "theta", "column_id": 1},
            "z": {"label": "zeta", "column_id": 2},
        }[name[-1]]
        grid = LinearGrid(NFP=eq.NFP, **{cases["label"]: 120})
        dx = grid.nodes[1, cases["column_id"]]
        data = eq.compute(["B*grad(|B|)", name], grid=grid)
        Btilde_x = np.convolve(data["B*grad(|B|)"], FD_COEF_1_4, "same") / dx
        np.testing.assert_allclose(
            actual=data[name][2:-2],
            desired=Btilde_x[2:-2],
            rtol=2e-2,
            atol=2e-2 * np.mean(np.abs(data[name])),
        )

    test_partial_derivative("(B*grad(|B|))_r")
    test_partial_derivative("(B*grad(|B|))_t")
    test_partial_derivative("(B*grad(|B|))_z")


# TODO: add test with stellarator example
@pytest.mark.unit
@pytest.mark.solve
def test_boozer_transform(DSHAPE_current):
    """Test that Boozer coordinate transform agrees with BOOZ_XFORM."""
    eq = EquilibriaFamily.load(load_from=str(DSHAPE_current["desc_h5_path"]))[-1]
    grid = LinearGrid(M=eq.M_grid, N=eq.N_grid, NFP=eq.NFP)
    data = eq.compute("|B|_mn", grid=grid, M_booz=eq.M, N_booz=eq.N)
    booz_xform = np.array(
        [
            2.49792355e-01,
            5.16668333e-02,
            1.11374584e-02,
            7.31614588e-03,
            3.36187451e-03,
            2.08897051e-03,
            1.20694516e-03,
            7.84513291e-04,
            5.19293744e-04,
            3.61983430e-04,
            2.57745929e-04,
            1.86013067e-04,
            1.34610049e-04,
            9.68119345e-05,
        ]
    )
    np.testing.assert_allclose(
        np.flipud(np.sort(np.abs(data["|B|_mn"]))),
        booz_xform,
        rtol=1e-3,
        atol=1e-4,
    )


@pytest.mark.unit
def test_compute_grad_p_volume_avg():
    """Test calculation of volume averaged pressure gradient."""
    eq = Equilibrium()  # default pressure profile is 0 pressure
    pres_grad_vol_avg = eq.compute("<|grad(p)|>_vol")["<|grad(p)|>_vol"]
    np.testing.assert_allclose(pres_grad_vol_avg, 0)


@pytest.mark.unit
def test_compare_quantities_to_vmec():
    """Compare several computed quantities to vmec."""
    wout_file = ".//tests//inputs//wout_DSHAPE.nc"
    desc_file = ".//tests//inputs//DSHAPE_output_saved_without_current.h5"

    fid = netcdf_file(wout_file, mmap=False)
    ns = fid.variables["ns"][()]
    J_dot_B_vmec = fid.variables["jdotb"][()]
    volavgB = fid.variables["volavgB"][()]
    betatotal = fid.variables["betatotal"][()]
    fid.close()

    with pytest.warns(RuntimeWarning, match="Save attribute '_current'"):
        eq = EquilibriaFamily.load(desc_file)[-1]

    # Compare 0D quantities:
    grid = QuadratureGrid(eq.L, M=eq.M, N=eq.N, NFP=eq.NFP)
    data = eq.compute("<beta>_vol", grid=grid)
    data = eq.compute("<|B|>_rms", grid=grid, data=data)

    np.testing.assert_allclose(volavgB, data["<|B|>_rms"], rtol=1e-7)
    np.testing.assert_allclose(betatotal, data["<beta>_vol"], rtol=1e-5)

    # Compare radial profile quantities:
    s = np.linspace(0, 1, ns)
    rho = np.sqrt(s)
    grid = LinearGrid(rho=rho, M=eq.M, N=eq.N, NFP=eq.NFP)
    data = eq.compute("<J*B>", grid=grid)
    J_dot_B_desc = grid.compress(data["<J*B>"])
    np.testing.assert_allclose(J_dot_B_desc, J_dot_B_vmec, rtol=0.005)


@pytest.mark.unit
@pytest.mark.slow
def test_compute_anything():
    """Make sure we can compute anything without errors."""
    eq = Equilibrium(1, 1, 1)
    grid = LinearGrid(1, 1, 1)
    for key in data_index["desc.equilibrium.equilibrium.Equilibrium"]:
        data = eq.compute(key, grid=grid)
        assert key in data


@pytest.mark.unit
def test_curve_compute_everything():
    """Make sure we can compute every curve thing without errors."""
    curves = {
        "desc.geometry.curve.FourierXYZCurve": FourierXYZCurve(),
        "desc.geometry.curve.FourierRZCurve": FourierRZCurve(),
        "desc.geometry.curve.FourierPlanarCurve": FourierPlanarCurve(),
    }

    for p, thing in curves.items():
        for key in data_index[p].keys():
            data = thing.compute(key)
            assert key in data


@pytest.mark.unit
def test_surface_compute_everything():
    """Make sure we can compute every surface thing without errors."""
    surfaces = {
        "desc.geometry.surface.FourierRZToroidalSurface": FourierRZToroidalSurface(),
        "desc.geometry.surface.ZernikeRZToroidalSection": ZernikeRZToroidalSection(),
    }

    for p, thing in surfaces.items():
        for key in data_index[p].keys():
            data = thing.compute(key)
            assert key in data


@pytest.mark.unit
def test_compute_averages():
    """Test that computing averages uses the correct grid."""
    eq = desc.examples.get("HELIOTRON")
    V_r = eq.get_profile("V_r(r)")
    rho = np.linspace(0.01, 1, 20)
    grid = LinearGrid(rho=rho, NFP=eq.NFP)
    out = eq.compute("V_r(r)", grid=grid)
    np.testing.assert_allclose(V_r(rho), out["V_r(r)"], rtol=1e-4)

    eq = Equilibrium(1, 1, 1)
    grid = LinearGrid(rho=[0.3], theta=[np.pi / 3], zeta=[0])
    out = eq.compute("A", grid=grid)
    np.testing.assert_allclose(out["A"], np.pi)<|MERGE_RESOLUTION|>--- conflicted
+++ resolved
@@ -6,11 +6,8 @@
 from scipy.signal import convolve2d
 
 import desc.examples
-from desc.compute import data_index
+from desc.compute import data_index, rpz2xyz_vec
 from desc.equilibrium import EquilibriaFamily, Equilibrium
-<<<<<<< HEAD
-from desc.geometry.utils import rpz2xyz_vec
-=======
 from desc.geometry import (
     FourierPlanarCurve,
     FourierRZCurve,
@@ -18,7 +15,6 @@
     FourierXYZCurve,
     ZernikeRZToroidalSection,
 )
->>>>>>> 4a34ffce
 from desc.grid import LinearGrid, QuadratureGrid
 
 # convolve kernel is reverse of FD coeffs
