--- conflicted
+++ resolved
@@ -117,13 +117,8 @@
         np.testing.assert_allclose(values, correct_vals, atol=1e-8)
         np.testing.assert_allclose(derivs, correct_ders, atol=1e-8)
 
-<<<<<<< HEAD
-    def test_jacobi(self):
-        """Test Jacobi evaluation."""
-=======
     def test_zernike_radial(self):
-        """Tests zernike_radial function"""
->>>>>>> 97e76573
+        """Test zernike_radial function."""
         l = np.array([3, 4, 6])
         m = np.array([1, 2, 2])
         r = np.linspace(0, 1, 11)  # rho coordinates
