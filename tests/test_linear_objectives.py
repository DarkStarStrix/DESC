"""Tests for linear constraints and objectives."""
import numpy as np
import pytest
import scipy.linalg

import desc.examples
from desc.compute import arg_order
from desc.equilibrium import Equilibrium
from desc.geometry import FourierRZToroidalSurface
from desc.grid import LinearGrid
from desc.objectives import (
    AspectRatio,
    BoundaryRSelfConsistency,
    BoundaryZSelfConsistency,
    FixAtomicNumber,
    FixAxisR,
    FixAxisZ,
    FixBoundaryR,
    FixBoundaryZ,
    FixCurrent,
    FixElectronDensity,
    FixElectronTemperature,
    FixIonTemperature,
    FixIota,
    FixLambdaGauge,
    FixModeR,
    FixModeZ,
    FixPressure,
    FixPsi,
    FixSumModesR,
    FixSumModesZ,
    FixThetaSFL,
    ObjectiveFunction,
    QuasisymmetryTwoTerm,
    get_fixed_boundary_constraints,
)
from desc.profiles import PowerSeriesProfile

# TODO: check for all bdryR things if work when False is passed in
# bc empty array indexed will lead to an error


@pytest.mark.unit
def test_LambdaGauge_sym(DummyStellarator):
    """Test that lambda is fixed correctly for symmetric equilibrium."""
    # symmetric cases automatically satisfy gauge freedom, no constraint needed.
    eq = Equilibrium.load(
        load_from=str(DummyStellarator["output_path"]), file_format="hdf5"
    )
    eq.change_resolution(L=2, M=1, N=1)
    correct_constraint_matrix = np.zeros((0, 5))
    lam_con = FixLambdaGauge(eq)
    np.testing.assert_array_equal(lam_con._A, correct_constraint_matrix)


@pytest.mark.unit
def test_LambdaGauge_asym():
    """Test that lambda gauge is fixed correctly for asymmetric equilibrium."""
    # just testing the gauge condition
    inputs = {
        "sym": False,
        "NFP": 3,
        "Psi": 1.0,
        "L": 2,
        "M": 0,
        "N": 1,
        "pressure": np.array([[0, 1e4], [2, -2e4], [4, 1e4]]),
        "iota": np.array([[0, 0.5], [2, 0.5]]),
        "surface": np.array(
            [
                [0, 0, 0, 3, 0],
                [0, 1, 0, 1, 0],
                [0, -1, 0, 0, 1],
                [0, 1, 1, 0.3, 0],
                [0, -1, -1, -0.3, 0],
                [0, 1, -1, 0, -0.3],
                [0, -1, 1, 0, -0.3],
            ],
        ),
        "axis": np.array([[-1, 0, -0.2], [0, 3.4, 0], [1, 0.2, 0]]),
        "objective": "force",
        "optimizer": "lsq-exact",
    }
    eq = Equilibrium(**inputs)
    lam_con = FixLambdaGauge(eq)

    # make sure that any lambda in the null space gives lambda==0 at theta=zeta=0
    Z = scipy.linalg.null_space(lam_con._A)
    grid = LinearGrid(L=10, theta=[0], zeta=[0])
    for z in Z.T:
        eq.L_lmn = z
        lam = eq.compute("lambda", grid=grid)["lambda"]
        np.testing.assert_allclose(lam, 0, atol=1e-15)


@pytest.mark.unit
def test_bc_on_interior_surfaces():
    """Test applying boundary conditions on internal surface."""
    surf = FourierRZToroidalSurface(rho=0.5)
    iota = PowerSeriesProfile([1, 0, 0.5])
    eq = Equilibrium(L=4, M=4, N=0, surface=surf, iota=iota)
    eq.solve(verbose=0)
    surf5 = eq.get_surface_at(0.5)

    np.testing.assert_allclose(surf.R_lmn, surf5.R_lmn, atol=1e-12)
    np.testing.assert_allclose(surf.Z_lmn, surf5.Z_lmn, atol=1e-12)


@pytest.mark.unit
def test_constrain_bdry_with_only_one_mode():
    """Test Fixing boundary with a surface with only one mode in its basis."""
    eq = Equilibrium()
    FixZ = BoundaryZSelfConsistency()
    try:
        FixZ.build(eq)
    except Exception:
        pytest.fail(
            "Error encountered when attempting to constrain surface with"
            + " only one mode in its basis"
        )


@pytest.mark.unit
def test_constrain_asserts():
    """Test error checking for incompatible constraints."""
    eqi = Equilibrium(iota=PowerSeriesProfile(0, 0), pressure=PowerSeriesProfile(0, 0))
    eqc = Equilibrium(current=PowerSeriesProfile(0))
    # nonexistent toroidal current can't be constrained
    with pytest.raises(RuntimeError):
        eqi.solve(constraints=FixCurrent())
    # nonexistent rotational transform can't be constrained
    with pytest.raises(RuntimeError):
        eqc.solve(constraints=FixIota())
    # toroidal current and rotational transform can't be constrained simultaneously
    with pytest.raises(ValueError):
        eqi.solve(constraints=(FixCurrent(), FixIota()))
    with pytest.raises(AssertionError):
        eqi.solve(constraints=(FixPressure(target=2), FixPressure(target=1)))
    # cannot use two incompatible constraints
    with pytest.raises(AssertionError):
        con1 = FixCurrent(target=eqc.c_l)
        con2 = FixCurrent(target=eqc.c_l + 1)
        eqc.solve(constraints=(con1, con2))


@pytest.mark.regression
@pytest.mark.solve
@pytest.mark.slow
def test_fixed_mode_solve():
    """Test solving an equilibrium with a fixed mode constraint."""
    # Reset DSHAPE to initial guess, fix a mode, and then resolve
    # and check that the mode stayed fix
    L = 1
    M = 1
    eq = desc.examples.get("DSHAPE")
    eq.set_initial_guess()
    fixR = FixModeR(
        modes=np.array([L, M, 0])
    )  # no target supplied, so defaults to the eq's current R_LMN coeff
    fixZ = FixModeZ(
        modes=np.array([L, -M, 0])
    )  # no target supplied, so defaults to the eq's current Z_LMN coeff
    orig_R_val = eq.R_lmn[eq.R_basis.get_idx(L=L, M=M, N=0)]
    orig_Z_val = eq.Z_lmn[eq.Z_basis.get_idx(L=L, M=-M, N=0)]

    constraints = (
        FixLambdaGauge(),
        FixPressure(),
        FixIota(),
        FixPsi(),
        FixBoundaryR(),
        FixBoundaryZ(),
        fixR,
        fixZ,
    )

    eq.solve(
        verbose=3,
        ftol=1e-2,
        objective="force",
        maxiter=10,
        xtol=1e-6,
        constraints=constraints,
    )
    np.testing.assert_almost_equal(
        orig_R_val, eq.R_lmn[eq.R_basis.get_idx(L=L, M=M, N=0)]
    )
    np.testing.assert_almost_equal(
        orig_Z_val, eq.Z_lmn[eq.Z_basis.get_idx(L=L, M=-M, N=0)]
    )


@pytest.mark.regression
@pytest.mark.solve
@pytest.mark.slow
def test_fixed_modes_solve():
    """Test solving an equilibrium with fixed sum modes constraint."""
    # Reset DSHAPE to initial guess, fix sum modes, and then resolve
    # and check that the mode sum stayed fix
    modes_R = np.array([[1, 1, 0], [2, 2, 0]])
    modes_Z = np.array([[1, -1, 0], [2, -2, 0]])

    eq = desc.examples.get("DSHAPE")
    eq.set_initial_guess()
    fixR = FixSumModesR(
        modes=modes_R, sum_weights=np.array([1, 2])
    )  # no target supplied, so defaults to the eq's current sum
    fixZ = FixSumModesZ(
        modes=modes_Z, sum_weights=np.array([1, 2])
    )  # no target supplied, so defaults to the eq's current sum
    orig_R_val = (
        eq.R_lmn[eq.R_basis.get_idx(L=modes_R[0, 0], M=modes_R[0, 1], N=0)]
        + 2 * eq.R_lmn[eq.R_basis.get_idx(L=modes_R[1, 0], M=modes_R[1, 1], N=0)]
    )
    orig_Z_val = (
        eq.Z_lmn[eq.Z_basis.get_idx(L=modes_Z[0, 0], M=modes_Z[0, 1], N=0)]
        + 2 * eq.Z_lmn[eq.Z_basis.get_idx(L=modes_Z[1, 0], M=modes_Z[1, 1], N=0)]
    )

    constraints = (
        FixLambdaGauge(),
        FixPressure(),
        FixIota(),
        FixPsi(),
        FixBoundaryR(),
        FixBoundaryZ(),
        fixR,
        fixZ,
    )

    eq.solve(
        verbose=3,
        ftol=1e-2,
        objective="force",
        maxiter=10,
        xtol=1e-6,
        constraints=constraints,
    )

    new_R_val = (
        eq.R_lmn[eq.R_basis.get_idx(L=modes_R[0, 0], M=modes_R[0, 1], N=0)]
        + 2 * eq.R_lmn[eq.R_basis.get_idx(L=modes_R[1, 0], M=modes_R[1, 1], N=0)]
    )
    new_Z_val = (
        eq.Z_lmn[eq.Z_basis.get_idx(L=modes_Z[0, 0], M=modes_Z[0, 1], N=0)]
        + 2 * eq.Z_lmn[eq.Z_basis.get_idx(L=modes_Z[1, 0], M=modes_Z[1, 1], N=0)]
    )

    np.testing.assert_almost_equal(orig_R_val, new_R_val)
    np.testing.assert_almost_equal(orig_Z_val, new_Z_val)


@pytest.mark.regression
@pytest.mark.solve
@pytest.mark.slow
def test_fixed_axis_and_theta_SFL_solve():
    """Test solving an equilibrium with a fixed axis and theta SFL constraint."""
    # also tests zero lambda solve
    eq = Equilibrium()

    orig_R_val = eq.axis.R_n
    orig_Z_val = eq.axis.Z_n

    constraints = (
        FixThetaSFL(),
        FixPressure(),
        FixCurrent(),
        FixPsi(),
        FixAxisR(),
        FixAxisZ(),
    )

    eq.solve(
        verbose=3,
        ftol=1e-2,
        objective="force",
        maxiter=10,
        xtol=1e-6,
        constraints=constraints,
    )

    np.testing.assert_allclose(orig_R_val, eq.axis.R_n, atol=1e-14)
    np.testing.assert_allclose(orig_Z_val, eq.axis.Z_n, atol=1e-14)
    np.testing.assert_allclose(np.zeros_like(eq.L_lmn), eq.L_lmn, atol=1e-14)


@pytest.mark.unit
def test_factorize_linear_constraints_asserts():
    """Test error checking for factorize_linear_constraints."""
    eq = Equilibrium()
    constraints = get_fixed_boundary_constraints(iota=False)
    for con in constraints:
        con.build(eq, verbose=0)
    constraints[3].bounds = (0, 1)  # bounds on FixPsi

    from desc.objectives.utils import factorize_linear_constraints

    with pytest.raises(ValueError):
        xp, A, b, Z, unfixed_idx, project, recover = factorize_linear_constraints(
            constraints, arg_order
        )


@pytest.mark.unit
def test_build_init():
    """Ensure that passing an equilibrium to init builds the objective correctly.

    Related to gh issue #378
    """
    eq = Equilibrium(M=3, N=1)

    # initialize the constraints without building
    fbR1 = FixBoundaryR()
    fbZ1 = FixBoundaryZ()
    for obj in (fbR1, fbZ1):
        obj.build(eq)

    arg = fbR1.args[0]
    A = fbR1.derivatives["jac_scaled"][arg](np.zeros(fbR1.dimensions[arg]))
    assert np.max(np.abs(A)) == 1
    assert A.shape == (eq.surface.R_basis.num_modes, eq.surface.R_basis.num_modes)

<<<<<<< HEAD
    arg = fbR2.args[0]
    A = fbR2.derivatives["jac_scaled"][arg](np.zeros(fbR2.dimensions[arg]))
    assert np.max(np.abs(A)) == 1
    assert A.shape == (eq.surface.R_basis.num_modes, eq.R_basis.num_modes)

=======
>>>>>>> b1951988
    arg = fbZ1.args[0]
    A = fbZ1.derivatives["jac_scaled"][arg](np.zeros(fbZ1.dimensions[arg]))
    assert np.max(np.abs(A)) == 1
    assert A.shape == (eq.surface.Z_basis.num_modes, eq.surface.Z_basis.num_modes)

<<<<<<< HEAD
    arg = fbZ2.args[0]
    A = fbZ2.derivatives["jac_scaled"][arg](np.zeros(fbZ2.dimensions[arg]))
    assert np.max(np.abs(A)) == 1
    assert A.shape == (eq.surface.Z_basis.num_modes, eq.Z_basis.num_modes)

    fbR1 = FixBoundaryR(fixed_boundary=False, eq=eq)
    fbZ1 = FixBoundaryZ(fixed_boundary=False, eq=eq)
    fbR2 = FixBoundaryR(fixed_boundary=True, eq=eq)
    fbZ2 = FixBoundaryZ(fixed_boundary=True, eq=eq)
=======
    fbR1 = FixBoundaryR(eq=eq)
    fbZ1 = FixBoundaryZ(eq=eq)
>>>>>>> b1951988

    arg = fbR1.args[0]
    A = fbR1.derivatives["jac_scaled"][arg](np.zeros(fbR1.dimensions[arg]))
    assert np.max(np.abs(A)) == 1
    assert A.shape == (eq.surface.R_basis.num_modes, eq.surface.R_basis.num_modes)

<<<<<<< HEAD
    arg = fbR2.args[0]
    A = fbR2.derivatives["jac_scaled"][arg](np.zeros(fbR2.dimensions[arg]))
    assert np.max(np.abs(A)) == 1
    assert A.shape == (eq.surface.R_basis.num_modes, eq.R_basis.num_modes)

=======
>>>>>>> b1951988
    arg = fbZ1.args[0]
    A = fbZ1.derivatives["jac_scaled"][arg](np.zeros(fbZ1.dimensions[arg]))
    assert np.max(np.abs(A)) == 1
    assert A.shape == (eq.surface.Z_basis.num_modes, eq.surface.Z_basis.num_modes)

<<<<<<< HEAD
    arg = fbZ2.args[0]
    A = fbZ2.derivatives["jac_scaled"][arg](np.zeros(fbZ2.dimensions[arg]))
    assert np.max(np.abs(A)) == 1
    assert A.shape == (eq.surface.Z_basis.num_modes, eq.Z_basis.num_modes)

=======
>>>>>>> b1951988

@pytest.mark.unit
def test_kinetic_constraints():
    """Make sure errors are raised when trying to constrain nonexistent profiles."""
    eqp = Equilibrium(L=3, M=3, N=3, pressure=np.array([1, 0, -1]))
    eqk = Equilibrium(
        L=3,
        M=3,
        N=3,
        electron_temperature=np.array([1, 0, -1]),
        electron_density=np.array([2, 0, -2]),
    )
    pcon = (FixPressure(),)
    kcon = (
        FixAtomicNumber(),
        FixElectronDensity(),
        FixElectronTemperature(),
        FixIonTemperature(),
    )
    for con in pcon:
        with pytest.raises(RuntimeError):
            con.build(eqk)
    for con in kcon:
        with pytest.raises(RuntimeError):
            con.build(eqp)


@pytest.mark.unit
def test_correct_indexing_passed_modes():
    """Test Indexing when passing in specified modes, related to gh issue #380."""
    n = 1

    eq = desc.examples.get("W7-X")

    grid = LinearGrid(
        M=eq.M, N=eq.N, NFP=eq.NFP, rho=np.array([0.6, 0.8, 1.0]), sym=True
    )

    objective = ObjectiveFunction(
        (
            QuasisymmetryTwoTerm(weight=1e-2, helicity=(1, -eq.NFP), grid=grid),
            AspectRatio(target=8, weight=1e2),
        ),
        verbose=0,
    )
    R_modes = np.vstack(
        (
            [0, 0, 0],
            eq.surface.R_basis.modes[
                np.max(np.abs(eq.surface.R_basis.modes), 1) > n + 1, :
            ],
        )
    )
    Z_modes = eq.surface.Z_basis.modes[
        np.max(np.abs(eq.surface.Z_basis.modes), 1) > n + 1, :
    ]
    constraints = (
        FixBoundaryR(modes=R_modes, normalize=False),
        FixBoundaryZ(modes=Z_modes, normalize=False),
        BoundaryRSelfConsistency(),
        BoundaryZSelfConsistency(),
    )
    for con in constraints:
        con.build(eq, verbose=0)
    objective.build(eq)
    objective.set_args("Rb_lmn", "Zb_lmn")
    from desc.objectives.utils import factorize_linear_constraints

    xp, A, b, Z, unfixed_idx, project, recover = factorize_linear_constraints(
        constraints,
        objective.args,
    )

    x1 = objective.x(eq)
    x2 = recover(project(x1))

    atol = 2e-15
    assert np.isclose(np.max(np.abs(x1 - x2)), 0, atol=atol)
    assert np.isclose(np.max(np.abs(A @ xp[unfixed_idx] - b)), 0, atol=atol)
    assert np.isclose(np.max(np.abs(A @ x1[unfixed_idx] - b)), 0, atol=atol)
    assert np.isclose(np.max(np.abs(A @ x2[unfixed_idx] - b)), 0, atol=atol)
    assert np.isclose(np.max(np.abs(A @ Z)), 0, atol=atol)


@pytest.mark.unit
def test_correct_indexing_passed_modes_and_passed_target():
    """Test Indexing when passing in specified modes, related to gh issue #380."""
    n = 1

    eq = desc.examples.get("W7-X")

    grid = LinearGrid(
        M=eq.M, N=eq.N, NFP=eq.NFP, rho=np.array([0.6, 0.8, 1.0]), sym=True
    )

    objective = ObjectiveFunction(
        (
            QuasisymmetryTwoTerm(weight=1e-2, helicity=(1, -eq.NFP), grid=grid),
            AspectRatio(target=8, weight=1e2),
        ),
        verbose=0,
    )
    R_modes = np.vstack(
        (
            [0, 0, 0],
            eq.surface.R_basis.modes[
                np.max(np.abs(eq.surface.R_basis.modes), 1) > n + 1, :
            ],
        )
    )
    idxs = []
    for mode in R_modes:
        idxs.append(eq.surface.R_basis.get_idx(*mode))
    target_R = eq.surface.R_lmn[idxs]

    Z_modes = eq.surface.Z_basis.modes[
        np.max(np.abs(eq.surface.Z_basis.modes), 1) > n + 1, :
    ]
    idxs = []
    for mode in Z_modes:
        idxs.append(eq.surface.Z_basis.get_idx(*mode))
    target_Z = eq.surface.Z_lmn[idxs]
    constraints = (
        FixBoundaryR(modes=R_modes, normalize=False, target=target_R),
        FixBoundaryZ(modes=Z_modes, normalize=False, target=target_Z),
        BoundaryRSelfConsistency(),
        BoundaryZSelfConsistency(),
    )
    for con in constraints:
        con.build(eq, verbose=0)
    objective.build(eq)
    objective.set_args("Rb_lmn", "Zb_lmn")
    from desc.objectives.utils import factorize_linear_constraints

    xp, A, b, Z, unfixed_idx, project, recover = factorize_linear_constraints(
        constraints,
        objective.args,
    )

    x1 = objective.x(eq)
    x2 = recover(project(x1))

    atol = 2e-15
    assert np.isclose(np.max(np.abs(x1 - x2)), 0, atol=atol)
    assert np.isclose(np.max(np.abs(A @ xp[unfixed_idx] - b)), 0, atol=atol)
    assert np.isclose(np.max(np.abs(A @ x1[unfixed_idx] - b)), 0, atol=atol)
    assert np.isclose(np.max(np.abs(A @ x2[unfixed_idx] - b)), 0, atol=atol)
    assert np.isclose(np.max(np.abs(A @ Z)), 0, atol=atol)


@pytest.mark.unit
def test_correct_indexing_passed_modes_axis():
    """Test Indexing when passing in specified axis modes, related to gh issue #380."""
    n = 1

    eq = desc.examples.get("W7-X")

    grid = LinearGrid(
        M=eq.M, N=eq.N, NFP=eq.NFP, rho=np.array([0.6, 0.8, 1.0]), sym=True
    )

    objective = ObjectiveFunction(
        (
            QuasisymmetryTwoTerm(weight=1e-2, helicity=(1, -eq.NFP), grid=grid),
            AspectRatio(target=8, weight=1e2),
        ),
        verbose=0,
    )
    R_modes = np.vstack(
        (
            eq.axis.R_basis.modes[np.max(np.abs(eq.axis.R_basis.modes), 1) > n + 1, :],
            [0, 0, 0],
        )
    )
    R_modes = np.flip(R_modes, 0)

    Z_modes = eq.axis.Z_basis.modes[np.max(np.abs(eq.axis.Z_basis.modes), 1) > n + 1, :]
    Z_modes = np.flip(Z_modes, 0)

    constraints = (
        FixAxisR(modes=R_modes, normalize=False),
        FixAxisZ(modes=Z_modes, normalize=False),
        FixModeR(modes=np.array([[1, 1, 1], [2, 2, 2]]), normalize=False),
        FixModeZ(modes=np.array([[1, 1, -1], [2, 2, -2]]), normalize=False),
        FixSumModesR(
            modes=np.array([[3, 3, 3], [4, 4, 4]]),
            normalize=False,
            sum_weights=np.ones(2),
        ),
        FixSumModesZ(modes=np.array([[3, 3, -3], [4, 4, -4]]), normalize=False),
    )
    for con in constraints:
        con.build(eq, verbose=0)
    objective.build(eq)
    from desc.objectives.utils import factorize_linear_constraints

    xp, A, b, Z, unfixed_idx, project, recover = factorize_linear_constraints(
        constraints,
        objective.args,
    )

    x1 = objective.x(eq)
    x2 = recover(project(x1))

    atol = 2e-15
    assert np.isclose(np.max(np.abs(x1 - x2)), 0, atol=atol)
    assert np.isclose(np.max(np.abs(A @ xp[unfixed_idx] - b)), 0, atol=atol)
    assert np.isclose(np.max(np.abs(A @ x1[unfixed_idx] - b)), 0, atol=atol)
    assert np.isclose(np.max(np.abs(A @ x2[unfixed_idx] - b)), 0, atol=atol)
    assert np.isclose(np.max(np.abs(A @ Z)), 0, atol=atol)


@pytest.mark.unit
def test_correct_indexing_passed_modes_and_passed_target_axis():
    """Test Indexing when passing in specified axis modes, related to gh issue #380."""
    n = 1

    eq = desc.examples.get("W7-X")

    grid = LinearGrid(
        M=eq.M, N=eq.N, NFP=eq.NFP, rho=np.array([0.6, 0.8, 1.0]), sym=True
    )

    objective = ObjectiveFunction(
        (
            QuasisymmetryTwoTerm(weight=1e-2, helicity=(1, -eq.NFP), grid=grid),
            AspectRatio(target=8, weight=1e2),
        ),
        verbose=0,
    )
    R_modes = np.vstack(
        (
            eq.axis.R_basis.modes[np.max(np.abs(eq.axis.R_basis.modes), 1) > n + 1, :],
            [0, 0, 0],
        )
    )
    R_modes = np.flip(R_modes, 0)
    idxs = []
    for mode in R_modes:
        idxs.append(eq.axis.R_basis.get_idx(*mode))
    target_R = eq.axis.R_n[idxs]

    Z_modes = eq.axis.Z_basis.modes[np.max(np.abs(eq.axis.Z_basis.modes), 1) > n + 1, :]
    Z_modes = np.flip(Z_modes, 0)
    idxs = []
    for mode in Z_modes:
        idxs.append(eq.axis.Z_basis.get_idx(*mode))
    target_Z = eq.axis.Z_n[idxs]

    constraints = (
        FixAxisR(modes=R_modes, normalize=False, target=target_R),
        FixAxisZ(modes=Z_modes, normalize=False, target=target_Z),
        FixModeR(
            modes=np.array([[1, 1, 1], [2, 2, 2]]),
            target=np.array(
                [
                    eq.R_lmn[eq.R_basis.get_idx(*(1, 1, 1))],
                    eq.R_lmn[eq.R_basis.get_idx(*(2, 2, 2))],
                ]
            ),
            normalize=False,
        ),
        FixModeZ(
            modes=np.array([[1, 1, -1], [2, 2, -2]]),
            target=np.array(
                [
                    eq.Z_lmn[eq.Z_basis.get_idx(*(1, 1, -1))],
                    eq.Z_lmn[eq.Z_basis.get_idx(*(2, 2, -2))],
                ]
            ),
            normalize=False,
        ),
        FixSumModesR(
            modes=np.array([[3, 3, 3], [4, 4, 4]]),
            target=np.array(
                [
                    eq.R_lmn[eq.R_basis.get_idx(*(3, 3, 3))]
                    + eq.R_lmn[eq.R_basis.get_idx(*(4, 4, 4))]
                ]
            ),
            normalize=False,
        ),
        FixSumModesZ(
            modes=np.array([[3, 3, -3], [4, 4, -4]]),
            target=np.array(
                [
                    eq.Z_lmn[eq.Z_basis.get_idx(*(3, 3, -3))]
                    + eq.Z_lmn[eq.Z_basis.get_idx(*(4, 4, -4))]
                ]
            ),
            normalize=False,
        ),
    )
    for con in constraints:
        con.build(eq, verbose=0)
    objective.build(eq)
    from desc.objectives.utils import factorize_linear_constraints

    xp, A, b, Z, unfixed_idx, project, recover = factorize_linear_constraints(
        constraints,
        objective.args,
    )

    x1 = objective.x(eq)
    x2 = recover(project(x1))

    atol = 2e-15
    assert np.isclose(np.max(np.abs(x1 - x2)), 0, atol=atol)
    assert np.isclose(np.max(np.abs(A @ xp[unfixed_idx] - b)), 0, atol=atol)
    assert np.isclose(np.max(np.abs(A @ x1[unfixed_idx] - b)), 0, atol=atol)
    assert np.isclose(np.max(np.abs(A @ x2[unfixed_idx] - b)), 0, atol=atol)
    assert np.isclose(np.max(np.abs(A @ Z)), 0, atol=atol)


@pytest.mark.unit
def test_FixBoundary_with_single_weight():
    """Test Fixing boundary with only a single, passed weight."""
    eq = Equilibrium()
    w = 1.1
    FixZ = FixBoundaryZ(modes=np.array([[0, -1, 0]]), weight=w)
    FixZ.build(eq)
    np.testing.assert_array_equal(FixZ.weight.size, 1)
    np.testing.assert_array_equal(FixZ.weight, w)
    FixR = FixBoundaryR(modes=np.array([[0, 1, 0]]), weight=w)
    FixR.build(eq)
    np.testing.assert_array_equal(FixR.weight.size, 1)
    np.testing.assert_array_equal(FixR.weight, w)


@pytest.mark.unit
def test_FixBoundary_passed_target_no_passed_modes_error():
    """Test Fixing boundary with no passed-in modes."""
    eq = Equilibrium()
    FixZ = FixBoundaryZ(modes=True, target=np.array([[0]]))
    with pytest.raises(RuntimeError):
        FixZ.build(eq)
    FixZ = FixBoundaryZ(modes=False, target=np.array([[0]]))
    with pytest.raises(RuntimeError):
        FixZ.build(eq)
    FixR = FixBoundaryR(modes=True, target=np.array([[0]]))
    with pytest.raises(RuntimeError):
        FixR.build(eq)
    FixR = FixBoundaryR(modes=False, target=np.array([[0]]))
    with pytest.raises(RuntimeError):
        FixR.build(eq)


@pytest.mark.unit
def test_FixAxis_passed_target_no_passed_modes_error():
    """Test Fixing Axis with no passed-in modes."""
    eq = Equilibrium()
    FixZ = FixAxisZ(modes=True, target=np.array([[0]]))
    with pytest.raises(RuntimeError):
        FixZ.build(eq)
    FixZ = FixAxisZ(modes=False, target=np.array([[0]]))
    with pytest.raises(RuntimeError):
        FixZ.build(eq)
    FixR = FixAxisR(modes=True, target=np.array([[0]]))
    with pytest.raises(RuntimeError):
        FixR.build(eq)
    FixR = FixAxisR(modes=False, target=np.array([[0]]))
    with pytest.raises(RuntimeError):
        FixR.build(eq)


@pytest.mark.unit
def test_FixMode_passed_target_no_passed_modes_error():
    """Test Fixing Modes with no passed-in modes."""
    eq = Equilibrium()
    FixZ = FixModeZ(modes=True, target=np.array([[0]]))
    with pytest.raises(RuntimeError):
        FixZ.build(eq)
    FixR = FixModeR(modes=True, target=np.array([[0]]))
    with pytest.raises(RuntimeError):
        FixR.build(eq)


@pytest.mark.unit
def test_FixSumModes_passed_target_too_long():
    """Test Fixing Modes with more than a size-1 target."""
    # TODO: remove this test if FixSumModes is generalized
    # to accept multiple targets and sets of modes at a time
    with pytest.raises(ValueError):
        FixSumModesZ(modes=np.array([[0, 0, 0], [1, 1, 1]]), target=np.array([[0, 1]]))
    with pytest.raises(ValueError):
        FixSumModesR(modes=np.array([[0, 0, 0], [1, 1, 1]]), target=np.array([[0, 1]]))


@pytest.mark.unit
def test_FixMode_False_or_None_modes():
    """Test Fixing Modes without specifying modes or All modes."""
    with pytest.raises(ValueError):
        FixModeR(modes=False, target=np.array([[0, 1]]))
    with pytest.raises(ValueError):
        FixModeR(modes=None, target=np.array([[0, 1]]))
    with pytest.raises(ValueError):
        FixModeZ(modes=False, target=np.array([[0, 1]]))
    with pytest.raises(ValueError):
        FixModeZ(modes=None, target=np.array([[0, 1]]))


@pytest.mark.unit
def test_FixSumModes_False_or_None_modes():
    """Test Fixing Sum Modes without specifying modes or All modes."""
    with pytest.raises(ValueError):
        FixSumModesZ(modes=False, target=np.array([[0, 1]]))
    with pytest.raises(ValueError):
        FixSumModesZ(modes=None, target=np.array([[0, 1]]))
    with pytest.raises(ValueError):
        FixSumModesR(modes=False, target=np.array([[0, 1]]))
    with pytest.raises(ValueError):
        FixSumModesR(modes=None, target=np.array([[0, 1]]))<|MERGE_RESOLUTION|>--- conflicted
+++ resolved
@@ -320,60 +320,24 @@
     assert np.max(np.abs(A)) == 1
     assert A.shape == (eq.surface.R_basis.num_modes, eq.surface.R_basis.num_modes)
 
-<<<<<<< HEAD
-    arg = fbR2.args[0]
-    A = fbR2.derivatives["jac_scaled"][arg](np.zeros(fbR2.dimensions[arg]))
-    assert np.max(np.abs(A)) == 1
-    assert A.shape == (eq.surface.R_basis.num_modes, eq.R_basis.num_modes)
-
-=======
->>>>>>> b1951988
     arg = fbZ1.args[0]
     A = fbZ1.derivatives["jac_scaled"][arg](np.zeros(fbZ1.dimensions[arg]))
     assert np.max(np.abs(A)) == 1
     assert A.shape == (eq.surface.Z_basis.num_modes, eq.surface.Z_basis.num_modes)
 
-<<<<<<< HEAD
-    arg = fbZ2.args[0]
-    A = fbZ2.derivatives["jac_scaled"][arg](np.zeros(fbZ2.dimensions[arg]))
-    assert np.max(np.abs(A)) == 1
-    assert A.shape == (eq.surface.Z_basis.num_modes, eq.Z_basis.num_modes)
-
-    fbR1 = FixBoundaryR(fixed_boundary=False, eq=eq)
-    fbZ1 = FixBoundaryZ(fixed_boundary=False, eq=eq)
-    fbR2 = FixBoundaryR(fixed_boundary=True, eq=eq)
-    fbZ2 = FixBoundaryZ(fixed_boundary=True, eq=eq)
-=======
     fbR1 = FixBoundaryR(eq=eq)
     fbZ1 = FixBoundaryZ(eq=eq)
->>>>>>> b1951988
 
     arg = fbR1.args[0]
     A = fbR1.derivatives["jac_scaled"][arg](np.zeros(fbR1.dimensions[arg]))
     assert np.max(np.abs(A)) == 1
     assert A.shape == (eq.surface.R_basis.num_modes, eq.surface.R_basis.num_modes)
 
-<<<<<<< HEAD
-    arg = fbR2.args[0]
-    A = fbR2.derivatives["jac_scaled"][arg](np.zeros(fbR2.dimensions[arg]))
-    assert np.max(np.abs(A)) == 1
-    assert A.shape == (eq.surface.R_basis.num_modes, eq.R_basis.num_modes)
-
-=======
->>>>>>> b1951988
     arg = fbZ1.args[0]
     A = fbZ1.derivatives["jac_scaled"][arg](np.zeros(fbZ1.dimensions[arg]))
     assert np.max(np.abs(A)) == 1
     assert A.shape == (eq.surface.Z_basis.num_modes, eq.surface.Z_basis.num_modes)
 
-<<<<<<< HEAD
-    arg = fbZ2.args[0]
-    A = fbZ2.derivatives["jac_scaled"][arg](np.zeros(fbZ2.dimensions[arg]))
-    assert np.max(np.abs(A)) == 1
-    assert A.shape == (eq.surface.Z_basis.num_modes, eq.Z_basis.num_modes)
-
-=======
->>>>>>> b1951988
 
 @pytest.mark.unit
 def test_kinetic_constraints():
