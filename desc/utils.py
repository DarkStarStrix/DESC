import numpy as np
import warnings
from termcolor import colored
from shapely.geometry import Polygon


# Helper Classes -----------------------------------------------------------------------


class Timer:
    """Simple object for organizing timing info.

    Create a Timer object, which can then keep track of
    multiple concurrent performance timers, each associated with
    a given name.

    Individual timers can be started and stopped with
    ``timer.start(name)`` and ``timer.stop(name)``

    The elapsed time can be printed with ``timer.disp(name)``

    Raw values of elapsed time (in seconds) can be retrieved
    with ``timer[name]``

    Parameters
    ----------
    ns : bool, optional
       use nanosecond timing if available

    """

    def __init__(self, ns=True):
        import time

        self._times = {}
        self._timers = {}
        self._ns = ns
        if self._ns:
            try:
                self.op = time.perf_counter_ns
            except AttributeError:
                self.op = time.perf_counter
                self._ns = False
                warnings.warn(
                    colored(
                        "nanosecond timing not available on this system,"
                        + " reverting to microsecond timing",
                        "yellow",
                    )
                )

        else:
            self.op = time.perf_counter

    def start(self, name):
        """Start a timer.

        Parameters
        ----------
        name : str
            name to associate with timer

        """
        self._timers[name] = [self.op()]

    def stop(self, name):
        """Stop a running timer.

        Parameters
        ----------
        name : str
            name of timer to stop

        Raises
        ------
        ValueError
            if timer ``'name'`` has not been started

        """
        try:
            self._timers[name].append(self.op())
        except KeyError:
            raise ValueError(
                colored("timer '{}' has not been started".format(name), "red")
            ) from None
        self._times[name] = np.diff(self._timers[name])[0]
        if self._ns:
            self._times[name] = self._times[name] / 1e9
        del self._timers[name]

    @staticmethod
    def pretty_print(name, time):
        """Pretty print time interval.

        Does not modify or use any internal timer data,
        this is just a helper for pretty printing arbitrary time data

        Parameters
        ----------
        name : str
            text to print before time
        time : float
            time (in seconds) to print

        """
        us = time * 1e6
        ms = us / 1000
        sec = ms / 1000
        mins = sec / 60
        hrs = mins / 60

        if us < 100:
            out = "{:.3f}".format(us)[:4] + " us"
        elif us < 1000:
            out = "{:.3f}".format(us)[:3] + " us"
        elif ms < 100:
            out = "{:.3f}".format(ms)[:4] + " ms"
        elif ms < 1000:
            out = "{:.3f}".format(ms)[:3] + " ms"
        elif sec < 60:
            out = "{:.3f}".format(sec)[:4] + " sec"
        elif mins < 60:
            out = "{:.3f}".format(mins)[:4] + " min"
        else:
            out = "{:.3f}".format(hrs)[:4] + " hrs"

        print(colored("Timer: {} = {}".format(name, out), "green"))

    def disp(self, name):
        """Pretty print elapsed time.

        If the timer has been stopped, it reports the time delta between
        start and stop. If it has not been stopped, it reports the current
        elapsed time and keeps the timing running.

        Parameters
        ----------
        name : str
            name of the timer to display

        Raises
        ------
        ValueError
            if timer ``'name'`` has not been started

        """

        try:  # has the timer been stopped?
            time = self._times[name]
        except KeyError:  # might still be running, let's check
            try:
                start = self._timers[name][0]
                now = self.op()  # don't stop it, just report current elapsed time
                time = float(now - start) / 1e9 if self._ns else (now - start)
            except KeyError:
                raise ValueError(
                    colored("timer '{}' has not been started".format(name), "red")
                ) from None

        self.pretty_print(name, time)

    def __getitem__(self, key):
        return self._times[key]

    def __setitem__(self, key, val):
        self._times[key] = val


class _Indexable:
    """Helper object for building indexes for indexed update functions.

    This is a singleton object that overrides the ``__getitem__`` method
    to return the index it is passed.
    >>> opsindex[1:2, 3, None, ..., ::2]
    (slice(1, 2, None), 3, None, Ellipsis, slice(None, None, 2))
    copied from jax.ops.index to work with either backend
    """

    __slots__ = ()

    def __getitem__(self, index):
        return index


"""
Helper object for building indexes for indexed update functions.
This is a singleton object that overrides the ``__getitem__`` method
to return the index it is passed.
>>> opsindex[1:2, 3, None, ..., ::2]
(slice(1, 2, None), 3, None, Ellipsis, slice(None, None, 2))
copied from jax.ops.index to work with either backend
"""
opsindex = _Indexable()


<<<<<<< HEAD
# Helper Functions ---------------------------------------------------------------------
=======
# Helper Functions -----------------------------------------------------------


def area_difference(Rr1, Rr2, Zr1, Zr2, Rv1, Rv2, Zv1, Zv2):
    """Compute area difference between coordinate curves

    Parameters
    ----------
    args : ndarray
        R and Z coordinates of constant rho (r) or vartheta (v) contours.
        Arrays should be indexed as [rho,theta,zeta]

    Returns
    -------
    area_rho : ndarray, shape(Nr, Nz)
        normalized area difference of rho contours, computed as the symmetric
        difference divided by the intersection
    area_theta : ndarray, shape(Nt, Nz)
        normalized area difference between vartheta contours, computed as the area
        of the polygon created by closing the two vartheta contours divided by the
        perimeter squared
    """
    assert Rr1.shape == Rr2.shape == Zr1.shape == Zr2.shape
    assert Rv1.shape == Rv2.shape == Zv1.shape == Zv2.shape

    poly_r1 = np.array(
        [
            [Polygon(np.array([R, Z]).T) for R, Z in zip(Rr1[:, :, i], Zr1[:, :, i])]
            for i in range(Rr1.shape[2])
        ]
    )
    poly_r2 = np.array(
        [
            [Polygon(np.array([R, Z]).T) for R, Z in zip(Rr2[:, :, i], Zr2[:, :, i])]
            for i in range(Rr2.shape[2])
        ]
    )
    poly_v = np.array(
        [
            [
                Polygon(np.array([R, Z]).T)
                for R, Z in zip(
                    np.hstack([Rv1[:, :, i].T, Rv2[::-1, :, i].T]),
                    np.hstack([Zv1[:, :, i].T, Zv2[::-1, :, i].T]),
                )
            ]
            for i in range(Rv1.shape[2])
        ]
    )

    diff_rho = np.array(
        [
            poly1.symmetric_difference(poly2).area
            for poly1, poly2 in zip(poly_r1.flat, poly_r2.flat)
        ]
    ).reshape((Rr1.shape[0], Rr1.shape[2]))
    intersect_rho = np.array(
        [
            poly1.intersection(poly2).area
            for poly1, poly2 in zip(poly_r1.flat, poly_r2.flat)
        ]
    ).reshape((Rr1.shape[0], Rr1.shape[2]))
    area_rho = np.where(diff_rho > 0, diff_rho / intersect_rho, 0)
    area_theta = np.array(
        [poly.area / (poly.length) ** 2 for poly in poly_v.flat]
    ).reshape((Rv1.shape[1], Rv1.shape[2]))
    return area_rho, area_theta


def unpack_state(x, nR, nZ):
    """Unpack the state vector x into R_lmn, Z_lmn, L_lmn components.

    Parameters
    ----------
    x : ndarray
        vector to unpack: x = [cR, cZ, cL]
    nR : int
        number of R_lmn coefficients
    nZ : int
        number of Z_lmn coefficients

    Returns
    -------
    R_lmn : ndarray
        spectral coefficients of R
    Z_lmn : ndarray
        spectral coefficients of Z
    L_lmn : ndarray
        spectral coefficients of lambda

    """
    R_lmn = x[:nR]
    Z_lmn = x[nR : nR + nZ]
    L_lmn = x[nR + nZ :]
    return R_lmn, Z_lmn, L_lmn
>>>>>>> ec56f74c


def equals(a, b):
    """Compare (possibly nested) objects, such as dicts and lists.

    Parameters
    ----------
    a :
        reference object
    b :
        comparison object

    Returns
    -------
    bool
        a == b

    """
    if hasattr(a, "shape") and hasattr(b, "shape"):
        return a.shape == b.shape and np.allclose(a, b)
    if isinstance(a, dict):
        if a.keys() != b.keys():
            return False
        return all(equals(a[key], b[key]) for key in a)
    if isinstance(a, list):
        if len(a) != len(b):
            return False
        return all([equals(a[i], b[i]) for i in range(len(a))])
    if hasattr(a, "eq"):
        return a.eq(b)
    return a == b


def flatten_list(x):
    """Flatten a nested list.

    Parameters
    ----------
    x : list
        nested list of lists to flatten

    Returns
    -------
    x : list
        flattened input

    """
    if isinstance(x, list):
        return [a for i in x for a in flatten_list(i)]
    else:
        return [x]


def issorted(x, axis=None, tol=1e-12):
    """Check if an array is sorted, within a given tolerance.

    Checks whether x[i+1] - x[i] > tol

    Parameters
    ----------
    x : array-like
        input values
    axis : int
        axis along which to check if the array is sorted.
        If None, the flattened array is used
    tol : float
        tolerance for determining order. Array is still considered sorted
        if the difference between adjacent values is greater than -tol

    Returns
    -------
    issorted : bool
        whether the array is sorted along specified axis

    """
    x = np.asarray(x)
    if axis is None:
        x = x.flatten()
        axis = 0
    return np.all(np.diff(x, axis=axis) >= -tol)


def isalmostequal(x, axis=-1, tol=1e-12):
    """Check if all values of an array are equal, to within a given tolerance.

    Parameters
    ----------
    x : array-like
        input values
    axis : int
        axis along which to make comparison. If None, the flattened array is used
    tol : float
        tolerance for comparison.
        Array is considered equal if std(x)*len(x)< tol along axis

    Returns
    -------
    isalmostequal : bool
        whether the array is equal along specified axis

    """
    x = np.asarray(x)
    if axis is None:
        x = x.flatten()
        axis = 0
    return np.all(x.std(axis=axis) * x.shape[axis] < tol)


def islinspaced(x, axis=-1, tol=1e-12):
    """Check if all values of an array are linearly spaced, to within a given tolerance.

    Parameters
    ----------
    x : array-like
        input values
    axis : int
        axis along which to make comparison. If None, the flattened array is used
    tol : float
        tolerance for comparison.
        Array is considered linearly spaced if std(diff(x)) < tol along axis

    Returns
    -------
    islinspaced : bool
        whether the array is linearly spaced along specified axis

    """
    x = np.asarray(x)
    if axis is None:
        x = x.flatten()
        axis = 0
    return np.all(np.diff(x, axis=axis).std() < tol)


def sign(x):
    """Sign function, but returns 1 for x==0.

    Parameters
    ----------
    x : array-like
        array of input values

    Returns
    -------
    y : array-like
        1 where x>=0, -1 where x<0

    """
    x = np.atleast_1d(x)
    y = np.where(x == 0, 1, np.sign(x))
    return y


def copy_coeffs(c_old, modes_old, modes_new, c_new=None):
    """Copy coefficients from one resolution to another."""

    modes_old, modes_new = np.atleast_1d(modes_old), np.atleast_1d(modes_new)
    if modes_old.ndim == 1:
        modes_old = modes_old.reshape((-1, 1))
    if modes_new.ndim == 1:
        modes_new = modes_new.reshape((-1, 1))

    num_modes = modes_new.shape[0]
    if c_new is None:
        c_new = np.zeros((num_modes,))

    for i in range(num_modes):
        idx = np.where((modes_old == modes_new[i, :]).all(axis=1))[0]
        if len(idx):
            c_new[i] = c_old[idx]
    return c_new<|MERGE_RESOLUTION|>--- conflicted
+++ resolved
@@ -193,9 +193,6 @@
 opsindex = _Indexable()
 
 
-<<<<<<< HEAD
-# Helper Functions ---------------------------------------------------------------------
-=======
 # Helper Functions -----------------------------------------------------------
 
 
@@ -265,35 +262,6 @@
     return area_rho, area_theta
 
 
-def unpack_state(x, nR, nZ):
-    """Unpack the state vector x into R_lmn, Z_lmn, L_lmn components.
-
-    Parameters
-    ----------
-    x : ndarray
-        vector to unpack: x = [cR, cZ, cL]
-    nR : int
-        number of R_lmn coefficients
-    nZ : int
-        number of Z_lmn coefficients
-
-    Returns
-    -------
-    R_lmn : ndarray
-        spectral coefficients of R
-    Z_lmn : ndarray
-        spectral coefficients of Z
-    L_lmn : ndarray
-        spectral coefficients of lambda
-
-    """
-    R_lmn = x[:nR]
-    Z_lmn = x[nR : nR + nZ]
-    L_lmn = x[nR + nZ :]
-    return R_lmn, Z_lmn, L_lmn
->>>>>>> ec56f74c
-
-
 def equals(a, b):
     """Compare (possibly nested) objects, such as dicts and lists.
 
