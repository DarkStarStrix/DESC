"""Utility functions, independent of the rest of DESC."""

import numbers
import warnings
from itertools import combinations_with_replacement, permutations

import numpy as np
from scipy.special import factorial
from termcolor import colored


class Timer:
    """Simple object for organizing timing info.

    Create a Timer object, which can then keep track of
    multiple concurrent performance timers, each associated with
    a given name.

    Individual timers can be started and stopped with
    ``timer.start(name)`` and ``timer.stop(name)``

    The elapsed time can be printed with ``timer.disp(name)``

    Raw values of elapsed time (in seconds) can be retrieved
    with ``timer[name]``

    Parameters
    ----------
    ns : bool, optional
       use nanosecond timing if available

    """

    def __init__(self, ns=True):
        import time

        self._times = {}
        self._timers = {}
        self._ns = ns
        if self._ns:
            try:
                self.op = time.perf_counter_ns
            except AttributeError:
                self.op = time.perf_counter
                self._ns = False
                warnings.warn(
                    colored(
                        "nanosecond timing not available on this system,"
                        + " reverting to microsecond timing",
                        "yellow",
                    )
                )

        else:
            self.op = time.perf_counter

    def start(self, name):
        """Start a timer.

        Parameters
        ----------
        name : str
            name to associate with timer

        """
        self._timers[name] = [self.op()]

    def stop(self, name):
        """Stop a running timer.

        Parameters
        ----------
        name : str
            name of timer to stop

        Raises
        ------
        ValueError
            if timer ``'name'`` has not been started

        """
        try:
            self._timers[name].append(self.op())
        except KeyError:
            raise ValueError(
                colored("timer '{}' has not been started".format(name), "red")
            ) from None
        self._times[name] = np.diff(self._timers[name])[0]
        if self._ns:
            self._times[name] = self._times[name] / 1e9
        del self._timers[name]

    @staticmethod
    def pretty_print(name, time):
        """Pretty print time interval.

        Does not modify or use any internal timer data,
        this is just a helper for pretty printing arbitrary time data

        Parameters
        ----------
        name : str
            text to print before time
        time : float
            time (in seconds) to print

        """
        us = time * 1e6
        ms = us / 1000
        sec = ms / 1000
        mins = sec / 60
        hrs = mins / 60

        if us < 100:
            out = "{:.3f}".format(us)[:4] + " us"
        elif us < 1000:
            out = "{:.3f}".format(us)[:3] + " us"
        elif ms < 100:
            out = "{:.3f}".format(ms)[:4] + " ms"
        elif ms < 1000:
            out = "{:.3f}".format(ms)[:3] + " ms"
        elif sec < 60:
            out = "{:.3f}".format(sec)[:4] + " sec"
        elif mins < 60:
            out = "{:.3f}".format(mins)[:4] + " min"
        else:
            out = "{:.3f}".format(hrs)[:4] + " hrs"

        print(colored("Timer: {} = {}".format(name, out), "green"))

    def disp(self, name):
        """Pretty print elapsed time.

        If the timer has been stopped, it reports the time delta between
        start and stop. If it has not been stopped, it reports the current
        elapsed time and keeps the timing running.

        Parameters
        ----------
        name : str
            name of the timer to display

        Raises
        ------
        ValueError
            if timer ``'name'`` has not been started

        """
        try:  # has the timer been stopped?
            time = self._times[name]
        except KeyError:  # might still be running, let's check
            try:
                start = self._timers[name][0]
                now = self.op()  # don't stop it, just report current elapsed time
                time = float(now - start) / 1e9 if self._ns else (now - start)
            except KeyError:
                raise ValueError(
                    colored("timer '{}' has not been started".format(name), "red")
                ) from None

        self.pretty_print(name, time)

    def __getitem__(self, key):
        return self._times[key]

    def __setitem__(self, key, val):
        self._times[key] = val


class _Indexable:
    """Helper object for building indexes for indexed update functions.

    This is a singleton object that overrides the ``__getitem__`` method
    to return the index it is passed.
    >>> Index[1:2, 3, None, ..., ::2]
    (slice(1, 2, None), 3, None, Ellipsis, slice(None, None, 2))
    copied from jax.ops.index to work with either backend
    """

    __slots__ = ()

    def __getitem__(self, index):
        return index


"""
Helper object for building indexes for indexed update functions.
This is a singleton object that overrides the ``__getitem__`` method
to return the index it is passed.
>>> Index[1:2, 3, None, ..., ::2]
(slice(1, 2, None), 3, None, Ellipsis, slice(None, None, 2))
copied from jax.ops.index to work with either backend
"""
Index = _Indexable()


def equals(a, b):
    """Compare (possibly nested) objects, such as dicts and lists.

    Parameters
    ----------
    a :
        reference object
    b :
        comparison object

    Returns
    -------
    bool
        a == b

    """
    if hasattr(a, "shape") and hasattr(b, "shape"):
        return a.shape == b.shape and np.allclose(a, b)
    if isinstance(a, dict):
        if a.keys() != b.keys():
            return False
        return all(equals(a[key], b[key]) for key in a)
    if isinstance(a, list):
        if len(a) != len(b):
            return False
        return all([equals(a[i], b[i]) for i in range(len(a))])
    if hasattr(a, "eq"):
        return a.eq(b)
    return a == b


def flatten_list(x):
    """Flatten a nested list.

    Parameters
    ----------
    x : list
        nested list of lists to flatten

    Returns
    -------
    x : list
        flattened input

    """
    if isinstance(x, list):
        return [a for i in x for a in flatten_list(i)]
    else:
        return [x]


def issorted(x, axis=None, tol=1e-12):
    """Check if an array is sorted, within a given tolerance.

    Checks whether x[i+1] - x[i] > tol

    Parameters
    ----------
    x : array-like
        input values
    axis : int
        axis along which to check if the array is sorted.
        If None, the flattened array is used
    tol : float
        tolerance for determining order. Array is still considered sorted
        if the difference between adjacent values is greater than -tol

    Returns
    -------
    issorted : bool
        whether the array is sorted along specified axis

    """
    x = np.asarray(x)
    if axis is None:
        x = x.flatten()
        axis = 0
    return np.all(np.diff(x, axis=axis) >= -tol)


def isalmostequal(x, axis=-1, rtol=1e-6, atol=1e-12):
    """Check if all values of an array are equal, to within a given tolerance.

    Parameters
    ----------
    x : array-like
        input values
    axis : int
        axis along which to make comparison. If None, the flattened array is used
    rtol : float
        relative tolerance for comparison.
    atol : float
        absolute tolerance for comparison.
        If the following equation is element-wise True, then isalmostequal returns True.
            absolute(a - b) <= (atol + rtol * absolute(b))
        where a= x[0] and b is every other element of x, if flattened array,
        or if axis is not None, a = x[:,0,:] and b = x[:,i,:] for all i, and
        the 0,i placement is in the dimension indicated by axis

    Returns
    -------
    isalmostequal : bool
        whether the array is equal along specified axis

    """
    x = np.asarray(x)
    if x.ndim == 0 or x.size == 0:
        return True
    if axis is None or x.ndim == 1:
        x = x.flatten()
        return np.allclose(x[0], x, atol=atol, rtol=rtol)

    # some fancy indexing, basically this is to be able to use np.allclose
    # and broadcast the desired array we want matching along the specified axis,
    inds = [0] * x.ndim
    # want slice for all except axis
    for i, dim in enumerate(x.shape):
        inds[i] = slice(0, dim)
    inds[axis] = 0
    inds = tuple(inds)
    # array we want to be the same along the specified axis
    arr_match = x[inds]

    # this just puts a np.newaxis where the specified axis is
    # so that we can tell np.allclose we want this array
    # broadcast to match the size of our original array
    inds_broadcast = list(inds)
    inds_broadcast[axis] = np.newaxis
    inds_broadcast = tuple(inds_broadcast)

    return np.allclose(x, arr_match[inds_broadcast], atol=atol, rtol=rtol)


def islinspaced(x, axis=-1, rtol=1e-6, atol=1e-12):
    """Check if all values of an array are linearly spaced, to within a given tolerance.

    Parameters
    ----------
    x : array-like
        input values
    axis : int
        axis along which to make comparison. If None, the flattened array is used
    rtol : float
        relative tolerance for comparison.
    atol : float
        absolute tolerance for comparison.
        If the following equation is element-wise True for,
         then isalmostequal returns True.
            absolute(a - b) <= (atol + rtol * absolute(b))

    Returns
    -------
    islinspaced : bool
        whether the array is linearly spaced along specified axis

    """
    x = np.asarray(x)
    if x.ndim == 0 or x.size == 0:
        return True
    if axis is None or x.ndim == 1:
        x = x.flatten()
        xdiff = np.diff(x)
        return np.allclose(xdiff[0], xdiff, atol=atol, rtol=rtol)

    return isalmostequal(np.diff(x, axis=axis), rtol=rtol, atol=atol, axis=axis)


def copy_coeffs(c_old, modes_old, modes_new, c_new=None):
    """Copy coefficients from one resolution to another."""
    modes_old, modes_new = np.atleast_1d(modes_old), np.atleast_1d(modes_new)
    if modes_old.ndim == 1:
        modes_old = modes_old.reshape((-1, 1))
    if modes_new.ndim == 1:
        modes_new = modes_new.reshape((-1, 1))

    num_modes = modes_new.shape[0]
    if c_new is None:
        c_new = np.zeros((num_modes,))

    for i in range(num_modes):
        idx = np.where((modes_old == modes_new[i, :]).all(axis=1))[0]
        if len(idx):
            c_new[i] = c_old[idx]
    return c_new


def svd_inv_null(A):
    """Compute pseudo-inverse and null space of a matrix using an SVD.

    Parameters
    ----------
    A : ndarray
        Matrix to invert and find null space of.

    Returns
    -------
    Ainv : ndarray
        Pseudo-inverse of A.
    Z : ndarray
        Null space of A.

    """
    u, s, vh = np.linalg.svd(A, full_matrices=True)
    M, N = u.shape[0], vh.shape[1]
    K = min(M, N)
    rcond = np.finfo(A.dtype).eps * max(M, N)
    tol = np.amax(s) * rcond
    large = s > tol
    num = np.sum(large, dtype=int)
    uk = u[:, :K]
    vhk = vh[:K, :]
    s = np.divide(1, s, where=large, out=s)
    s[(~large,)] = 0
    Ainv = np.matmul(vhk.T, np.multiply(s[..., np.newaxis], uk.T))
    Z = vh[num:, :].T.conj()
    return Ainv, Z


def combination_permutation(m, n, equals=True):
    """Compute all m-tuples of non-negative ints that sum to less than or equal to n.

    Parameters
    ----------
    m : int
        Size of tuples. IE, number of items being combined.
    n : int
        Maximum sum
    equals : bool
        If True, return only where sum == n, else retun where sum <= n

    Returns
    -------
    out : ndarray
        m tuples that sum to n, or less than n if equals=False
    """
    out = []
    combos = combinations_with_replacement(range(n + 1), m)
    for combo in list(combos):
        perms = set(permutations(combo))
        for perm in list(perms):
            out += [perm]
    out = np.array(out)
    if equals:
        out = out[out.sum(axis=-1) == n]
    else:
        out = out[out.sum(axis=-1) <= n]
    return out


def multinomial_coefficients(m, n):
    """Number of ways to place n objects into m bins."""
    k = combination_permutation(m, n)
    num = factorial(n)
    den = factorial(k).prod(axis=-1)
    return num / den


def is_broadcastable(shp1, shp2):
    """Determine if 2 shapes will broadcast without error.

    Parameters
    ----------
    shp1, shp2 : tuple of int
        Shapes of the arrays to check.

    Returns
    -------
    is_broadcastable : bool
        Whether the arrays can be broadcast.
    """
    for a, b in zip(shp1[::-1], shp2[::-1]):
        if a == 1 or b == 1 or a == b:
            pass
        else:
            return False
    return True


def get_instance(things, cls):
    """Get thing from a collection of things that is the instance of a given class."""
    return [t for t in things if isinstance(t, cls)][0]


def parse_argname_change(arg, kwargs, oldname, newname):
    """Warn and parse arguemnts whose names have changed."""
    if oldname in kwargs:
        warnings.warn(
            FutureWarning(
                f"argument {oldname} has been renamed to {newname}, "
                + f"{oldname} will be removed in a future release"
            )
        )
        arg = kwargs.pop(oldname)
    return arg


def setdefault(val, default, cond=None):
<<<<<<< HEAD
    """Return default if val is None or cond is True, otherwise val."""
=======
    """Return val if condition is met, otherwise default.

    If cond is None, then it checks if val is not None, returning val
    or default accordingly.
    """
>>>>>>> 106735d0
    if cond is None:
        cond = val is not None
    if cond:
        return val
    return default


def isnonnegint(x):
    """Determine if x is a non-negative integer."""
    return isinstance(x, numbers.Real) and (x == int(x)) and (x >= 0)


def isposint(x):
    """Determine if x is a strictly positive integer."""
    return isinstance(x, numbers.Real) and (x == int(x)) and (x > 0)


def errorif(cond, err=ValueError, msg=""):
    """Raise an error if condition is met.

    Similar to assert but allows wider range of Error types, rather than
    just AssertionError.
    """
    if cond:
        raise err(msg)


def only1(*args):
    """Return True if 1 and only 1 of args evaluates to True."""
    # copied from https://stackoverflow.com/questions/16801322/
    i = iter(args)
    return any(i) and not any(i)<|MERGE_RESOLUTION|>--- conflicted
+++ resolved
@@ -491,15 +491,11 @@
 
 
 def setdefault(val, default, cond=None):
-<<<<<<< HEAD
-    """Return default if val is None or cond is True, otherwise val."""
-=======
     """Return val if condition is met, otherwise default.
 
     If cond is None, then it checks if val is not None, returning val
     or default accordingly.
     """
->>>>>>> 106735d0
     if cond is None:
         cond = val is not None
     if cond:
