--- conflicted
+++ resolved
@@ -716,13 +716,9 @@
         if L_change and hasattr(self.pressure, "change_resolution"):
             self.pressure.change_resolution(L=max(L, self.pressure.basis.L))
         if L_change and hasattr(self.iota, "change_resolution"):
-<<<<<<< HEAD
-            self.iota.change_resolution(L=L)
+            self.iota.change_resolution(L=max(L, self.iota.basis.L))
         if L_change and hasattr(self.current, "change_resolution"):
-            self.current.change_resolution(L=L)
-=======
-            self.iota.change_resolution(L=max(L, self.iota.basis.L))
->>>>>>> 4bcc61c5
+            self.current.change_resolution(L=max(L, self.current.basis.L))
 
         self.axis.change_resolution(self.N, NFP=self.NFP)
         self.surface.change_resolution(self.L, self.M, self.N, NFP=self.NFP)
