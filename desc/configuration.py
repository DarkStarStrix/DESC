--- conflicted
+++ resolved
@@ -25,7 +25,7 @@
     _io_attrs_ = ['_cR', '_cZ', '_cL', '_cRb', '_cZb', '_cP', '_cI', '_Psi', '_NFP',
                   '_R_basis', '_Z_basis', '_L_basis', '_Rb_basis', '_Zb_basis',
                   '_P_basis', '_I_basis']
-<<<<<<< HEAD
+
     _object_lib_ = {'PowerSeries'         : PowerSeries,
                     'DoubleFourierSeries' : DoubleFourierSeries,
                     'FourierZernikeBasis' : FourierZernikeBasis,
@@ -34,16 +34,6 @@
 
     def __init__(self, inputs:dict=None, load_from=None,
                  file_format:str='hdf5', obj_lib=None) -> None:
-=======
-    _object_lib_ = {'PowerSeries': PowerSeries,
-                    'DoubleFourierSeries': DoubleFourierSeries,
-                    'FourierZernikeBasis': FourierZernikeBasis,
-                    'LinearGrid': LinearGrid,
-                    'ConcentricGrid': ConcentricGrid}
-
-    def __init__(self, inputs: dict = None, load_from=None,
-                 file_format: str = 'hdf5', obj_lib=None) -> None:
->>>>>>> 13e46523
         """Initializes a Configuration
 
         Parameters
@@ -62,16 +52,11 @@
                 sym : bool, is the problem stellarator symmetric or not, default is False
                 index : str, type of Zernike indexing scheme to use, default is 'ansi'
                 bdry_mode : str, how to calculate error at bdry, default is 'spectral'
-<<<<<<< HEAD
-                bdry_ratio :
-                axis :
-=======
                 bdry_ratio : float, Multiplier on the 3D boundary modes. Default = 1.0.
                 pres_ratio : float, Multiplier on the pressure profile. Default = 1.0.
                 zeta_ratio : float, Multiplier on the toroidal derivatives. Default = 1.0.
                 errr_ratio : float, Weight on the force balance equations, relative to the boundary condition equations. Default = 1e-8.
                 axis : ndarray, Fourier coefficients for initial guess for the axis
->>>>>>> 13e46523
                 x : ndarray, state vector of spectral coefficients
                 cR : ndarray, spectral coefficients of R
                 cZ : ndarray, spectral coefficients of Z
@@ -89,21 +74,11 @@
         self._file_format_ = file_format
         if load_from is None:
             self._init_from_inputs_(inputs=inputs)
-<<<<<<< HEAD
-
         else:
             self._init_from_file_(
                 load_from=load_from, file_format=file_format, obj_lib=obj_lib)
 
     def _init_from_inputs_(self, inputs:dict=None) -> None:
-=======
-
-        else:
-            self._init_from_file_(
-                load_from=load_from, file_format=file_format, obj_lib=obj_lib)
-
-    def _init_from_inputs_(self, inputs: dict = None) -> None:
->>>>>>> 13e46523
         # required inputs
         try:
             self._L = inputs['L']
@@ -117,25 +92,16 @@
         except:
             raise ValueError(TextColors.FAIL +
                              "input dict does not contain proper keys"
-<<<<<<< HEAD
                            + TextColors.ENDC)
-=======
-                             + TextColors.ENDC)
->>>>>>> 13e46523
 
         # optional inputs
         self._sym = inputs.get('sym', False)
         self._index = inputs.get('index', 'ansi')
-<<<<<<< HEAD
-        bdry_mode = inputs.get('bdry_mode', 'spectral')
-        bdry_ratio = inputs.get('bdry_ratio', 1.0)
-=======
         self.bdry_mode = inputs.get('bdry_mode', 'spectral')
         self.bdry_ratio = inputs.get('bdry_ratio', 1.0)
         self.pres_ratio = inputs.get('pres_ratio', 1.0)
         self.zeta_ratio = inputs.get('zeta_ratio', 1.0)
         self.errr_ratio = inputs.get('errr_ratio', 1e-8)
->>>>>>> 13e46523
         axis = inputs.get('axis', bdry[np.where(bdry[:, 0] == 0)[0], 1:])
 
         # stellarator symmetry for bases
@@ -150,19 +116,6 @@
 
         # create bases
         self._R_basis = FourierZernikeBasis(
-<<<<<<< HEAD
-                    L=self._L, M=self._M, N=self._N,
-                    NFP=self._NFP, sym=self._R_sym, index=self._index)
-        self._Z_basis = FourierZernikeBasis(
-                    L=self._L, M=self._M, N=self._N,
-                    NFP=self._NFP, sym=self._Z_sym, index=self._index)
-        self._L_basis = DoubleFourierSeries(
-                    M=self._M, N=self._N, NFP=self._NFP, sym=self._L_sym)
-        self._Rb_basis = DoubleFourierSeries(
-                    M=self._M, N=self._N, NFP=self._NFP, sym=self._R_sym)
-        self._Zb_basis = DoubleFourierSeries(
-                    M=self._M, N=self._N, NFP=self._NFP, sym=self._Z_sym)
-=======
             L=self._L, M=self._M, N=self._N,
             NFP=self._NFP, sym=self._R_sym, index=self._index)
         self._Z_basis = FourierZernikeBasis(
@@ -174,19 +127,14 @@
             M=self._M, N=self._N, NFP=self._NFP, sym=self._R_sym)
         self._Zb_basis = DoubleFourierSeries(
             M=self._M, N=self._N, NFP=self._NFP, sym=self._Z_sym)
->>>>>>> 13e46523
         self._P_basis = PowerSeries(L=self._cP.size-1)
         self._I_basis = PowerSeries(L=self._cI.size-1)
 
         # format boundary
         self._cRb, self._cZb = format_bdry(
-<<<<<<< HEAD
-                            bdry, self._Rb_basis, self._Zb_basis, bdry_mode)
-=======
-            bdry, self._Rb_basis, self._Zb_basis, bdry_mode)
->>>>>>> 13e46523
-        ratio_Rb = np.where(self._Rb_basis.modes[:, 2] != 0, bdry_ratio, 1)
-        ratio_Zb = np.where(self._Zb_basis.modes[:, 2] != 0, bdry_ratio, 1)
+            bdry, self._Rb_basis, self._Zb_basis, self.bdry_mode)
+        ratio_Rb = np.where(self._Rb_basis.modes[:, 2] != 0, self.bdry_ratio, 1)
+        ratio_Zb = np.where(self._Zb_basis.modes[:, 2] != 0, self.bdry_ratio, 1)
         self._cRb *= ratio_Rb
         self._cZb *= ratio_Zb
 
@@ -202,19 +150,11 @@
                 self._cL = inputs['cL']
             except:
                 self._cR, self._cZ = get_initial_guess_scale_bdry(
-<<<<<<< HEAD
-                        axis, bdry, bdry_ratio, self._R_basis, self._Z_basis)
+                    axis, bdry, self.bdry_ratio, self._R_basis, self._Z_basis)
                 self._cL = np.zeros((self._L_basis.num_modes,))
             self._x = np.concatenate([self._cR, self._cZ, self._cL])
 
     def change_resolution(self, L:int=None, M:int=None, N:int=None) -> None:
-=======
-                    axis, bdry, bdry_ratio, self._R_basis, self._Z_basis)
-                self._cL = np.zeros((self._L_basis.num_modes,))
-            self._x = np.concatenate([self._cR, self._cZ, self._cL])
-
-    def change_resolution(self, L: int = None, M: int = None, N: int = None) -> None:
->>>>>>> 13e46523
         # TODO: check if resolution actually changes
 
         if L is not None:
@@ -232,19 +172,6 @@
 
         # create bases
         self._R_basis = FourierZernikeBasis(
-<<<<<<< HEAD
-                    L=self._L, M=self._M, N=self._N,
-                    NFP=self._NFP, sym=self._R_sym, index=self._index)
-        self._Z_basis = FourierZernikeBasis(
-                    L=self._L, M=self._M, N=self._N,
-                    NFP=self._NFP, sym=self._Z_sym, index=self._index)
-        self._L_basis = DoubleFourierSeries(
-                    M=self._M, N=self._N, NFP=self._NFP, sym=self._L_sym)
-        self._Rb_basis = DoubleFourierSeries(
-                    M=self._M, N=self._N, NFP=self._NFP, sym=self._R_sym)
-        self._Zb_basis = DoubleFourierSeries(
-                    M=self._M, N=self._N, NFP=self._NFP, sym=self._Z_sym)
-=======
             L=self._L, M=self._M, N=self._N,
             NFP=self._NFP, sym=self._R_sym, index=self._index)
         self._Z_basis = FourierZernikeBasis(
@@ -256,7 +183,6 @@
             M=self._M, N=self._N, NFP=self._NFP, sym=self._R_sym)
         self._Zb_basis = DoubleFourierSeries(
             M=self._M, N=self._N, NFP=self._NFP, sym=self._Z_sym)
->>>>>>> 13e46523
 
         def copy_coeffs(c_old, modes_old, modes_new):
             num_modes = modes_new.shape[0]
@@ -291,11 +217,7 @@
     def x(self, x) -> None:
         self._x = x
         self._cR, self._cZ, self._cL = unpack_state(
-<<<<<<< HEAD
-                self._x, self._R_basis.num_modes, self._Z_basis.num_modes)
-=======
             self._x, self._R_basis.num_modes, self._Z_basis.num_modes)
->>>>>>> 13e46523
 
     @property
     def cR(self):
@@ -394,11 +316,7 @@
         return self._R_basis
 
     @R_basis.setter
-<<<<<<< HEAD
     def R_basis(self, R_basis:Basis) -> None:
-=======
-    def R_basis(self, R_basis: Basis) -> None:
->>>>>>> 13e46523
         self._R_basis = R_basis
 
     @property
@@ -414,11 +332,7 @@
         return self._Z_basis
 
     @Z_basis.setter
-<<<<<<< HEAD
     def Z_basis(self, Z_basis:Basis) -> None:
-=======
-    def Z_basis(self, Z_basis: Basis) -> None:
->>>>>>> 13e46523
         self._Z_basis = Z_basis
 
     @property
@@ -434,11 +348,7 @@
         return self._L_basis
 
     @L_basis.setter
-<<<<<<< HEAD
     def L_basis(self, L_basis:Basis) -> None:
-=======
-    def L_basis(self, L_basis: Basis) -> None:
->>>>>>> 13e46523
         self._L_basis = L_basis
 
     @property
@@ -454,11 +364,7 @@
         return self._Rb_basis
 
     @Rb_basis.setter
-<<<<<<< HEAD
     def Rb_basis(self, Rb_basis:Basis) -> None:
-=======
-    def Rb_basis(self, Rb_basis: Basis) -> None:
->>>>>>> 13e46523
         self._Rb_basis = Rb_basis
 
     @property
@@ -474,11 +380,7 @@
         return self._Zb_basis
 
     @Zb_basis.setter
-<<<<<<< HEAD
     def Zb_basis(self, Zb_basis:Basis) -> None:
-=======
-    def Zb_basis(self, Zb_basis: Basis) -> None:
->>>>>>> 13e46523
         self._Zb_basis = Zb_basis
 
     @property
@@ -494,11 +396,7 @@
         return self._P_basis
 
     @P_basis.setter
-<<<<<<< HEAD
     def P_basis(self, P_basis:Basis) -> None:
-=======
-    def P_basis(self, P_basis: Basis) -> None:
->>>>>>> 13e46523
         self._P_basis = P_basis
 
     @property
@@ -514,11 +412,7 @@
         return self._I_basis
 
     @I_basis.setter
-<<<<<<< HEAD
     def I_basis(self, I_basis:Basis) -> None:
-=======
-    def I_basis(self, I_basis: Basis) -> None:
->>>>>>> 13e46523
         self._I_basis = I_basis
 
     def compute_coordinates(self, grid: Grid) -> dict:
@@ -695,11 +589,7 @@
         magnetic_field = compute_magnetic_field(cov_basis, jacobian, self._cI,
                                                 self._Psi, I_transform)
         plasma_current = compute_plasma_current(coord_der, cov_basis, jacobian,
-<<<<<<< HEAD
                                         magnetic_field, self._cI, I_transform)
-=======
-                                                magnetic_field, self._cI, I_transform)
->>>>>>> 13e46523
         return plasma_current
 
     def compute_magnetic_field_magnitude(self, grid: Grid) -> dict:
@@ -727,11 +617,7 @@
         magnetic_field = compute_magnetic_field(cov_basis, jacobian, self._cI,
                                                 self._Psi, I_transform)
         magnetic_field_mag = compute_magnetic_field_magnitude(cov_basis,
-<<<<<<< HEAD
                                       magnetic_field, self._cI, I_transform)
-=======
-                                                              magnetic_field, self._cI, I_transform)
->>>>>>> 13e46523
         return magnetic_field_mag
 
     def compute_force_magnitude(self, grid: Grid) -> dict:
@@ -762,15 +648,9 @@
         magnetic_field = compute_magnetic_field(cov_basis, jacobian, self._cI,
                                                 self._Psi, I_transform)
         plasma_current = compute_plasma_current(coord_der, cov_basis, jacobian,
-<<<<<<< HEAD
                                         magnetic_field, self._cI, I_transform)
         force_mag = compute_force_magnitude(coord_der, cov_basis, con_basis,
             jacobian, magnetic_field, plasma_current, self._cP, P_transform)
-=======
-                                                magnetic_field, self._cI, I_transform)
-        force_mag = compute_force_magnitude(coord_der, cov_basis, con_basis,
-                                            jacobian, magnetic_field, plasma_current, self._cP, P_transform)
->>>>>>> 13e46523
         return force_mag
 
 
@@ -778,8 +658,8 @@
     """Equilibrium is a decorator design pattern on top of Configuration.
        It adds information about how the equilibrium configuration was solved.
     """
-<<<<<<< HEAD
-    _io_attrs_ = Configuration._io_attrs_ + ['_initial', '_objective', '_optimizer', '_solved']
+    _io_attrs_ = Configuration._io_attrs_ \
+               + ['_initial', '_objective', '_optimizer', '_solved']
     _object_lib_ = Configuration._object_lib_
     _object_lib_.update({'Configuration' : Configuration,
                          'ObjectiveFunction' : ObjectiveFunction})
@@ -789,28 +669,11 @@
         super().__init__(inputs=inputs, load_from=load_from, file_format=file_format, obj_lib=obj_lib)
 
     def _init_from_inputs_(self, inputs:dict=None) -> None:
-=======
-    _io_attrs_ = Configuration._io_attrs_ + \
-        ['_initial', '_objective', '_optimizer', '_solved']
-    _object_lib_ = Configuration._object_lib_
-    _object_lib_.update({'Configuration': Configuration,
-                         'ObjectiveFunction': ObjectiveFunction})
-
-    def __init__(self, inputs: dict = None, load_from=None,
-                 file_format: str = 'hdf5', obj_lib=None) -> None:
-        super().__init__(inputs=inputs, load_from=load_from,
-                         file_format=file_format, obj_lib=obj_lib)
-
-    def _init_from_inputs_(self, inputs: dict = None) -> None:
->>>>>>> 13e46523
         super()._init_from_inputs_(inputs=inputs)
         self._x0 = self._x
         self._objective = inputs.get('objective', None)
         self._optimizer = inputs.get('optimizer', None)
-<<<<<<< HEAD
-=======
         self.optimizer_results = {}
->>>>>>> 13e46523
         self._solved = False
 
     @property
@@ -855,7 +718,6 @@
         Returns
         -------
         Configuration
-<<<<<<< HEAD
 
         """
         bdryR = np.array([self._Rb_basis.modes[:, 1:2],
@@ -878,27 +740,6 @@
 
     def optimize(self):
         pass
-=======
->>>>>>> 13e46523
-
-        """
-        bdryR = np.array([self._Rb_basis.modes[:, 1:2],
-                          self._cRb, np.zeros_like(self._cRb)]).T
-        bdryZ = np.array([self._Zb_basis.modes[:, 1:2],
-                          np.zeros_like(self._cRb), self._cZb]).T
-        inputs = {'L': self._L,
-                  'M': self._M,
-                  'N': self._N,
-                  'cP': self._cP,
-                  'cI': self._cI,
-                  'Psi': self._Psi,
-                  'NFP': self._NFP,
-                  'bdry': np.vstack((bdryR, bdryZ)),
-                  'sym': self._sym,
-                  'index': self._index,
-                  'x': self._x0
-                  }
-        return Configuration(inputs=inputs)
 
     def solve(self):
         if self._optimizer is None or self._objective is None:
@@ -914,11 +755,6 @@
         return result
 
 # XXX: Should this (also) inherit from Equilibrium?
-<<<<<<< HEAD
-=======
-
-
->>>>>>> 13e46523
 class EquilibriaFamily(IOAble, MutableSequence):
     """EquilibriaFamily stores a list of Equilibria
     """
@@ -945,16 +781,11 @@
         return self._equilibria[i]
 
     def __setitem__(self, i, new_item):
-<<<<<<< HEAD
-        # add type checking
-        self._equilibria[i] = new_item
-=======
         if isinstance(new_item, Configuration):
             self._equilibria[i] = new_item
         else:
             raise ValueError(
                 "Members of EquilibriaFamily should be of type Configuration or a subclass")
->>>>>>> 13e46523
 
     def __delitem__(self, i):
         del self._equilibria[i]
