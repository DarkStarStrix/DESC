"""Function for minimizing a scalar function of multiple variables."""

from scipy.optimize import BFGS, OptimizeResult
from termcolor import colored

from desc.backend import jnp

from .bound_utils import (
    cl_scaling_vector,
    find_active_constraints,
    in_bounds,
    make_strictly_feasible,
    select_step,
)
from .tr_subproblems import (
    solve_trust_region_2d_subspace,
    solve_trust_region_dogleg,
    trust_region_step_exact_cho,
    update_tr_radius,
)
from .utils import (
    STATUS_MESSAGES,
    check_termination,
    compute_hess_scale,
    print_header_nonlinear,
    print_iteration_nonlinear,
)


def fmintr(  # noqa: C901 - FIXME: simplify this
    fun,
    x0,
    grad,
    hess="bfgs",
    bounds=(-jnp.inf, jnp.inf),
    args=(),
<<<<<<< HEAD
    method="dogleg",
    x_scale="hess",
=======
    method="exact",
    x_scale=1,
>>>>>>> 8c1e1e60
    ftol=1e-6,
    xtol=1e-6,
    gtol=1e-6,
    verbose=1,
    maxiter=None,
    callback=None,
    options=None,
):
    """Minimize a scalar function using a (quasi)-Newton trust region method.

    Parameters
    ----------
    fun : callable
        objective to be minimized. Should have a signature like fun(x,*args)-> float
    x0 : array-like
        initial guess
    grad : callable
        function to compute gradient, df/dx. Should take the same arguments as fun
    hess : callable or ``'bfgs'``, optional:
        function to compute Hessian matrix of fun, or ``'bfgs'`` in which case the BFGS
        method will be used to approximate the Hessian.
    bounds : tuple of array-like
        Lower and upper bounds on independent variables. Defaults to no bounds.
        Each array must match the size of x0 or be a scalar, in the latter case a
        bound will be the same for all variables. Use np.inf with an appropriate sign
        to disable bounds on all or some variables.
    args : tuple
        additional arguments passed to fun, grad, and hess
    method : ``'exact'``, ``'dogleg'`` or ``'subspace'``
        method to use for trust region subproblem. 'exact' uses a series of cholesky
        factorizations (usually 2-3) to find the optimal step. `dogleg` approximates the
        optimal step using Powell's dogleg method. 'subspace' solves a reduced
        subproblem over the space spanned by the gradient and newton direction.
    x_scale : array_like or ``'hess'``, optional
        Characteristic scale of each variable. Setting ``x_scale`` is equivalent
        to reformulating the problem in scaled variables ``xs = x / x_scale``.
        An alternative view is that the size of a trust region along jth
        dimension is proportional to ``x_scale[j]``. Improved convergence may
        be achieved by setting ``x_scale`` such that a step of a given size
        along any of the scaled variables has a similar effect on the cost
        function. If set to ``'hess'``, the scale is iteratively updated using the
        inverse norms of the columns of the Hessian matrix.
    ftol : float or None, optional
        Tolerance for termination by the change of the cost function. Default
        is 1e-8. The optimization process is stopped when ``dF < ftol * F``,
        and there was an adequate agreement between a local quadratic model and
        the true model in the last step. If None, the termination by this
        condition is disabled.
    xtol : float or None, optional
        Tolerance for termination by the change of the independent variables.
        Default is 1e-8. Optimization is stopped when
        ``norm(dx) < xtol * (xtol + norm(x))``. If None, the termination by
        this condition is disabled.
    gtol : float or None, optional
        Absolute tolerance for termination by the norm of the gradient. Default is 1e-8.
        Optimizer teriminates when ``norm(g) < gtol``, where
        If None, the termination by this condition is disabled.
    verbose : {0, 1, 2}, optional
        * 0 (default) : work silently.
        * 1 : display a termination report.
        * 2 : display progress during iterations
    maxiter : int, optional
        maximum number of iterations. Defaults to size(x)*100
    callback : callable, optional
        Called after each iteration. Should be a callable with
        the signature:

            ``callback(xk, OptimizeResult state) -> bool``

        where ``xk`` is the current parameter vector. and ``state``
        is an ``OptimizeResult`` object, with the same fields
        as the ones from the return. If callback returns True
        the algorithm execution is terminated.
    options : dict, optional
        dictionary of optional keyword arguments to override default solver settings.
        See the code for more details.

    Returns
    -------
    res : OptimizeResult
        The optimization result represented as a ``OptimizeResult`` object.
        Important attributes are: ``x`` the solution array, ``success`` a
        Boolean flag indicating if the optimizer exited successfully.

    """
    options = {} if options is None else options
    nfev = 0
    ngev = 0
    nhev = 0
    iteration = 0

    N = x0.size
    x = x0.copy()
    lb, ub = jnp.broadcast_to(bounds[0], x.size), jnp.broadcast_to(bounds[1], x.size)
    bounded = jnp.any(lb != -jnp.inf) | jnp.any(ub != jnp.inf)
    assert in_bounds(x, lb, ub), "x0 is infeasible"
    x = make_strictly_feasible(x, lb, ub)

    f = fun(x, *args)
    nfev += 1
    g = grad(x, *args)
    ngev += 1

    if callable(hess):
        H = hess(x, *args)
        nhev += 1
        bfgs = False
    elif isinstance(hess, str) and hess.lower() == "bfgs":
        hess_init_scale = options.pop("hessian_init_scale", "auto")
        hess_exception_strategy = options.pop(
            "hessian_exception_strategy", "damp_update"
        )
        hess_min_curvature = options.pop("hessian_minimum_curvature", None)
        hess = BFGS(hess_exception_strategy, hess_min_curvature, hess_init_scale)
        hess.initialize(N, "hess")
        H = hess.get_matrix()
        bfgs = True
    elif isinstance(hess, BFGS):
        hess.initialize(N, "hess")
        bfgs = True
        H = hess.get_matrix()
    else:
        raise ValueError(colored("hess should either be a callable or 'bfgs'", "red"))

    if method == "dogleg":
        subproblem = solve_trust_region_dogleg
    elif method == "subspace":
        subproblem = solve_trust_region_2d_subspace
    elif method == "exact":
        subproblem = trust_region_step_exact_cho
    else:
        raise ValueError(
            colored("method should be one of 'dogleg' or 'subspace'", "red")
        )

    if maxiter is None:
        maxiter = N * 100
    max_nfev = options.pop("max_nfev", 5 * maxiter + 1)
    max_ngev = options.pop("max_ngev", maxiter + 1)
    max_nhev = options.pop("max_nhev", maxiter + 1)
    gnorm_ord = options.pop("gnorm_ord", jnp.inf)
    xnorm_ord = options.pop("xnorm_ord", 2)
    return_all = options.pop("return_all", True)
    return_tr = options.pop("return_tr", True)
    max_dx = options.pop("max_dx", jnp.inf)

    hess_scale = isinstance(x_scale, str) and x_scale in ["hess", "auto"]
    if hess_scale:
        scale, scale_inv = compute_hess_scale(H)
    else:
        x_scale = jnp.broadcast_to(x_scale, x.shape)
        scale, scale_inv = x_scale, 1 / x_scale

    v, dv = cl_scaling_vector(x, g, lb, ub)
    v = jnp.where(dv != 0, v * scale_inv, v)
    d = v**0.5 * scale
    diag_h = g * dv * scale

    g_h = g * d
    H_h = d * H * d[:, None]
    g_norm = jnp.linalg.norm(g * v, ord=gnorm_ord)

    # initial trust region radius is based on the geometric mean of 2 possible rules:
    # first is the norm of the cauchy point, as recommended in ch17 of Conn & Gould
    # second is the norm of the scaled x, as used in scipy
    # in practice for our problems the C&G one is too small, while scipy is too big,
    # but the geometric mean seems to work well
    init_tr = {
        "scipy": jnp.linalg.norm(x * scale_inv / v**0.5),
        "conngould": (g_h @ g_h) / abs(g_h @ H_h @ g_h),
        "mix": jnp.sqrt(
            (g_h @ g_h)
            / abs(g_h @ H_h @ g_h)
            * jnp.linalg.norm(x * scale_inv / v**0.5)
        ),
    }
    trust_radius = options.pop("initial_trust_radius", "scipy")
    tr_ratio = options.pop("initial_trust_ratio", 1.0)
    trust_radius = init_tr.get(trust_radius, trust_radius)
    trust_radius *= tr_ratio

    max_trust_radius = options.pop("max_trust_radius", trust_radius * 1000.0)
    min_trust_radius = options.pop("min_trust_radius", jnp.finfo(x0.dtype).eps)
    tr_increase_threshold = options.pop("tr_increase_threshold", 0.75)
    tr_decrease_threshold = options.pop("tr_decrease_threshold", 0.25)
    tr_increase_ratio = options.pop("tr_increase_ratio", 2)
    tr_decrease_ratio = options.pop("tr_decrease_ratio", 0.25)

    if trust_radius == 0:
        trust_radius = 1.0
    if len(options) > 0:
        raise ValueError(
            colored("Unknown options: {}".format([key for key in options]), "red")
        )

    x_norm = jnp.linalg.norm(x, ord=xnorm_ord)
    success = None
    message = None
    step_norm = jnp.inf
    actual_reduction = jnp.inf
    reduction_ratio = 1

    if verbose > 1:
        print_header_nonlinear()
        print_iteration_nonlinear(
            iteration, nfev, f, actual_reduction, step_norm, g_norm
        )

    if return_all:
        allx = [x]
    if return_tr:
        alltr = [trust_radius]

    alpha = 0  # "Levenberg-Marquardt" parameter

    if g_norm < gtol:
        success = True
        message = STATUS_MESSAGES["gtol"]

    while iteration < maxiter and success is None:

        if bounded:
            H_a = H_h + jnp.diag(diag_h)
        else:
            H_a = H_h

        actual_reduction = -1

        # theta controls step back step ratio from the bounds.
        theta = max(0.995, 1 - g_norm)

        while actual_reduction <= 0 and nfev <= max_nfev:
            # Solve the sub-problem.
            # This gives us the proposed step relative to the current position
            # and it tells us whether the proposed step
            # has reached the trust region boundary or not.
            step_h, hits_boundary, alpha = subproblem(g_h, H_a, trust_radius, alpha)

            step = d * step_h  # Trust-region solution in the original space.

            step, step_h, predicted_reduction = select_step(
                x,
                H_h,
                diag_h,
                g_h,
                step,
                step_h,
                d,
                trust_radius,
                lb,
                ub,
                theta,
                mode="hess",
            )

            # calculate actual reduction and step norm
            step_h_norm = jnp.linalg.norm(step_h, ord=xnorm_ord)
            step_norm = jnp.linalg.norm(step, ord=xnorm_ord)

            x_new = make_strictly_feasible(x + step, lb, ub, rstep=0)
            f_new = fun(x_new, *args)
            nfev += 1
            actual_reduction = f - f_new

            # update the trust radius according to the actual/predicted ratio
            tr_old = trust_radius
            trust_radius, reduction_ratio = update_tr_radius(
                trust_radius,
                actual_reduction,
                predicted_reduction,
                step_h_norm,
                hits_boundary,
                max_trust_radius,
                tr_increase_threshold,
                tr_increase_ratio,
                tr_decrease_threshold,
                tr_decrease_ratio,
            )
            if return_tr:
                alltr.append(trust_radius)
            alpha *= tr_old / trust_radius

            success, message = check_termination(
                actual_reduction,
                f,
                step_norm,
                x_norm,
                g_norm,
                reduction_ratio,
                ftol,
                xtol,
                gtol,
                iteration,
                maxiter,
                nfev,
                max_nfev,
                ngev,
                max_ngev,
                nhev,
                max_nhev,
                min_trust_radius=min_trust_radius,
                dx_total=jnp.linalg.norm(x - x0),
                max_dx=max_dx,
            )
            if success is not None:
                break

        # if reduction was enough, accept the step
        if actual_reduction > 0:
            x_old = x
            x = x_new
            f = f_new
            g_old = g
            g = grad(x, *args)
            ngev += 1
            if bfgs:
                hess.update(x - x_old, g - g_old)
                H = hess.get_matrix()
            else:
                H = hess(x, *args)
                nhev += 1

            if hess_scale:
                scale, scale_inv = compute_hess_scale(H)

            v, dv = cl_scaling_vector(x, g, lb, ub)
            v = jnp.where(dv != 0, v * scale_inv, v)
            d = v**0.5 * scale
            diag_h = g * dv * scale

            g_h = g * d
            H_h = d * H * d[:, None]

            x_norm = jnp.linalg.norm(x, ord=xnorm_ord)
            g_norm = jnp.linalg.norm(g * v, ord=gnorm_ord)
            if g_norm < gtol:
                success = True
                message = STATUS_MESSAGES["gtol"]

            if callback is not None:
                stop = callback(jnp.copy(x), *args)
                if stop:
                    success = False
                    message = STATUS_MESSAGES["callback"]

            if return_all:
                allx.append(x)
        else:
            step_norm = 0
            actual_reduction = 0

        iteration += 1
        if verbose > 1:
            print_iteration_nonlinear(
                iteration, nfev, f, actual_reduction, step_norm, g_norm
            )

    if g_norm < gtol:
        success = True
        message = STATUS_MESSAGES["gtol"]
    if (iteration == maxiter) and success is None:
        success = False
        message = STATUS_MESSAGES["maxiter"]
    active_mask = find_active_constraints(x, lb, ub, rtol=xtol)
    result = OptimizeResult(
        x=x,
        success=success,
        fun=f,
        grad=g,
        hess=H,
        optimality=g_norm,
        nfev=nfev,
        ngev=ngev,
        nhev=nhev,
        nit=iteration,
        message=message,
        active_mask=active_mask,
    )
    if verbose > 0:
        if result["success"]:
            print(result["message"])
        else:
            print("Warning: " + result["message"])
        print("         Current function value: {:.3e}".format(result["fun"]))
        print(
            "         Total delta_x: {:.3e}".format(jnp.linalg.norm(x0 - result["x"]))
        )
        print("         Iterations: {:d}".format(result["nit"]))
        print("         Function evaluations: {:d}".format(result["nfev"]))
        print("         Gradient evaluations: {:d}".format(result["ngev"]))
        print("         Hessian evaluations: {:d}".format(result["nhev"]))
    if return_all:
        result["allx"] = allx
    if return_tr:
        result["alltr"] = alltr
    return result<|MERGE_RESOLUTION|>--- conflicted
+++ resolved
@@ -34,13 +34,8 @@
     hess="bfgs",
     bounds=(-jnp.inf, jnp.inf),
     args=(),
-<<<<<<< HEAD
-    method="dogleg",
+    method="exact",
     x_scale="hess",
-=======
-    method="exact",
-    x_scale=1,
->>>>>>> 8c1e1e60
     ftol=1e-6,
     xtol=1e-6,
     gtol=1e-6,
