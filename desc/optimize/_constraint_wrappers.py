--- conflicted
+++ resolved
@@ -35,23 +35,13 @@
     ----------
     objective : ObjectiveFunction
         Objective function to optimize.
-<<<<<<< HEAD
     constraint : ObjectiveFunction
         Objective function of linear constraints to enforce.
-
-    """
-
-    def __init__(self, objective, constraint):
-=======
-    constraints : tuple of Objective
-        Linear constraints to enforce. Should be a tuple or list of Objective,
-        and must all be linear.
     name : str
         Name of the objective function.
     """
 
-    def __init__(self, objective, constraints, name="LinearConstraintProjection"):
->>>>>>> f1689c85
+    def __init__(self, objective, constraint, name="LinearConstraintProjection"):
         assert isinstance(objective, ObjectiveFunction), (
             "objective should be instance of ObjectiveFunction." ""
         )
