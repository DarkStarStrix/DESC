--- conflicted
+++ resolved
@@ -4,9 +4,8 @@
 
 from termcolor import colored
 
-<<<<<<< HEAD
 from desc.backend import jnp, put, use_jax
-from desc.compute import arg_order, profile_names
+from desc.compute import profile_names
 from desc.objectives import (
     AxisRSelfConsistency,
     AxisZSelfConsistency,
@@ -19,11 +18,6 @@
     factorize_linear_constraints,
     maybe_add_self_consistency,
 )
-=======
-from desc.backend import put, use_jax
-from desc.objectives import get_fixed_boundary_constraints
-from desc.objectives.utils import align_jacobian, factorize_linear_constraints
->>>>>>> bdf1dee3
 from desc.optimize.tr_subproblems import trust_region_step_exact_svd
 from desc.optimize.utils import compute_jac_scale, evaluate_quadratic_form_jac
 from desc.utils import Timer, get_instance
@@ -249,9 +243,8 @@
         dc = deltas["Za_n"]
         tangents += jnp.eye(objective.dim_x)[:, objective.x_idx["Z_lmn"]] @ Ainv @ dc
     # all other perturbations besides the boundary
-<<<<<<< HEAD
     other_args = [
-        arg for arg in arg_order if arg not in ["Ra_n", "Za_n", "Rb_lmn", "Zb_lmn"]
+        arg for arg in objective.args if arg not in ["Ra_n", "Za_n", "Rb_lmn", "Zb_lmn"]
     ]
     if len([arg for arg in other_args if arg in deltas.keys()]):
         dc = jnp.concatenate(
@@ -270,17 +263,6 @@
         )
         x_idx = jnp.sort(x_idx)
         tangents += jnp.eye(objective.dim_x)[:, x_idx] @ dc
-=======
-    other_args = sorted(
-        {arg for arg in objective.args if arg not in ["Rb_lmn", "Zb_lmn"]}
-    )
-    for arg in other_args:
-        if arg in deltas:
-            dc = deltas[arg]
-            x_idx = objective.x_idx[arg]
-            x_idx.sort(kind="mergesort")
-            tangents += np.eye(objective.dim_x)[:, x_idx] @ dc
->>>>>>> bdf1dee3
 
     # 1st order
     if order > 0:
@@ -641,14 +623,9 @@
             if arg in deltas.keys()
         ]
     ):
-<<<<<<< HEAD
+        ordered_args = sorted(set(objective_f.args + objective_g.args))
         x_idx = jnp.concatenate(
-            [objective_f.x_idx[arg] for arg in arg_order if arg in deltas.keys()]
-=======
-        ordered_args = sorted(set(objective_f.args + objective_g.args))
-        x_idx = np.concatenate(
             [objective_f.x_idx[arg] for arg in ordered_args if arg in deltas.keys()]
->>>>>>> bdf1dee3
         )
         x_idx = jnp.sort(x_idx)
         dxdc = jnp.eye(objective_f.dim_x)[:, x_idx]
