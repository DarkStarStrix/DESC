--- conflicted
+++ resolved
@@ -197,35 +197,23 @@
     # tangent vectors
     tangents = jnp.zeros((objective.dim_x,))
     if "Rb_lmn" in deltas.keys():
-<<<<<<< HEAD
         con = get_instance(constraints, BoundaryRSelfConsistency)
         A = con.derivatives["jac"]["R_lmn"](
-            *[np.zeros(con.dimensions[arg]) for arg in con.args]
-=======
+            *[jnp.zeros(con.dimensions[arg]) for arg in con.args]
+        )
+        A = (con.normalization * (A.T / con.weight)).T
+        Ainv = jnp.linalg.pinv(A)
         dc = deltas["Rb_lmn"]
-        tangents += (
-            jnp.eye(objective.dim_x)[:, objective.x_idx["R_lmn"]] @ Ainv["R_lmn"] @ dc
->>>>>>> 4bd95842
-        )
-        A = (con.normalization * (A.T / con.weight)).T
-        Ainv = np.linalg.pinv(A)
-        dc = deltas["Rb_lmn"]
-        tangents += np.eye(objective.dim_x)[:, objective.x_idx["R_lmn"]] @ Ainv @ dc
+        tangents += jnp.eye(objective.dim_x)[:, objective.x_idx["R_lmn"]] @ Ainv @ dc
     if "Zb_lmn" in deltas.keys():
-<<<<<<< HEAD
         con = get_instance(constraints, BoundaryZSelfConsistency)
         A = con.derivatives["jac"]["Z_lmn"](
-            *[np.zeros(con.dimensions[arg]) for arg in con.args]
-=======
+            *[jnp.zeros(con.dimensions[arg]) for arg in con.args]
+        )
+        A = (con.normalization * (A.T / con.weight)).T
+        Ainv = jnp.linalg.pinv(A)
         dc = deltas["Zb_lmn"]
-        tangents += (
-            jnp.eye(objective.dim_x)[:, objective.x_idx["Z_lmn"]] @ Ainv["Z_lmn"] @ dc
->>>>>>> 4bd95842
-        )
-        A = (con.normalization * (A.T / con.weight)).T
-        Ainv = np.linalg.pinv(A)
-        dc = deltas["Zb_lmn"]
-        tangents += np.eye(objective.dim_x)[:, objective.x_idx["Z_lmn"]] @ Ainv @ dc
+        tangents += jnp.eye(objective.dim_x)[:, objective.x_idx["Z_lmn"]] @ Ainv @ dc
     # all other perturbations besides the boundary
     other_args = [arg for arg in arg_order if arg not in ["Rb_lmn", "Zb_lmn"]]
     if len([arg for arg in other_args if arg in deltas.keys()]):
@@ -611,35 +599,23 @@
         x_idx = jnp.sort(x_idx)
         dxdc = jnp.eye(objective_f.dim_x)[:, x_idx]
     if "Rb_lmn" in deltas.keys():
-<<<<<<< HEAD
         con = get_instance(constraints, BoundaryRSelfConsistency)
         A = con.derivatives["jac"]["R_lmn"](
-            *[np.zeros(con.dimensions[arg]) for arg in con.args]
+            *[jnp.zeros(con.dimensions[arg]) for arg in con.args]
         )
         A = (con.normalization * (A.T / con.weight)).T
-        Ainv = np.linalg.pinv(A)
-        dxdRb = np.eye(objective_f.dim_x)[:, objective_f.x_idx["R_lmn"]] @ Ainv
-        dxdc = np.hstack((dxdc, dxdRb))
+        Ainv = jnp.linalg.pinv(A)
+        dxdRb = jnp.eye(objective_f.dim_x)[:, objective_f.x_idx["R_lmn"]] @ Ainv
+        dxdc = jnp.hstack((dxdc, dxdRb))
     if "Zb_lmn" in deltas.keys():
         con = get_instance(constraints, BoundaryZSelfConsistency)
         A = con.derivatives["jac"]["Z_lmn"](
-            *[np.zeros(con.dimensions[arg]) for arg in con.args]
+            *[jnp.zeros(con.dimensions[arg]) for arg in con.args]
         )
         A = (con.normalization * (A.T / con.weight)).T
-        Ainv = np.linalg.pinv(A)
-        dxdZb = np.eye(objective_f.dim_x)[:, objective_f.x_idx["Z_lmn"]] @ Ainv
-        dxdc = np.hstack((dxdc, dxdZb))
-=======
-        dxdRb = (
-            jnp.eye(objective_f.dim_x)[:, objective_f.x_idx["R_lmn"]] @ Ainv["R_lmn"]
-        )
-        dxdc = jnp.hstack((dxdc, dxdRb))
-    if "Zb_lmn" in deltas.keys():
-        dxdZb = (
-            jnp.eye(objective_f.dim_x)[:, objective_f.x_idx["Z_lmn"]] @ Ainv["Z_lmn"]
-        )
+        Ainv = jnp.linalg.pinv(A)
+        dxdZb = jnp.eye(objective_f.dim_x)[:, objective_f.x_idx["Z_lmn"]] @ Ainv
         dxdc = jnp.hstack((dxdc, dxdZb))
->>>>>>> 4bd95842
 
     # 1st order
     if order > 0:
