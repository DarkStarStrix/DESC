--- conflicted
+++ resolved
@@ -115,11 +115,7 @@
         """Grid for computation."""
 
     @abstractmethod
-<<<<<<< HEAD
-    def change_resolution(self, L, M, N):
-=======
     def change_resolution(self, *args, **kwargs):
->>>>>>> 31fc110d
         """Change the maximum resolution."""
 
     @abstractmethod
