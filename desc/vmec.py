"""Functions and classes for interfacing with VMEC equilibria."""

import os
import warnings

import matplotlib.pyplot as plt
import numpy as np
from netCDF4 import Dataset, stringtochar
from scipy import integrate, interpolate, optimize

from desc.backend import sign
from desc.basis import DoubleFourierSeries
from desc.compat import ensure_positive_jacobian
from desc.compute.utils import compress
from desc.equilibrium import Equilibrium
from desc.grid import Grid, LinearGrid
from desc.objectives import FixBoundaryR, FixBoundaryZ, ObjectiveFunction
from desc.objectives.utils import factorize_linear_constraints
from desc.profiles import PowerSeriesProfile
from desc.transform import Transform
from desc.utils import Timer
from desc.vmec_utils import (
    fourier_to_zernike,
    ptolemy_identity_fwd,
    ptolemy_identity_rev,
    zernike_to_fourier,
)


class VMECIO:
    """Performs input from VMEC netCDF files to DESC Equilibrium and vice-versa."""

    @classmethod
    def load(
        cls, path, L=None, M=None, N=None, spectral_indexing="ansi", profile="iota"
    ):
        """Load a VMEC netCDF file as an Equilibrium.

        Parameters
        ----------
        path : str
            File path of input data.
        L : int, optional
            Radial resolution. Default determined by index.
        M : int, optional
            Poloidal resolution. Default = MPOL-1 from VMEC solution.
        N : int, optional
            Toroidal resolution. Default = NTOR from VMEC solution.
        spectral_indexing : str, optional
            Type of Zernike indexing scheme to use. (Default = ``'ansi'``)
        profile : {"iota", "current"}
             Which profile to use as the equilibrium constraint. (Default = ``'iota'``)

        Returns
        -------
        eq: Equilibrium
            Equilibrium that resembles the VMEC data.

        """
        assert profile in ["iota", "current"]
        file = Dataset(path, mode="r")
        inputs = {}

        version = file.variables["version_"][0]
        if version < 9:
            warnings.warn(
                "VMEC output appears to be from version {}".format(str(version))
                + " while DESC is only designed for compatibility with VMEC version"
                + " 9. Some data may not be loaded correctly."
            )

        # parameters
        inputs["Psi"] = float(file.variables["phi"][-1])
        inputs["NFP"] = int(file.variables["nfp"][0])
        inputs["M"] = M if M is not None else int(file.variables["mpol"][0] - 1)
        inputs["N"] = N if N is not None else int(file.variables["ntor"][0])
        inputs["spectral_indexing"] = spectral_indexing
        default_L = {
            "ansi": inputs["M"],
            "fringe": 2 * inputs["M"],
        }
        inputs["L"] = L if L is not None else default_L[inputs["spectral_indexing"]]

        # data
        xm = file.variables["xm"][:].filled()
        xn = file.variables["xn"][:].filled() / inputs["NFP"]
        rmnc = file.variables["rmnc"][:].filled()
        zmns = file.variables["zmns"][:].filled()
        lmns = file.variables["lmns"][:].filled()
        try:
            rmns = file.variables["rmns"][:].filled()
            zmnc = file.variables["zmnc"][:].filled()
            lmnc = file.variables["lmnc"][:].filled()
            inputs["sym"] = False
        except KeyError:
            rmns = np.zeros_like(rmnc)
            zmnc = np.zeros_like(zmns)
            lmnc = np.zeros_like(lmns)
            inputs["sym"] = True

        # profiles
        preset = file.dimensions["preset"].size
        pmass_type = "".join(file.variables["pmass_type"][:].astype(str)).strip()
        if pmass_type != "power_series":
            warnings.warn("Pressure is not a power series!")
        p0 = file.variables["presf"][0] / file.variables["am"][0]
        inputs["pressure"] = np.zeros((preset, 2))
        inputs["pressure"][:, 0] = np.arange(0, 2 * preset, 2)
        inputs["pressure"][:, 1] = file.variables["am"][:] * p0
        if profile == "iota":
            piota_type = "".join(file.variables["piota_type"][:].astype(str)).strip()
            if piota_type != "power_series":
                warnings.warn("Iota is not a power series!")
            inputs["iota"] = np.zeros((preset, 2))
            inputs["iota"][:, 0] = np.arange(0, 2 * preset, 2)
            inputs["iota"][:, 1] = file.variables["ai"][:]
            inputs["current"] = None
        if profile == "current":
            pcurr_type = "".join(file.variables["pcurr_type"][:].astype(str)).strip()
            if pcurr_type != "power_series":
                warnings.warn("Current is not a power series!")
            inputs["current"] = np.zeros((preset, 2))
            inputs["current"][:, 0] = np.arange(0, 2 * preset, 2)
            inputs["current"][:, 1] = file.variables["ac"][:]
            # integrate current profile wrt s=rho^2
            inputs["current"] = np.pad(
                np.vstack(
                    (
                        inputs["current"][:, 0] + 2,
                        inputs["current"][:, 1] * 2 / (inputs["current"][:, 0] + 2),
                    )
                ).T,
                ((1, 0), (0, 0)),
            )
            # scale total current to correct value
            inputs["current"][:, 1] *= (
                file.variables["ctor"][:] / (np.sum(inputs["current"][:, 1]) or 1),
            )
            inputs["iota"] = None

        file.close()

        # boundary
        m, n, Rb_lmn = ptolemy_identity_fwd(xm, xn, s=rmns[-1, :], c=rmnc[-1, :])
        m, n, Zb_lmn = ptolemy_identity_fwd(xm, xn, s=zmns[-1, :], c=zmnc[-1, :])
        inputs["surface"] = np.vstack((np.zeros_like(m), m, n, Rb_lmn, Zb_lmn)).T

        # initialize Equilibrium
        eq = Equilibrium(**inputs)

        # R
        m, n, R_mn = ptolemy_identity_fwd(xm, xn, s=rmns, c=rmnc)
        eq.R_lmn = fourier_to_zernike(m, n, R_mn, eq.R_basis)

        # Z
        m, n, Z_mn = ptolemy_identity_fwd(xm, xn, s=zmns, c=zmnc)
        eq.Z_lmn = fourier_to_zernike(m, n, Z_mn, eq.Z_basis)

        # lambda
        m, n, L_mn = ptolemy_identity_fwd(xm, xn, s=lmns, c=lmnc)
        eq.L_lmn = fourier_to_zernike(m, n, L_mn, eq.L_basis)

        eq = ensure_positive_jacobian(eq)

        # apply boundary conditions
        constraints = (
            FixBoundaryR(fixed_boundary=True),
            FixBoundaryZ(fixed_boundary=True),
        )
        objective = ObjectiveFunction(constraints, eq=eq, verbose=0)
        _, _, _, _, _, _, project, recover = factorize_linear_constraints(
            constraints, objective.args
        )
        args = objective.unpack_state(recover(project(objective.x(eq))))
        for key, value in args.items():
            setattr(eq, key, value)

        return eq

    @classmethod
    def save(cls, eq, path, surfs=128, verbose=1):  # noqa: C901 - FIXME - simplify
        """Save an Equilibrium as a netCDF file in the VMEC format.

        Parameters
        ----------
        eq : Equilibrium
            Equilibrium to save.
        path : str
            File path of output data.
        surfs: int
            Number of flux surfaces to interpolate at (Default = 128).
        verbose: int
            Level of output (Default = 1).
            * 0: no output
            * 1: status of quantities computed
            * 2: as above plus timing information

        Returns
        -------
        None

        """
        timer = Timer()
        timer.start("Total time")

        """ VMEC netCDF file is generated in VMEC2000/Sources/Input_Output/wrout.f
            see lines 300+ for full list of included variables
        """
        file = Dataset(path, mode="w", format="NETCDF3_64BIT_OFFSET")

        signgs = sign(
            eq.compute("sqrt(g)", grid=Grid(np.array([[1, 0, 0]])))["sqrt(g)"]
        )

        Psi = eq.Psi
        NFP = eq.NFP
        M = eq.M
        N = eq.N
        M_nyq = M + 4
        N_nyq = N + 2 if N > 0 else 0

        # VMEC radial coordinate: s = rho^2 = Psi / Psi(LCFS)
        s_full = np.linspace(0, 1, surfs)
        s_half = s_full[0:-1] + 0.5 / (surfs - 1)
        r_full = np.sqrt(s_full)
        r_half = np.sqrt(s_half)

        # dimensions
        file.createDimension("radius", surfs)  # number of flux surfaces
        file.createDimension(
            "mn_mode", (2 * N + 1) * M + N + 1
        )  # number of Fourier modes
        file.createDimension(
            "mn_mode_nyq", (2 * N_nyq + 1) * M_nyq + N_nyq + 1
        )  # number of Nyquist Fourier modes
        file.createDimension("n_tor", N + 1)  # number of toroidal Fourier modes
        file.createDimension("preset", 21)  # dimension of profile inputs
        file.createDimension("ndfmax", 101)  # used for am_aux & ai_aux
        file.createDimension("time", 100)  # used for fsqrt & wdot
        file.createDimension("dim_00001", 1)
        file.createDimension("dim_00020", 20)
        file.createDimension("dim_00100", 100)
        file.createDimension("dim_00200", 200)

        # parameters
        timer.start("parameters")
        if verbose > 0:
            print("Saving parameters")

        version_ = file.createVariable("version_", np.float64)
        version_[:] = 9  # VMEC version at the time of this writing

        input_extension = file.createVariable("input_extension", "S1", ("dim_00100",))
        input_extension[:] = stringtochar(
            np.array([" " * 100], "S" + str(file.dimensions["dim_00100"].size))
        )  # VMEC input filename: input.[input_extension]

        mgrid_mode = file.createVariable("mgrid_mode", "S1", ("dim_00001",))
        mgrid_mode[:] = stringtochar(
            np.array([""], "S" + str(file.dimensions["dim_00001"].size))
        )

        mgrid_file = file.createVariable("mgrid_file", "S1", ("dim_00200",))
        mgrid_file[:] = stringtochar(
            np.array(["none" + " " * 196], "S" + str(file.dimensions["dim_00200"].size))
        )

        ier_flag = file.createVariable("ier_flag", np.int32)
        ier_flag.long_name = "error flag (0 = solved equilibrium, 1 = unsolved)"
        ier_flag[:] = int(not eq.solved)

        lfreeb = file.createVariable("lfreeb__logical__", np.int32)
        lfreeb.long_name = "free boundary logical (0 = fixed boundary)"
        lfreeb[:] = 0

        lrecon = file.createVariable("lrecon__logical__", np.int32)
        lrecon.long_name = "reconstruction logical (0 = no reconstruction)"
        lrecon[:] = 0

        lrfp = file.createVariable("lrfp__logical__", np.int32)
        lrfp.long_name = "reverse-field pinch logical (0 = not an RFP)"
        lrfp[:] = 0

        lasym = file.createVariable("lasym__logical__", np.int32)
        lasym.long_name = "asymmetry logical (0 = stellarator symmetry)"
        lasym[:] = int(not eq.sym)

        nfp = file.createVariable("nfp", np.int32)
        nfp.long_name = "number of field periods"
        nfp[:] = NFP

        ns = file.createVariable("ns", np.int32)
        ns.long_name = "number of flux surfaces"
        ns[:] = surfs

        mpol = file.createVariable("mpol", np.int32)
        mpol.long_name = "number of poloidal Fourier modes"
        mpol[:] = M + 1

        ntor = file.createVariable("ntor", np.int32)
        ntor.long_name = "number of positive toroidal Fourier modes"
        ntor[:] = N

        mnmax = file.createVariable("mnmax", np.int32)
        mnmax.long_name = "total number of Fourier modes"
        mnmax[:] = file.dimensions["mn_mode"].size

        xm = file.createVariable("xm", np.float64, ("mn_mode",))
        xm.long_name = "poloidal mode numbers"
        xm[:] = np.tile(np.linspace(0, M, M + 1), (2 * N + 1, 1)).T.flatten()[
            -file.dimensions["mn_mode"].size :
        ]

        xn = file.createVariable("xn", np.float64, ("mn_mode",))
        xn.long_name = "toroidal mode numbers"
        xn[:] = np.tile(np.linspace(-N, N, 2 * N + 1) * NFP, M + 1)[
            -file.dimensions["mn_mode"].size :
        ]

        mnmax_nyq = file.createVariable("mnmax_nyq", np.int32)
        mnmax_nyq.long_name = "total number of Nyquist Fourier modes"
        mnmax_nyq[:] = file.dimensions["mn_mode_nyq"].size

        xm_nyq = file.createVariable("xm_nyq", np.float64, ("mn_mode_nyq",))
        xm_nyq.long_name = "poloidal Nyquist mode numbers"
        xm_nyq[:] = np.tile(
            np.linspace(0, M_nyq, M_nyq + 1), (2 * N_nyq + 1, 1)
        ).T.flatten()[-file.dimensions["mn_mode_nyq"].size :]

        xn_nyq = file.createVariable("xn_nyq", np.float64, ("mn_mode_nyq",))
        xn_nyq.long_name = "toroidal Nyquist mode numbers"
        xn_nyq[:] = np.tile(np.linspace(-N_nyq, N_nyq, 2 * N_nyq + 1) * NFP, M_nyq + 1)[
            -file.dimensions["mn_mode_nyq"].size :
        ]

        signgs = file.createVariable("signgs", np.int32)
<<<<<<< HEAD
        signgs.long_name = "sign of coordinate system jacobian"
        signgs[:] = -sign(
=======
        signgs.long_name = "sign of coordinate system Jacobian"
        signgs[:] = sign(
>>>>>>> d81de753
            eq.compute("sqrt(g)", grid=Grid(np.array([[1, 0, 0]])))["sqrt(g)"]
        )

        gamma = file.createVariable("gamma", np.float64)
        gamma.long_name = "compressibility index (0 = pressure prescribed)"
        gamma[:] = 0

        # TODO: add option for saving spline profiles
        power_series = stringtochar(
            np.array(
                ["power_series" + " " * 8], "S" + str(file.dimensions["dim_00020"].size)
            )
        )

        pmass_type = file.createVariable("pmass_type", "S1", ("dim_00020",))
        pmass_type.long_name = "parameterization of pressure function"
        pmass_type[:] = power_series

        piota_type = file.createVariable("piota_type", "S1", ("dim_00020",))
        piota_type.long_name = "parameterization of rotational transform function"
        piota_type[:] = power_series

        pcurr_type = file.createVariable("pcurr_type", "S1", ("dim_00020",))
        pcurr_type.long_name = "parameterization of current density function"
        pcurr_type[:] = power_series

        am = file.createVariable("am", np.float64, ("preset",))
        am.long_name = "pressure coefficients"
        am.units = "Pa"
        am[:] = np.zeros((file.dimensions["preset"].size,))
        # only using up to 10th order to avoid poor conditioning
        am[:11] = PowerSeriesProfile.from_values(
            s_full, eq.pressure(r_full), order=10, sym=False
        ).params

        ai = file.createVariable("ai", np.float64, ("preset",))
        ai.long_name = "rotational transform coefficients"
        ai[:] = np.zeros((file.dimensions["preset"].size,))
        if eq.iota is not None:
            # only using up to 10th order to avoid poor conditioning
            ai[:11] = (
                signgs[:]
                * PowerSeriesProfile.from_values(
                    s_full, eq.iota(r_full), order=10, sym=False
                ).params
            )

        ac = file.createVariable("ac", np.float64, ("preset",))
        ac.long_name = "normalized toroidal current density coefficients"
        ac[:] = np.zeros((file.dimensions["preset"].size,))
        if eq.current is not None:
            # only using up to 10th order to avoid poor conditioning
            ac[:11] = PowerSeriesProfile.from_values(
                s_full, eq.current(r_full), order=10, sym=False
            ).params

        presf = file.createVariable("presf", np.float64, ("radius",))
        presf.long_name = "pressure on full mesh"
        presf.units = "Pa"
        presf[:] = eq.pressure(r_full)

        pres = file.createVariable("pres", np.float64, ("radius",))
        pres.long_name = "pressure on half mesh"
        pres.units = "Pa"
        pres[0] = 0
        pres[1:] = eq.pressure(r_half)

        mass = file.createVariable("mass", np.float64, ("radius",))
        mass.long_name = "mass on half mesh"
        mass.units = "Pa"
        mass[:] = pres[:]

        iotaf = file.createVariable("iotaf", np.float64, ("radius",))
        iotaf.long_name = "rotational transform on full mesh"
        if eq.iota is not None:
            iotaf[:] = signgs[:] * eq.iota(r_full)
        else:
            # value closest to axis will be nan
            grid = LinearGrid(M=12, N=12, rho=r_full, NFP=NFP)
            iotaf[:] = signgs[:] * compress(grid, eq.compute("iota", grid=grid)["iota"])

        iotas = file.createVariable("iotas", np.float64, ("radius",))
        iotas.long_name = "rotational transform on half mesh"
        iotas[0] = 0
        if eq.iota is not None:
            iotas[1:] = signgs[:] * eq.iota(r_half)
        else:
            grid = LinearGrid(M=12, N=12, rho=r_half, NFP=NFP)
            iotas[1:] = signgs[:] * compress(
                grid, eq.compute("iota", grid=grid)["iota"]
            )

        phi = file.createVariable("phi", np.float64, ("radius",))
        phi.long_name = "toroidal flux"
        phi.units = "Wb"
        phi[:] = np.linspace(0, Psi, surfs)

        phipf = file.createVariable("phipf", np.float64, ("radius",))
        phipf.long_name = "d(phi)/ds: toroidal flux derivative"
        phipf[:] = Psi * np.ones((surfs,))

        phips = file.createVariable("phips", np.float64, ("radius",))
        phips.long_name = "d(phi)/ds * -1/2pi: toroidal flux derivative on half mesh"
        phips[0] = 0
        phips[1:] = -phipf[1:] / (2 * np.pi)

        chi = file.createVariable("chi", np.float64, ("radius",))
        chi.long_name = "poloidal flux"
        chi.units = "Wb"
        chi[:] = (
            2
            * Psi
            * signgs[:]
            * integrate.cumtrapz(r_full * iotaf[:], r_full, initial=0)
        )

        chipf = file.createVariable("chipf", np.float64, ("radius",))
        chipf.long_name = "d(chi)/ds: poloidal flux derivative"
        chipf[:] = phipf[:] * iotaf[:]

        Rmajor_p = file.createVariable("Rmajor_p", np.float64)
        Rmajor_p.long_name = "major radius"
        Rmajor_p.units = "m"
        Rmajor_p[:] = eq.compute("R0")["R0"]

        Aminor_p = file.createVariable("Aminor_p", np.float64)
        Aminor_p.long_name = "minor radius"
        Aminor_p.units = "m"
        Aminor_p[:] = eq.compute("a")["a"]

        aspect = file.createVariable("aspect", np.float64)
        aspect.long_name = "aspect ratio = R_major / A_minor"
        aspect[:] = eq.compute("R0/a")["R0/a"]

        volume_p = file.createVariable("volume_p", np.float64)
        volume_p.long_name = "plasma volume"
        volume_p.units = "m^3"
        volume_p[:] = eq.compute("V")["V"]

        grid = LinearGrid(M=eq.M_grid, N=eq.M_grid, NFP=eq.NFP, sym=eq.sym, rho=r_full)
        data = eq.compute(["D_Mercier", "I", "G"], grid=grid)

        # Boozer currents
        buco = file.createVariable("buco", np.float64, ("radius",))
        buco.long_name = "Boozer toroidal current I"
        buco.units = "T*m"
        buco[:] = compress(grid, data["I"])
        buco[0] = 0

        bvco = file.createVariable("bvco", np.float64, ("radius",))
        bvco.long_name = "Boozer poloidal current G"
        bvco.units = "T*m"
        bvco[:] = compress(grid, data["G"])
        bvco[0] = 0

        # Mercier stability
        DShear = file.createVariable("DShear", np.float64, ("radius",))
        DShear.long_name = "Mercier stability criterion magnetic shear term"
        DShear[:] = compress(grid, data["D_shear"])

        DCurr = file.createVariable("DCurr", np.float64, ("radius",))
        DCurr.long_name = "Mercier stability criterion toroidal current term"
        DCurr[:] = compress(grid, data["D_current"])

        DWell = file.createVariable("DWell", np.float64, ("radius",))
        DWell.long_name = "Mercier stability criterion magnetic well term"
        DWell[:] = compress(grid, data["D_well"])

        DGeod = file.createVariable("DGeod", np.float64, ("radius",))
        DGeod.long_name = "Mercier stability criterion geodesic curvature term"
        DGeod[:] = compress(grid, data["D_geodesic"])

        DMerc = file.createVariable("DMerc", np.float64, ("radius",))
        DMerc.long_name = "Mercier stability criterion"
        DMerc[:] = compress(grid, data["D_Mercier"])

        timer.stop("parameters")
        if verbose > 1:
            timer.disp("parameters")

        # indepentent variables (exact conversion)

        # R axis
        idx = np.where(eq.R_basis.modes[:, 1] == 0)[0]
        R0_n = np.zeros((2 * N + 1,))
        for k in idx:
            (l, m, n) = eq.R_basis.modes[k, :]
            R0_n[n + N] += (-2 * (l % 2) + 1) * eq.R_lmn[k]
        raxis_cc = file.createVariable("raxis_cc", np.float64, ("n_tor",))
        raxis_cc.long_name = "cos(n*p) component of magnetic axis R coordinate"
        raxis_cc[:] = R0_n[N:]
        if not eq.sym:
            raxis_cs = file.createVariable("raxis_cs", np.float64, ("n_tor",))
            raxis_cs.long_name = "sin(n*p) component of magnetic axis R coordinate"
            raxis_cs[1:] = R0_n[0:N]

        # Z axis
        idx = np.where(eq.Z_basis.modes[:, 1] == 0)[0]
        Z0_n = np.zeros((2 * N + 1,))
        for k in idx:
            (l, m, n) = eq.Z_basis.modes[k, :]
            Z0_n[n + N] += (-2 * (l % 2) + 1) * eq.Z_lmn[k]
        zaxis_cs = file.createVariable("zaxis_cs", np.float64, ("n_tor",))
        zaxis_cs.long_name = "sin(n*p) component of magnetic axis Z coordinate"
        zaxis_cs[1:] = Z0_n[0:N]
        if not eq.sym:
            zaxis_cc = file.createVariable("zaxis_cc", np.float64, ("n_tor",))
            zaxis_cc.long_name = "cos(n*p) component of magnetic axis Z coordinate"
            zaxis_cc[:] = Z0_n[N:]

        # R
        timer.start("R")
        if verbose > 0:
            print("Saving R")
        rmnc = file.createVariable("rmnc", np.float64, ("radius", "mn_mode"))
        rmnc.long_name = "cos(m*t-n*p) component of cylindrical R, on full mesh"
        rmnc.units = "m"
        if not eq.sym:
            rmns = file.createVariable("rmns", np.float64, ("radius", "mn_mode"))
            rmns.long_name = "sin(m*t-n*p) component of cylindrical R, on full mesh"
            rmns.units = "m"
        r1 = np.ones_like(eq.R_lmn)
        r1[eq.R_basis.modes[:, 1] < 0] *= -1
        m, n, x_mn = zernike_to_fourier(r1 * eq.R_lmn, basis=eq.R_basis, rho=r_full)
        xm, xn, s, c = ptolemy_identity_rev(m, n, x_mn)
        rmnc[:] = c
        if not eq.sym:
            rmns[:] = s
        timer.stop("R")
        if verbose > 1:
            timer.disp("R")

        # Z
        timer.start("Z")
        if verbose > 0:
            print("Saving Z")
        zmns = file.createVariable("zmns", np.float64, ("radius", "mn_mode"))
        zmns.long_name = "sin(m*t-n*p) component of cylindrical Z, on full mesh"
        zmns.units = "m"
        if not eq.sym:
            zmnc = file.createVariable("zmnc", np.float64, ("radius", "mn_mode"))
            zmnc.long_name = "cos(m*t-n*p) component of cylindrical Z, on full mesh"
            zmnc.units = "m"
        z1 = np.ones_like(eq.Z_lmn)
        z1[eq.Z_basis.modes[:, 1] < 0] *= -1
        m, n, x_mn = zernike_to_fourier(z1 * eq.Z_lmn, basis=eq.Z_basis, rho=r_full)
        xm, xn, s, c = ptolemy_identity_rev(m, n, x_mn)
        zmns[:] = s
        if not eq.sym:
            zmnc[:] = c
        timer.stop("Z")
        if verbose > 1:
            timer.disp("Z")

        # lambda
        timer.start("lambda")
        if verbose > 0:
            print("Saving lambda")
        lmns = file.createVariable("lmns", np.float64, ("radius", "mn_mode"))
        lmns.long_name = "sin(m*t-n*p) component of lambda, on half mesh"
        lmns.units = "rad"
        if not eq.sym:
            lmnc = file.createVariable("lmnc", np.float64, ("radius", "mn_mode"))
            lmnc.long_name = "cos(m*t-n*p) component of lambda, on half mesh"
            lmnc.units = "rad"
        l1 = np.ones_like(eq.L_lmn)
        l1[eq.L_basis.modes[:, 1] >= 0] *= -1
        m, n, x_mn = zernike_to_fourier(l1 * eq.L_lmn, basis=eq.L_basis, rho=r_half)
        xm, xn, s, c = ptolemy_identity_rev(m, n, x_mn)
        lmns[0, :] = 0
        lmns[1:, :] = s
        if not eq.sym:
            lmnc[0, :] = 0
            lmnc[1:, :] = c
        timer.stop("lambda")
        if verbose > 1:
            timer.disp("lambda")

        # derived quantities (approximate conversion)

        grid = LinearGrid(M=M_nyq, N=N_nyq, NFP=NFP)
        coords = eq.compute(["R", "Z"], grid=grid)
        sin_basis = DoubleFourierSeries(M=M_nyq, N=N_nyq, NFP=NFP, sym="sin")
        cos_basis = DoubleFourierSeries(M=M_nyq, N=N_nyq, NFP=NFP, sym="cos")
        full_basis = DoubleFourierSeries(M=M_nyq, N=N_nyq, NFP=NFP, sym=None)
        if eq.sym:
            sin_transform = Transform(
                grid=grid, basis=sin_basis, build=False, build_pinv=True
            )
            cos_transform = Transform(
                grid=grid, basis=cos_basis, build=False, build_pinv=True
            )
        else:
            full_transform = Transform(
                grid=grid, basis=full_basis, build=False, build_pinv=True
            )

        rmin_surf = file.createVariable("rmin_surf", np.float64)
        rmin_surf.long_name = "minimum R coordinate range"
        rmin_surf.units = "m"
        rmin_surf[:] = np.amin(coords["R"])

        rmax_surf = file.createVariable("rmax_surf", np.float64)
        rmax_surf.long_name = "maximum R coordinate range"
        rmax_surf.units = "m"
        rmax_surf[:] = np.amax(coords["R"])

        zmax_surf = file.createVariable("zmax_surf", np.float64)
        zmax_surf.long_name = "maximum Z coordinate range"
        zmax_surf.units = "m"
        zmax_surf[:] = np.amax(np.abs(coords["Z"]))

        # half grid quantities
        half_grid = LinearGrid(M=M_nyq, N=N_nyq, NFP=NFP, rho=r_half)
        data_half_grid = eq.compute(
            ["J", "|B|", "B_rho", "B_theta", "B_zeta"], grid=half_grid
        )

        # full grid quantities
        full_grid = LinearGrid(M=M_nyq, N=N_nyq, NFP=NFP, rho=r_full)
        data_full_grid = eq.compute(["J", "B_rho", "B_theta", "B_zeta"], grid=full_grid)

        # Jacobian
        timer.start("Jacobian")
        if verbose > 0:
            print("Saving Jacobian")
        gmnc = file.createVariable("gmnc", np.float64, ("radius", "mn_mode_nyq"))
        gmnc.long_name = "cos(m*t-n*p) component of Jacobian, on half mesh"
        gmnc.units = "m"
        m = cos_basis.modes[:, 1]
        n = cos_basis.modes[:, 2]
        if not eq.sym:
            gmns = file.createVariable("gmns", np.float64, ("radius", "mn_mode_nyq"))
            gmns.long_name = "sin(m*t-n*p) component of Jacobian, on half mesh"
            gmns.units = "m"
            m = full_basis.modes[:, 1]
            n = full_basis.modes[:, 2]
        # d(rho)/d(s) = 1/(2*rho)
        data = (
            (data_half_grid["sqrt(g)"] / (2 * data_half_grid["rho"]))
            .reshape(
                (half_grid.num_theta, half_grid.num_rho, half_grid.num_zeta), order="F"
            )
            .transpose((1, 0, 2))
            .reshape((half_grid.num_rho, -1), order="F")
        )
        x_mn = np.zeros((surfs - 1, m.size))
        for i in range(surfs - 1):
            if eq.sym:
                x_mn[i, :] = cos_transform.fit(data[i, :])
            else:
                x_mn[i, :] = full_transform.fit(data[i, :])
        xm, xn, s, c = ptolemy_identity_rev(m, n, x_mn)
        gmnc[0, :] = 0
        gmnc[1:, :] = c * signgs[:]
        if not eq.sym:
            gmns[0, :] = 0
            gmns[1:, :] = s * signgs[:]
        timer.stop("Jacobian")
        if verbose > 1:
            timer.disp("Jacobian")

        # |B|
        timer.start("|B|")
        if verbose > 0:
            print("Saving |B|")
        bmnc = file.createVariable("bmnc", np.float64, ("radius", "mn_mode_nyq"))
        bmnc.long_name = "cos(m*t-n*p) component of |B|, on half mesh"
        bmnc.units = "T"
        m = cos_basis.modes[:, 1]
        n = cos_basis.modes[:, 2]
        if not eq.sym:
            bmns = file.createVariable("bmns", np.float64, ("radius", "mn_mode_nyq"))
            bmns.long_name = "sin(m*t-n*p) component of |B|, on half mesh"
            bmns.units = "T"
            m = full_basis.modes[:, 1]
            n = full_basis.modes[:, 2]
        data = (
            data_half_grid["|B|"]
            .reshape(
                (half_grid.num_theta, half_grid.num_rho, half_grid.num_zeta), order="F"
            )
            .transpose((1, 0, 2))
            .reshape((half_grid.num_rho, -1), order="F")
        )
        x_mn = np.zeros((surfs - 1, m.size))
        for i in range(surfs - 1):
            if eq.sym:
                x_mn[i, :] = cos_transform.fit(data[i, :])
            else:
                x_mn[i, :] = full_transform.fit(data[i, :])
        xm, xn, s, c = ptolemy_identity_rev(m, n, x_mn)
        bmnc[0, :] = 0
        bmnc[1:, :] = c
        if not eq.sym:
            bmns[0, :] = 0
            bmns[1:, :] = s
        timer.stop("|B|")
        if verbose > 1:
            timer.disp("|B|")

        # B^theta
        timer.start("B^theta")
        if verbose > 0:
            print("Saving B^theta")
        bsupumnc = file.createVariable(
            "bsupumnc", np.float64, ("radius", "mn_mode_nyq")
        )
        bsupumnc.long_name = "cos(m*t-n*p) component of B^theta, on half mesh"
        bsupumnc.units = "T/m"
        m = cos_basis.modes[:, 1]
        n = cos_basis.modes[:, 2]
        if not eq.sym:
            bsupumns = file.createVariable(
                "bsupumns", np.float64, ("radius", "mn_mode_nyq")
            )
            bsupumns.long_name = "sin(m*t-n*p) component of B^theta, on half mesh"
            bsupumns.units = "T/m"
            m = full_basis.modes[:, 1]
            n = full_basis.modes[:, 2]
        data = (
            data_half_grid["B^theta"]
            .reshape(
                (half_grid.num_theta, half_grid.num_rho, half_grid.num_zeta), order="F"
            )
            .transpose((1, 0, 2))
            .reshape((half_grid.num_rho, -1), order="F")
        )
        x_mn = np.zeros((surfs - 1, m.size))
        for i in range(surfs - 1):
            if eq.sym:
                x_mn[i, :] = cos_transform.fit(data[i, :])
            else:
                x_mn[i, :] = full_transform.fit(data[i, :])
        xm, xn, s, c = ptolemy_identity_rev(m, n, x_mn)
        bsupumnc[0, :] = 0
        bsupumnc[1:, :] = c * signgs[:]
        if not eq.sym:
            bsupumns[0, :] = 0
            bsupumns[1:, :] = s * signgs[:]
        timer.stop("B^theta")
        if verbose > 1:
            timer.disp("B^theta")

        # B^zeta
        timer.start("B^zeta")
        if verbose > 0:
            print("Saving B^zeta")
        bsupvmnc = file.createVariable(
            "bsupvmnc", np.float64, ("radius", "mn_mode_nyq")
        )
        bsupvmnc.long_name = "cos(m*t-n*p) component of B^zeta, on half mesh"
        bsupvmnc.units = "T/m"
        m = cos_basis.modes[:, 1]
        n = cos_basis.modes[:, 2]
        if not eq.sym:
            bsupvmns = file.createVariable(
                "bsupvmns", np.float64, ("radius", "mn_mode_nyq")
            )
            bsupvmns.long_name = "sin(m*t-n*p) component of B^zeta, on half mesh"
            bsupvmns.units = "T/m"
            m = full_basis.modes[:, 1]
            n = full_basis.modes[:, 2]
        data = (
            data_half_grid["B^zeta"]
            .reshape(
                (half_grid.num_theta, half_grid.num_rho, half_grid.num_zeta), order="F"
            )
            .transpose((1, 0, 2))
            .reshape((half_grid.num_rho, -1), order="F")
        )
        x_mn = np.zeros((surfs - 1, m.size))
        for i in range(surfs - 1):
            if eq.sym:
                x_mn[i, :] = cos_transform.fit(data[i, :])
            else:
                x_mn[i, :] = full_transform.fit(data[i, :])
        xm, xn, s, c = ptolemy_identity_rev(m, n, x_mn)
        bsupvmnc[0, :] = 0
        bsupvmnc[1:, :] = c
        if not eq.sym:
            bsupvmns[0, :] = 0
            bsupvmns[1:, :] = s
        timer.stop("B^zeta")
        if verbose > 1:
            timer.disp("B^zeta")

        # B_psi
        timer.start("B_psi")
        if verbose > 0:
            print("Saving B_psi")
        bsubsmns = file.createVariable(
            "bsubsmns", np.float64, ("radius", "mn_mode_nyq")
        )
        bsubsmns.long_name = "sin(m*t-n*p) component of B_psi, on full mesh"
        bsubsmns.units = "T*m"
        m = sin_basis.modes[:, 1]
        n = sin_basis.modes[:, 2]
        if not eq.sym:
            bsubsmnc = file.createVariable(
                "bsubsmnc", np.float64, ("radius", "mn_mode_nyq")
            )
            bsubsmnc.long_name = "cos(m*t-n*p) component of B_psi, on full mesh"
            bsubsmnc.units = "T*m"
            m = full_basis.modes[:, 1]
            n = full_basis.modes[:, 2]
        data = data_full_grid["B_rho"].reshape(
            (full_grid.num_theta, full_grid.num_rho, full_grid.num_zeta), order="F"
        ).transpose((1, 0, 2)).reshape((full_grid.num_rho, -1), order="F") / (
            2 * r_full[:, np.newaxis]
        )
        # B_rho -> B_psi conversion: d(rho)/d(s) = 1/(2*rho)
        x_mn = np.zeros((surfs, m.size))
        for i in range(surfs):
            if eq.sym:
                x_mn[i, :] = sin_transform.fit(data[i, :])
            else:
                x_mn[i, :] = full_transform.fit(data[i, :])
        xm, xn, s, c = ptolemy_identity_rev(m, n, x_mn)
        bsubsmns[:, :] = signgs[:] * s
        bsubsmns[0, :] = signgs[
            :
        ] * (  # linear extrapolation for coefficient at the magnetic axis
            s[1, :] - (s[2, :] - s[1, :]) / (s_full[2] - s_full[1]) * s_full[1]
        )
        # TODO: evaluate current at rho=0 nodes instead of extrapolation
        if not eq.sym:
            bsubsmnc[:, :] = signgs[:] * c
            bsubsmnc[0, :] = signgs[:] * (
                c[1, :] - (c[2, :] - c[1, :]) / (s_full[2] - s_full[1]) * s_full[1]
            )
        timer.stop("B_psi")
        if verbose > 1:
            timer.disp("B_psi")

        # B_theta
        timer.start("B_theta")
        if verbose > 0:
            print("Saving B_theta")
        bsubumnc = file.createVariable(
            "bsubumnc", np.float64, ("radius", "mn_mode_nyq")
        )
        bsubumnc.long_name = "cos(m*t-n*p) component of B_theta, on half mesh"
        bsubumnc.units = "T*m"
        m = cos_basis.modes[:, 1]
        n = cos_basis.modes[:, 2]
        if not eq.sym:
            bsubumns = file.createVariable(
                "bsubumns", np.float64, ("radius", "mn_mode_nyq")
            )
            bsubumns.long_name = "sin(m*t-n*p) component of B_theta, on half mesh"
            bsubumns.units = "T*m"
            m = full_basis.modes[:, 1]
            n = full_basis.modes[:, 2]
        data = (
            data_half_grid["B_theta"]
            .reshape(
                (half_grid.num_theta, half_grid.num_rho, half_grid.num_zeta), order="F"
            )
            .transpose((1, 0, 2))
            .reshape((half_grid.num_rho, -1), order="F")
        )
        x_mn = np.zeros((surfs - 1, m.size))
        for i in range(surfs - 1):
            if eq.sym:
                x_mn[i, :] = cos_transform.fit(data[i, :])
            else:
                x_mn[i, :] = full_transform.fit(data[i, :])
        xm, xn, s, c = ptolemy_identity_rev(m, n, x_mn)
        bsubumnc[0, :] = 0
        bsubumnc[1:, :] = c * signgs[:]
        if not eq.sym:
            bsubumns[0, :] = 0
            bsubumns[1:, :] = s * signgs[:]
        timer.stop("B_theta")
        if verbose > 1:
            timer.disp("B_theta")

        # B_zeta
        timer.start("B_zeta")
        if verbose > 0:
            print("Saving B_zeta")
        bsubvmnc = file.createVariable(
            "bsubvmnc", np.float64, ("radius", "mn_mode_nyq")
        )
        bsubvmnc.long_name = "cos(m*t-n*p) component of B_zeta, on half mesh"
        bsubvmnc.units = "T*m"
        m = cos_basis.modes[:, 1]
        n = cos_basis.modes[:, 2]
        if not eq.sym:
            bsubvmns = file.createVariable(
                "bsubvmns", np.float64, ("radius", "mn_mode_nyq")
            )
            bsubvmns.long_name = "sin(m*t-n*p) component of B_zeta, on half mesh"
            bsubvmns.units = "T*m"
            m = full_basis.modes[:, 1]
            n = full_basis.modes[:, 2]
        data = (
            data_half_grid["B_zeta"]
            .reshape(
                (half_grid.num_theta, half_grid.num_rho, half_grid.num_zeta), order="F"
            )
            .transpose((1, 0, 2))
            .reshape((half_grid.num_rho, -1), order="F")
        )
        x_mn = np.zeros((surfs - 1, m.size))
        for i in range(surfs - 1):
            if eq.sym:
                x_mn[i, :] = cos_transform.fit(data[i, :])
            else:
                x_mn[i, :] = full_transform.fit(data[i, :])
        xm, xn, s, c = ptolemy_identity_rev(m, n, x_mn)
        bsubvmnc[0, :] = 0
        bsubvmnc[1:, :] = c
        if not eq.sym:
            bsubvmns[0, :] = 0
            bsubvmns[1:, :] = s
        timer.stop("B_zeta")
        if verbose > 1:
            timer.disp("B_zeta")

        # J^theta * sqrt(g)   # noqa: E800
        timer.start("J^theta")
        if verbose > 0:
            print("Saving J^theta")
        currumnc = file.createVariable(
            "currumnc", np.float64, ("radius", "mn_mode_nyq")
        )
        currumnc.long_name = "cos(m*t-n*p) component of sqrt(g)*J^theta, on full mesh"
        currumnc.units = "A/m^3"
        m = cos_basis.modes[:, 1]
        n = cos_basis.modes[:, 2]
        if not eq.sym:
            currumns = file.createVariable(
                "currumns", np.float64, ("radius", "mn_mode_nyq")
            )
            currumns.long_name = (
                "sin(m*t-n*p) component of sqrt(g)*J^theta, on full mesh"
            )
            currumns.units = "A/m^3"
            m = full_basis.modes[:, 1]
            n = full_basis.modes[:, 2]
        data = (
            (
                data_full_grid["J^theta"]
                * data_full_grid["sqrt(g)"]
                / (2 * data_full_grid["rho"])
            )
            .reshape(
                (full_grid.num_theta, full_grid.num_rho, full_grid.num_zeta), order="F"
            )
            .transpose((1, 0, 2))
            .reshape((full_grid.num_rho, -1), order="F")
        )
        x_mn = np.zeros((surfs, m.size))
        for i in range(surfs):
            if eq.sym:
                x_mn[i, :] = cos_transform.fit(data[i, :])
            else:
                x_mn[i, :] = full_transform.fit(data[i, :])
        xm, xn, s, c = ptolemy_identity_rev(m, n, x_mn)
        currumnc[:, :] = c
        currumnc[0, :] = (  # linear extrapolation for coefficient at the magnetic axis
            s[1, :] - (c[2, :] - c[1, :]) / (s_full[2] - s_full[1]) * s_full[1]
        )
        # TODO: evaluate current at rho=0 nodes instead of extrapolation
        if not eq.sym:
            currumns[:, :] = s
            currumns[0, :] = (
                s[1, :] - (s[2, :] - s[1, :]) / (s_full[2] - s_full[1]) * s_full[1]
            )
        timer.stop("J^theta")
        if verbose > 1:
            timer.disp("J^theta")

        # J^zeta * sqrt(g)   # noqa: E800
        timer.start("J^zeta")
        if verbose > 0:
            print("Saving J^zeta")
        currvmnc = file.createVariable(
            "currvmnc", np.float64, ("radius", "mn_mode_nyq")
        )
        currvmnc.long_name = "cos(m*t-n*p) component of sqrt(g)*J^zeta, on full mesh"
        currvmnc.units = "A/m^3"
        m = cos_basis.modes[:, 1]
        n = cos_basis.modes[:, 2]
        if not eq.sym:
            currvmns = file.createVariable(
                "currvmns", np.float64, ("radius", "mn_mode_nyq")
            )
            currvmns.long_name = (
                "sin(m*t-n*p) component of sqrt(g)*J^zeta, on full mesh"
            )
            currvmns.units = "A/m^3"
            m = full_basis.modes[:, 1]
            n = full_basis.modes[:, 2]
        data = (
            (
                data_full_grid["J^zeta"]
                * data_full_grid["sqrt(g)"]
                / (2 * data_full_grid["rho"])
            )
            .reshape(
                (full_grid.num_theta, full_grid.num_rho, full_grid.num_zeta), order="F"
            )
            .transpose((1, 0, 2))
            .reshape((full_grid.num_rho, -1), order="F")
        )
        x_mn = np.zeros((surfs, m.size))
        for i in range(surfs):
            if eq.sym:
                x_mn[i, :] = cos_transform.fit(data[i, :])
            else:
                x_mn[i, :] = full_transform.fit(data[i, :])
        xm, xn, s, c = ptolemy_identity_rev(m, n, x_mn)
        currvmnc[:, :] = signgs[:] * c
        currvmnc[0, :] = signgs[
            :
        ] * (  # linear extrapolation for coefficient at the magnetic axis
            s[1, :] - (c[2, :] - c[1, :]) / (s_full[2] - s_full[1]) * s_full[1]
        )
        # TODO: evaluate current at rho=0 nodes instead of extrapolation
        if not eq.sym:
            currvmns[:, :] = signgs[:] * s
            currumns[0, :] = signgs[:] * (
                s[1, :] - (s[2, :] - s[1, :]) / (s_full[2] - s_full[1]) * s_full[1]
            )
        timer.stop("J^zeta")
        if verbose > 1:
            timer.disp("J^zeta")

        # TODO: these output quantities need to be added
        """
        IonLarmor = file.createVariable("IonLarmor", np.float64)
        IonLarmor[:] = 0.0

        ac_aux_f = file.createVariable("ac_aux_f", np.float64, ("ndfmax",))
        ac_aux_f[:] = np.ones((file.dimensions["ndfmax"].size,)) * np.nan

        ac_aux_s = file.createVariable("ac_aux_s", np.float64, ("ndfmax",))
        ac_aux_s[:] = -np.ones((file.dimensions["ndfmax"].size,))

        ai_aux_f = file.createVariable("ai_aux_f", np.float64, ("ndfmax",))
        ai_aux_f[:] = np.ones((file.dimensions["ndfmax"].size,)) * np.nan

        ai_aux_s = file.createVariable("ai_aux_s", np.float64, ("ndfmax",))
        ai_aux_s[:] = -np.ones((file.dimensions["ndfmax"].size,))

        am_aux_f = file.createVariable("am_aux_f", np.float64, ("ndfmax",))
        am_aux_f[:] = np.ones((file.dimensions["ndfmax"].size,)) * np.nan

        am_aux_s = file.createVariable("am_aux_s", np.float64, ("ndfmax",))
        am_aux_s[:] = -np.ones((file.dimensions["ndfmax"].size,))

        b0 = file.createVariable("b0", np.float64)
        b0[:] = 1.0

        bdotb = file.createVariable("bdotb", np.float64, ("radius",))
        bdotb[:] = np.zeros((file.dimensions["radius"].size,))

        bdotgradv = file.createVariable("bdotgradv", np.float64, ("radius",))
        bdotgradv[:] = np.zeros((file.dimensions["radius"].size,))

        beta_vol = file.createVariable("beta_vol", np.float64, ("radius",))
        beta_vol[:] = np.zeros((file.dimensions["radius"].size,))

        betapol = file.createVariable("betapol", np.float64)
        betapol[:] = 0.0

        betator = file.createVariable("betator", np.float64)
        betator[:] = 0.0

        betatotal = file.createVariable("betatotal", np.float64)
        betatotal[:] = 0.0

        betaxis = file.createVariable("betaxis", np.float64)
        betaxis[:] = 0.0

        ctor = file.createVariable("ctor", np.float64)
        ctor[:] = 0.0

        extcur = file.createVariable("extcur", np.float64)
        extcur[:] = 0.0

        fsql = file.createVariable("fsql", np.float64)
        fsql[:] = 1e-16

        fsqr = file.createVariable("fsqr", np.float64)
        fsqr[:] = 1e-16

        fsqt = file.createVariable("fsqt", np.float64)
        fsqt[:] = 1e-16

        fsqz = file.createVariable("fsqz", np.float64)
        fsqz[:] = 1e-16

        ftolv = file.createVariable("ftolv", np.float64)
        ftolv[:] = 1e-16

        itfsq = file.createVariable("itfsq", np.int32)
        itfsq[:] = 1

        jcuru = file.createVariable("jcuru", np.float64, ("radius",))
        jcuru[:] = np.zeros((file.dimensions["radius"].size,))

        jcurv = file.createVariable("jcurv", np.float64, ("radius",))
        jcurv[:] = np.zeros((file.dimensions["radius"].size,))

        jdotb = file.createVariable("jdotb", np.float64, ("radius",))
        jdotb[:] = np.zeros((file.dimensions["radius"].size,))

        nextcur = file.createVariable("nextcur", np.int32)
        nextcur[:] = 0

        niter = file.createVariable("niter", np.int32)
        niter[:] = 1

        over_r = file.createVariable("over_r", np.float64, ("radius",))
        over_r[:] = np.zeros((file.dimensions["radius"].size,))

        q_factor = file.createVariable("q_factor", np.float64, ("radius",))
        q_factor[:] = np.zeros((file.dimensions["radius"].size,))

        rbtor = file.createVariable("rbtor", np.float64)
        rbtor[:] = 0.0

        rbtor0 = file.createVariable("rbtor0", np.float64)
        rbtor0[:] = 0.0

        specw = file.createVariable("specw", np.float64, ("radius",))
        specw[:] = np.zeros((file.dimensions["radius"].size,))

        volavgB = file.createVariable("volavgB", np.float64)
        volavgB[:] = 0.0

        vp = file.createVariable("vp", np.float64, ("radius",))
        vp[:] = np.zeros((file.dimensions["radius"].size,))

        wb = file.createVariable("wb", np.float64)
        wb[:] = 0.0

        wdot = file.createVariable("wdot", np.float64, ("time",))
        wdot[:] = np.zeros((file.dimensions["time"].size,))

        wp = file.createVariable("wp", np.float64)
        wp[:] = 0.0
        """

        file.close()
        timer.stop("Total time")
        if verbose > 1:
            timer.disp("Total time")

    @classmethod
    def read_vmec_output(cls, fname):
        """Read VMEC data from wout NetCDF file.

        Parameters
        ----------
        fname : str or path-like
            filename of VMEC output file

        Returns
        -------
        vmec_data : dict
            the VMEC data fields

        """
        file = Dataset(fname, mode="r")

        vmec_data = {
            "NFP": file.variables["nfp"][:],
            "psi": file.variables["phi"][:],  # toroidal flux is saved as 'phi'
            "xm": file.variables["xm"][:],
            "xn": file.variables["xn"][:],
            "rmnc": file.variables["rmnc"][:],
            "zmns": file.variables["zmns"][:],
            "lmns": file.variables["lmns"][:],
            "signgs": file.variables["signgs"][:],
        }
        try:
            vmec_data["rmns"] = file.variables["rmns"][:]
            vmec_data["zmnc"] = file.variables["zmnc"][:]
            vmec_data["lmnc"] = file.variables["lmnc"][:]
            vmec_data["sym"] = False
        except KeyError:
            vmec_data["sym"] = True

        return vmec_data

    @staticmethod
    def vmec_interpolate(Cmn, Smn, xm, xn, theta, phi, s=None, si=None, sym=True):
        """Interpolate VMEC data on a flux surface.

        Parameters
        ----------
        Cmn : ndarray
            cos(mt-np) Fourier coefficients
        Smn : ndarray
            sin(mt-np) Fourier coefficients
        xm : ndarray
            poloidal mode numbers
        xn : ndarray
            toroidal mode numbers
        theta : ndarray
            poloidal angles
        phi : ndarray
            toroidal angles
        s : ndarray
            radial coordinate, equivalent to normalized toroidal magnetic flux.
            Defaults to si (all flux surfaces)
        si : ndarray
            values of radial coordinates where Cmn,Smn are defined. Defaults to linearly
            spaced on [0,1]
        sym : bool
            stellarator symmetry (Default value = True)

        Returns
        -------
        if sym = True
            C, S (tuple of ndarray): VMEC data interpolated at the points (s,theta,phi)
            where C has cosine symmetry and S has sine symmetry
        if sym = False
            X (ndarray): non-symmetric VMEC data interpolated at (s,theta,phi)
        """
        if si is None:
            si = np.linspace(0, 1, Cmn.shape[0])
        if s is None:
            s = si
        Cf = interpolate.CubicSpline(si, Cmn)
        Sf = interpolate.CubicSpline(si, Smn)

        C = np.sum(
            Cf(s)
            * np.cos(
                xm[np.newaxis] * theta[:, np.newaxis]
                - xn[np.newaxis] * phi[:, np.newaxis]
            ),
            axis=-1,
        )
        S = np.sum(
            Sf(s)
            * np.sin(
                xm[np.newaxis] * theta[:, np.newaxis]
                - xn[np.newaxis] * phi[:, np.newaxis]
            ),
            axis=-1,
        )

        if sym:
            return C, S
        else:
            return C + S

    @classmethod
    def compute_theta_coords(cls, lmns, xm, xn, s, theta_star, zeta, si=None):
        """Find theta such that theta + lambda(theta) == theta_star.

        Parameters
        ----------
        lmns : array-like
            fourier coefficients for lambda
        xm : array-like
            poloidal mode numbers
        xn : array-like
            toroidal mode numbers
        s : array-like
            desired radial coordinates (normalized toroidal magnetic flux)
        theta_star : array-like
            desired straigh field-line poloidal angles (PEST/VMEC-like flux coordinates)
        zeta : array-like
            desired toroidal angles (toroidal coordinate phi)
        si : ndarray
            values of radial coordinates where lmns are defined. Defaults to linearly
            spaced on half grid between (0,1)

        Returns
        -------
        theta : ndarray
            theta such that theta + lambda(theta) == theta_star

        """
        if si is None:
            si = np.linspace(0, 1, lmns.shape[0])
            si[1:] = si[0:-1] + 0.5 / (lmns.shape[0] - 1)
        lmbda_mn = interpolate.CubicSpline(si, lmns)

        # Note: theta* (also known as vartheta) is the poloidal straight field-line
        # angle in PEST-like flux coordinates

        def root_fun(theta):
            lmbda = np.sum(
                lmbda_mn(s)
                * np.sin(
                    xm[np.newaxis] * theta[:, np.newaxis]
                    - xn[np.newaxis] * zeta[:, np.newaxis]
                ),
                axis=-1,
            )
            theta_star_k = theta + lmbda  # theta* = theta + lambda
            err = theta_star - theta_star_k
            return err

        out = optimize.root(
            root_fun, x0=theta_star, method="diagbroyden", options={"ftol": 1e-6}
        )
        return out.x

    @classmethod
    def compute_coord_surfaces(cls, equil, vmec_data, Nr=10, Nt=8, **kwargs):
        """Compute points on surfaces of constant rho, vartheta for both DESC and VMEC.

        Parameters
        ----------
        equil : Equilibrium
            desc equilibrium to compare
        vmec_data : str or path-like or dict
            path to VMEC output file, or dictionary of vmec outputs
        Nr : int, optional
            number of rho contours
        Nt : int, optional
            number of vartheta contours

        Returns
        -------
        coords : dict of ndarray
            dictionary of coordinate arrays with keys Xy_code where X is R or Z, y is r
            for rho contours, or v for vartheta contours, and code is vmec or desc

        """
        if isinstance(vmec_data, (str, os.PathLike)):
            vmec_data = cls.read_vmec_output(vmec_data)

        if equil.N == 0:
            Nz = 1
        else:
            Nz = 6

        num_theta = kwargs.get("num_theta", 180)
        Nr_vmec = vmec_data["rmnc"].shape[0] - 1
        s_idx = Nr_vmec % np.floor(Nr_vmec / (Nr - 1))
        idxes = np.linspace(s_idx, Nr_vmec, Nr).astype(int)
        if s_idx != 0:
            idxes = np.pad(idxes, (1, 0), mode="constant")

        # flux surfaces to plot
        rr = np.sqrt(idxes / Nr_vmec)
        rt = np.linspace(0, 2 * np.pi, num_theta)
        rz = np.linspace(0, 2 * np.pi / equil.NFP, Nz, endpoint=False)
        r_grid = LinearGrid(rho=rr, theta=rt, zeta=rz, NFP=equil.NFP)

        # straight field-line angles to plot
        tr = np.linspace(0, 1, 50)
        tt = np.linspace(0, 2 * np.pi, Nt, endpoint=False)
        tz = np.linspace(0, 2 * np.pi / equil.NFP, Nz, endpoint=False)
        t_grid = LinearGrid(rho=tr, theta=tt, zeta=tz, NFP=equil.NFP)

        # Note: theta* (also known as vartheta) is the poloidal straight field-line
        # angle in PEST-like flux coordinates

        # find theta angles corresponding to desired theta* angles
        v_grid = Grid(equil.compute_theta_coords(t_grid.nodes))
        r_coords_desc = equil.compute(["R", "Z"], grid=r_grid)
        v_coords_desc = equil.compute(["R", "Z"], grid=v_grid)

        # rho contours
        Rr_desc = r_coords_desc["R"].reshape(
            (r_grid.num_theta, r_grid.num_rho, r_grid.num_zeta), order="F"
        )
        Zr_desc = r_coords_desc["Z"].reshape(
            (r_grid.num_theta, r_grid.num_rho, r_grid.num_zeta), order="F"
        )

        # vartheta contours
        Rv_desc = v_coords_desc["R"].reshape(
            (t_grid.num_theta, t_grid.num_rho, t_grid.num_zeta), order="F"
        )
        Zv_desc = v_coords_desc["Z"].reshape(
            (t_grid.num_theta, t_grid.num_rho, t_grid.num_zeta), order="F"
        )

        # Note: the VMEC radial coordinate s is the normalized toroidal magnetic flux;
        # the DESC radial coordinate rho = sqrt(s)

        # convert from rho -> s
        r_nodes = r_grid.nodes
        r_nodes[:, 0] = r_nodes[:, 0] ** 2
        t_nodes = t_grid.nodes
        t_nodes[:, 0] = t_nodes[:, 0] ** 2

        v_nodes = cls.compute_theta_coords(
            vmec_data["lmns"],
            vmec_data["xm"],
            vmec_data["xn"],
            t_nodes[:, 0],
            t_nodes[:, 1],
            t_nodes[:, 2],
        )

        t_nodes[:, 1] = v_nodes

        Rr_vmec, Zr_vmec = cls.vmec_interpolate(
            vmec_data["rmnc"],
            vmec_data["zmns"],
            vmec_data["xm"],
            vmec_data["xn"],
            theta=r_nodes[:, 1],
            phi=r_nodes[:, 2],
            s=r_nodes[:, 0],
        )

        Rv_vmec, Zv_vmec = cls.vmec_interpolate(
            vmec_data["rmnc"],
            vmec_data["zmns"],
            vmec_data["xm"],
            vmec_data["xn"],
            theta=t_nodes[:, 1],
            phi=t_nodes[:, 2],
            s=t_nodes[:, 0],
        )

        coords = {
            "Rr_desc": Rr_desc,
            "Zr_desc": Zr_desc,
            "Rv_desc": Rv_desc,
            "Zv_desc": Zv_desc,
            "Rr_vmec": Rr_vmec.reshape(
                (r_grid.num_theta, r_grid.num_rho, r_grid.num_zeta), order="F"
            ),
            "Zr_vmec": Zr_vmec.reshape(
                (r_grid.num_theta, r_grid.num_rho, r_grid.num_zeta), order="F"
            ),
            "Rv_vmec": Rv_vmec.reshape(
                (t_grid.num_theta, t_grid.num_rho, t_grid.num_zeta), order="F"
            ),
            "Zv_vmec": Zv_vmec.reshape(
                (t_grid.num_theta, t_grid.num_rho, t_grid.num_zeta), order="F"
            ),
        }
        coords = {key: np.swapaxes(val, 0, 1) for key, val in coords.items()}
        return coords

    @classmethod
    def plot_vmec_comparison(cls, equil, vmec_data, Nr=10, Nt=8, **kwargs):
        """Plot a comparison to VMEC flux surfaces.

        Parameters
        ----------
        equil : Equilibrium
            desc equilibrium to compare
        vmec_data : str or path-like or dict
            path to VMEC output file, or dictionary of vmec outputs
        Nr : int, optional
            number of rho contours to plot
        Nt : int, optional
            number of vartheta contours to plot

        Returns
        -------
        fig : matplotlib.figure.Figure
            figure being plotted to
        ax : matplotlib.axes.Axes or ndarray of Axes
            axes being plotted to

        """
        if isinstance(vmec_data, (str, os.PathLike)):
            vmec_data = cls.read_vmec_output(vmec_data)
        coords = cls.compute_coord_surfaces(equil, vmec_data, Nr, Nt, **kwargs)

        if equil.N == 0:
            fig, ax = plt.subplots(1, 1, figsize=(6, 6), squeeze=False)
        else:
            fig, ax = plt.subplots(2, 3, figsize=(16, 12), squeeze=False)
        ax = ax.flatten()

        for k in range(len(ax)):
            ax[k].plot(coords["Rr_vmec"][0, 0, k], coords["Zr_vmec"][0, 0, k], "bo")
            s_vmec = ax[k].plot(
                coords["Rr_vmec"][:, :, k].T, coords["Zr_vmec"][:, :, k].T, "b-"
            )
            ax[k].plot(coords["Rv_vmec"][:, :, k], coords["Zv_vmec"][:, :, k], "b-")

            ax[k].plot(coords["Rr_desc"][0, 0, k].T, coords["Zr_desc"][0, 0, k].T, "ro")
            ax[k].plot(coords["Rv_desc"][:, :, k], coords["Zv_desc"][:, :, k], "r--")
            s_desc = ax[k].plot(
                coords["Rr_desc"][:, :, k].T, coords["Zr_desc"][:, :, k].T, "r--"
            )

            ax[k].axis("equal")
            ax[k].set_xlabel(r"$R ~(\mathrm{m})$")
            ax[k].set_ylabel(r"$Z ~(\mathrm{m})$")
            if k == 0:
                s_vmec[0].set_label(r"$\mathrm{VMEC}$")
                s_desc[0].set_label(r"$\mathrm{DESC}$")
                ax[k].legend(fontsize="x-small")

        return fig, ax<|MERGE_RESOLUTION|>--- conflicted
+++ resolved
@@ -208,10 +208,6 @@
         """
         file = Dataset(path, mode="w", format="NETCDF3_64BIT_OFFSET")
 
-        signgs = sign(
-            eq.compute("sqrt(g)", grid=Grid(np.array([[1, 0, 0]])))["sqrt(g)"]
-        )
-
         Psi = eq.Psi
         NFP = eq.NFP
         M = eq.M
@@ -334,13 +330,8 @@
         ]
 
         signgs = file.createVariable("signgs", np.int32)
-<<<<<<< HEAD
         signgs.long_name = "sign of coordinate system jacobian"
         signgs[:] = -sign(
-=======
-        signgs.long_name = "sign of coordinate system Jacobian"
-        signgs[:] = sign(
->>>>>>> d81de753
             eq.compute("sqrt(g)", grid=Grid(np.array([[1, 0, 0]])))["sqrt(g)"]
         )
 
