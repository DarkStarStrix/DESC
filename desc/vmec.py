--- conflicted
+++ resolved
@@ -1207,13 +1207,9 @@
         # TODO: these output quantities need to be added
         bdotgradv = file.createVariable("bdotgradv", np.float64, ("radius",))
         bdotgradv[:] = np.zeros((file.dimensions["radius"].size,))
-<<<<<<< HEAD
-        # beta_vol = something like p/(|B|^2 - p) ? It's not <beta>_vol(r)
-=======
         bdotgradv.long_name = "Not Implemented: This output is hard-coded to 0!"
         bdotgradv.units = "None"
-        # beta_vol = something like p/(B^2-p) ? It's not <beta>_vol(r)
->>>>>>> 3bccc87b
+        # beta_vol = something like p/(|B|^2 - p) ? It's not <beta>_vol(r)
         beta_vol = file.createVariable("beta_vol", np.float64, ("radius",))
         beta_vol[:] = np.zeros((file.dimensions["radius"].size,))
         beta_vol.long_name = "Not Implemented: This output is hard-coded to 0!"
