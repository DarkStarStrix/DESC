"""Functions and classes for interfacing with VMEC equilibria."""

import os
import warnings

import matplotlib.pyplot as plt
import numpy as np
from netCDF4 import Dataset, stringtochar
from scipy import integrate, interpolate, optimize

from desc.backend import sign
from desc.basis import DoubleFourierSeries
from desc.compute.utils import compress
from desc.equilibrium import Equilibrium
from desc.grid import Grid, LinearGrid
from desc.objectives import FixBoundaryR, FixBoundaryZ, ObjectiveFunction
from desc.objectives.utils import factorize_linear_constraints
from desc.profiles import PowerSeriesProfile
from desc.transform import Transform
from desc.utils import Timer
from desc.vmec_utils import (
    fourier_to_zernike,
    ptolemy_identity_fwd,
    ptolemy_identity_rev,
    zernike_to_fourier,
)


class VMECIO:
    """Performs input from VMEC netCDF files to DESC Equilibrium and vice-versa."""

    @classmethod
    def load(
        cls, path, L=None, M=None, N=None, spectral_indexing="ansi", profile="iota"
    ):
        """Load a VMEC netCDF file as an Equilibrium.

        Parameters
        ----------
        path : str
            File path of input data.
        L : int, optional
            Radial resolution. Default determined by index.
        M : int, optional
            Poloidal resolution. Default = MPOL-1 from VMEC solution.
        N : int, optional
            Toroidal resolution. Default = NTOR from VMEC solution.
        spectral_indexing : str, optional
            Type of Zernike indexing scheme to use. (Default = ``'ansi'``)
        profile : {"iota", "current"}
             Which profile to use as the equilibrium constraint. (Default = ``'iota'``)

        Returns
        -------
        eq: Equilibrium
            Equilibrium that resembles the VMEC data.

        """
        assert profile in ["iota", "current"]
        file = Dataset(path, mode="r")
        inputs = {}

        version = file.variables["version_"][0]
        if version < 9:
            warnings.warn(
                "VMEC output appears to be from version {}".format(str(version))
                + " while DESC is only designed for compatibility with VMEC version"
                + " 9. Some data may not be loaded correctly."
            )

        # parameters
        inputs["Psi"] = float(file.variables["phi"][-1])
        inputs["NFP"] = int(file.variables["nfp"][0])
        inputs["M"] = M if M is not None else int(file.variables["mpol"][0] - 1)
        inputs["N"] = N if N is not None else int(file.variables["ntor"][0])
        inputs["spectral_indexing"] = spectral_indexing
        default_L = {
            "ansi": inputs["M"],
            "fringe": 2 * inputs["M"],
        }
        inputs["L"] = L if L is not None else default_L[inputs["spectral_indexing"]]

        # data
        xm = file.variables["xm"][:].filled()
        xn = file.variables["xn"][:].filled() / inputs["NFP"]
        rmnc = file.variables["rmnc"][:].filled()
        zmns = file.variables["zmns"][:].filled()
        lmns = file.variables["lmns"][:].filled()
        try:
            rmns = file.variables["rmns"][:].filled()
            zmnc = file.variables["zmnc"][:].filled()
            lmnc = file.variables["lmnc"][:].filled()
            inputs["sym"] = False
        except KeyError:
            rmns = np.zeros_like(rmnc)
            zmnc = np.zeros_like(zmns)
            lmnc = np.zeros_like(lmns)
            inputs["sym"] = True

        # profiles
        preset = file.dimensions["preset"].size
        pmass_type = "".join(file.variables["pmass_type"][:].astype(str)).strip()
        if pmass_type != "power_series":
            warnings.warn("Pressure is not a power series!")
        p0 = file.variables["presf"][0] / file.variables["am"][0]
        inputs["pressure"] = np.zeros((preset, 2))
        inputs["pressure"][:, 0] = np.arange(0, 2 * preset, 2)
        inputs["pressure"][:, 1] = file.variables["am"][:] * p0
        if profile == "iota":
            piota_type = "".join(file.variables["piota_type"][:].astype(str)).strip()
            if piota_type != "power_series":
                warnings.warn("Iota is not a power series!")
            inputs["iota"] = np.zeros((preset, 2))
            inputs["iota"][:, 0] = np.arange(0, 2 * preset, 2)
            inputs["iota"][:, 1] = file.variables["ai"][:]
            inputs["current"] = None
        if profile == "current":
            pcurr_type = "".join(file.variables["pcurr_type"][:].astype(str)).strip()
            if pcurr_type != "power_series":
                warnings.warn("Current is not a power series!")
            inputs["current"] = np.zeros((preset, 2))
            inputs["current"][:, 0] = np.arange(0, 2 * preset, 2)
            inputs["current"][:, 1] = file.variables["ac"][:]
            # integrate current profile wrt s=rho^2
            inputs["current"] = np.pad(
                np.vstack(
                    (
                        inputs["current"][:, 0] + 2,
                        inputs["current"][:, 1] * 2 / (inputs["current"][:, 0] + 2),
                    )
                ).T,
                ((1, 0), (0, 0)),
            )
            # scale total current to correct value
            inputs["current"][:, 1] *= (
                file.variables["ctor"][:] / (np.sum(inputs["current"][:, 1]) or 1),
            )
            inputs["iota"] = None

        file.close()

        # boundary
        m, n, Rb_lmn = ptolemy_identity_fwd(xm, xn, s=rmns[-1, :], c=rmnc[-1, :])
        m, n, Zb_lmn = ptolemy_identity_fwd(xm, xn, s=zmns[-1, :], c=zmnc[-1, :])
        inputs["surface"] = np.vstack((np.zeros_like(m), m, n, Rb_lmn, Zb_lmn)).T

        # initialize Equilibrium
        eq = Equilibrium(**inputs)

        # R
        m, n, R_mn = ptolemy_identity_fwd(xm, xn, s=rmns, c=rmnc)
        eq.R_lmn = fourier_to_zernike(m, n, R_mn, eq.R_basis)

        # Z
        m, n, Z_mn = ptolemy_identity_fwd(xm, xn, s=zmns, c=zmnc)
        eq.Z_lmn = fourier_to_zernike(m, n, Z_mn, eq.Z_basis)

        # lambda
        m, n, L_mn = ptolemy_identity_fwd(xm, xn, s=lmns, c=lmnc)
        eq.L_lmn = fourier_to_zernike(m, n, L_mn, eq.L_basis)

        # apply boundary conditions
        constraints = (
            FixBoundaryR(fixed_boundary=True),
            FixBoundaryZ(fixed_boundary=True),
        )
        objective = ObjectiveFunction(constraints, eq=eq, verbose=0)
        _, _, _, _, _, _, project, recover = factorize_linear_constraints(
            constraints, objective.args
        )
        args = objective.unpack_state(recover(project(objective.x(eq))))
        for key, value in args.items():
            setattr(eq, key, value)

        signgs = sign(eq.compute("sqrt(g)", Grid(np.array([[1, 0, 0]])))["sqrt(g)"])
        if signgs < 0:
            # vmec always outputs negative jacobian - flip theta and iota
            rone = np.ones_like(eq.R_lmn)
            rone[eq.R_basis.modes[:, 1] < 0] *= -1
            eq.R_lmn *= rone

            zone = np.ones_like(eq.Z_lmn)
            zone[eq.Z_basis.modes[:, 1] < 0] *= -1
            eq.Z_lmn *= zone

            lone = np.ones_like(eq.L_lmn)
            lone[eq.L_basis.modes[:, 1] >= 0] *= -1
            eq.L_lmn *= lone

            if eq.iota is not None:
                eq.i_l *= -1
        signgs = sign(eq.compute("sqrt(g)", Grid(np.array([[1, 0, 0]])))["sqrt(g)"])
        assert signgs == 1

        return eq

    @classmethod
    def save(cls, eq, path, surfs=128, verbose=1):  # noqa: C901 - FIXME - simplify
        """Save an Equilibrium as a netCDF file in the VMEC format.

        Parameters
        ----------
        eq : Equilibrium
            Equilibrium to save.
        path : str
            File path of output data.
        surfs: int
            Number of flux surfaces to interpolate at (Default = 128).
        verbose: int
            Level of output (Default = 1).
            * 0: no output
            * 1: status of quantities computed
            * 2: as above plus timing information

        Returns
        -------
        None

        """
        timer = Timer()
        timer.start("Total time")

        """ VMEC netCDF file is generated in VMEC2000/Sources/Input_Output/wrout.f
            see lines 300+ for full list of included variables
        """
        file = Dataset(path, mode="w", format="NETCDF3_64BIT_OFFSET")

        signgs = sign(eq.compute("sqrt(g)", Grid(np.array([[1, 0, 0]])))["sqrt(g)"])

        Psi = eq.Psi
        NFP = eq.NFP
        M = eq.M
        N = eq.N
        M_nyq = M + 4
        N_nyq = N + 2 if N > 0 else 0

        # VMEC radial coordinate: s = rho^2 = Psi / Psi(LCFS)
        s_full = np.linspace(0, 1, surfs)
        s_half = s_full[0:-1] + 0.5 / (surfs - 1)
        r_full = np.sqrt(s_full)
        r_half = np.sqrt(s_half)

        # dimensions
        file.createDimension("radius", surfs)  # number of flux surfaces
        file.createDimension(
            "mn_mode", (2 * N + 1) * M + N + 1
        )  # number of Fourier modes
        file.createDimension(
            "mn_mode_nyq", (2 * N_nyq + 1) * M_nyq + N_nyq + 1
        )  # number of Nyquist Fourier modes
        file.createDimension("n_tor", N + 1)  # number of toroidal Fourier modes
        file.createDimension("preset", 21)  # dimension of profile inputs
        file.createDimension("ndfmax", 101)  # used for am_aux & ai_aux
        file.createDimension("time", 100)  # used for fsqrt & wdot
        file.createDimension("dim_00001", 1)
        file.createDimension("dim_00020", 20)
        file.createDimension("dim_00100", 100)
        file.createDimension("dim_00200", 200)

        # parameters
        timer.start("parameters")
        if verbose > 0:
            print("Saving parameters")

        version_ = file.createVariable("version_", np.float64)
        version_[:] = 9  # VMEC version at the time of this writing

        input_extension = file.createVariable("input_extension", "S1", ("dim_00100",))
        input_extension[:] = stringtochar(
            np.array([" " * 100], "S" + str(file.dimensions["dim_00100"].size))
        )  # VMEC input filename: input.[input_extension]

        mgrid_mode = file.createVariable("mgrid_mode", "S1", ("dim_00001",))
        mgrid_mode[:] = stringtochar(
            np.array([""], "S" + str(file.dimensions["dim_00001"].size))
        )

        mgrid_file = file.createVariable("mgrid_file", "S1", ("dim_00200",))
        mgrid_file[:] = stringtochar(
            np.array(["none" + " " * 196], "S" + str(file.dimensions["dim_00200"].size))
        )

        ier_flag = file.createVariable("ier_flag", np.int32)
        ier_flag.long_name = "error flag (0 = solved equilibrium, 1 = unsolved)"
        ier_flag[:] = int(not eq.solved)

        lfreeb = file.createVariable("lfreeb__logical__", np.int32)
        lfreeb.long_name = "free boundary logical (0 = fixed boundary)"
        lfreeb[:] = 0

        lrecon = file.createVariable("lrecon__logical__", np.int32)
        lrecon.long_name = "reconstruction logical (0 = no reconstruction)"
        lrecon[:] = 0

        lrfp = file.createVariable("lrfp__logical__", np.int32)
        lrfp.long_name = "reverse-field pinch logical (0 = not an RFP)"
        lrfp[:] = 0

        lasym = file.createVariable("lasym__logical__", np.int32)
        lasym.long_name = "asymmetry logical (0 = stellarator symmetry)"
        lasym[:] = int(not eq.sym)

        nfp = file.createVariable("nfp", np.int32)
        nfp.long_name = "number of field periods"
        nfp[:] = NFP

        ns = file.createVariable("ns", np.int32)
        ns.long_name = "number of flux surfaces"
        ns[:] = surfs

        mpol = file.createVariable("mpol", np.int32)
        mpol.long_name = "number of poloidal Fourier modes"
        mpol[:] = M + 1

        ntor = file.createVariable("ntor", np.int32)
        ntor.long_name = "number of positive toroidal Fourier modes"
        ntor[:] = N

        mnmax = file.createVariable("mnmax", np.int32)
        mnmax.long_name = "total number of Fourier modes"
        mnmax[:] = file.dimensions["mn_mode"].size

        xm = file.createVariable("xm", np.float64, ("mn_mode",))
        xm.long_name = "poloidal mode numbers"
        xm[:] = np.tile(np.linspace(0, M, M + 1), (2 * N + 1, 1)).T.flatten()[
            -file.dimensions["mn_mode"].size :
        ]

        xn = file.createVariable("xn", np.float64, ("mn_mode",))
        xn.long_name = "toroidal mode numbers"
        xn[:] = np.tile(np.linspace(-N, N, 2 * N + 1) * NFP, M + 1)[
            -file.dimensions["mn_mode"].size :
        ]

        mnmax_nyq = file.createVariable("mnmax_nyq", np.int32)
        mnmax_nyq.long_name = "total number of Nyquist Fourier modes"
        mnmax_nyq[:] = file.dimensions["mn_mode_nyq"].size

        xm_nyq = file.createVariable("xm_nyq", np.float64, ("mn_mode_nyq",))
        xm_nyq.long_name = "poloidal Nyquist mode numbers"
        xm_nyq[:] = np.tile(
            np.linspace(0, M_nyq, M_nyq + 1), (2 * N_nyq + 1, 1)
        ).T.flatten()[-file.dimensions["mn_mode_nyq"].size :]

        xn_nyq = file.createVariable("xn_nyq", np.float64, ("mn_mode_nyq",))
        xn_nyq.long_name = "toroidal Nyquist mode numbers"
        xn_nyq[:] = np.tile(np.linspace(-N_nyq, N_nyq, 2 * N_nyq + 1) * NFP, M_nyq + 1)[
            -file.dimensions["mn_mode_nyq"].size :
        ]

        signgs = file.createVariable("signgs", np.int32)
        signgs.long_name = "sign of coordinate system jacobian"
<<<<<<< HEAD
        signgs[:] = -sign(eq.compute("sqrt(g)", Grid(np.array([[1, 0, 0]])))["sqrt(g)"])
=======
        signgs[:] = sign(
            eq.compute("sqrt(g)", grid=Grid(np.array([[1, 0, 0]])))["sqrt(g)"]
        )
>>>>>>> 341fdabe

        gamma = file.createVariable("gamma", np.float64)
        gamma.long_name = "compressibility index (0 = pressure prescribed)"
        gamma[:] = 0

        # TODO: add option for saving spline profiles
        power_series = stringtochar(
            np.array(
                ["power_series" + " " * 8], "S" + str(file.dimensions["dim_00020"].size)
            )
        )

        pmass_type = file.createVariable("pmass_type", "S1", ("dim_00020",))
        pmass_type.long_name = "parameterization of pressure function"
        pmass_type[:] = power_series

        piota_type = file.createVariable("piota_type", "S1", ("dim_00020",))
        piota_type.long_name = "parameterization of rotational transform function"
        piota_type[:] = power_series

        pcurr_type = file.createVariable("pcurr_type", "S1", ("dim_00020",))
        pcurr_type.long_name = "parameterization of current density function"
        pcurr_type[:] = power_series

        am = file.createVariable("am", np.float64, ("preset",))
        am.long_name = "pressure coefficients"
        am.units = "Pa"
        am[:] = np.zeros((file.dimensions["preset"].size,))
        # only using up to 10th order to avoid poor conditioning
        am[:11] = PowerSeriesProfile.from_values(
            s_full, eq.pressure(r_full), order=10, sym=False
        ).params

        ai = file.createVariable("ai", np.float64, ("preset",))
        ai.long_name = "rotational transform coefficients"
        ai[:] = np.zeros((file.dimensions["preset"].size,))
        if eq.iota is not None:
            # only using up to 10th order to avoid poor conditioning
            ai[:11] = (
                signgs[:]
                * PowerSeriesProfile.from_values(
                    s_full, eq.iota(r_full), order=10, sym=False
                ).params
            )

        ac = file.createVariable("ac", np.float64, ("preset",))
        ac.long_name = "normalized toroidal current density coefficients"
        ac[:] = np.zeros((file.dimensions["preset"].size,))
        if eq.current is not None:
            # only using up to 10th order to avoid poor conditioning
            ac[:11] = PowerSeriesProfile.from_values(
                s_full, eq.current(r_full), order=10, sym=False
            ).params

        presf = file.createVariable("presf", np.float64, ("radius",))
        presf.long_name = "pressure on full mesh"
        presf.units = "Pa"
        presf[:] = eq.pressure(r_full)

        pres = file.createVariable("pres", np.float64, ("radius",))
        pres.long_name = "pressure on half mesh"
        pres.units = "Pa"
        pres[0] = 0
        pres[1:] = eq.pressure(r_half)

        mass = file.createVariable("mass", np.float64, ("radius",))
        mass.long_name = "mass on half mesh"
        mass.units = "Pa"
        mass[:] = pres[:]

        iotaf = file.createVariable("iotaf", np.float64, ("radius",))
        iotaf.long_name = "rotational transform on full mesh"
        if eq.iota is not None:
            iotaf[:] = signgs[:] * eq.iota(r_full)
        else:
            # value closest to axis will be nan
            grid = LinearGrid(M=12, N=12, rho=r_full, NFP=NFP)
<<<<<<< HEAD
            iotaf[:] = signgs[:] * compress(grid, eq.compute("iota", grid)["iota"])
=======
            iotaf[:] = compress(grid, eq.compute("iota", grid=grid)["iota"])
>>>>>>> 341fdabe

        iotas = file.createVariable("iotas", np.float64, ("radius",))
        iotas.long_name = "rotational transform on half mesh"
        iotas[0] = 0
        if eq.iota is not None:
            iotas[1:] = signgs[:] * eq.iota(r_half)
        else:
            grid = LinearGrid(M=12, N=12, rho=r_half, NFP=NFP)
<<<<<<< HEAD
            iotas[1:] = signgs[:] * compress(grid, eq.compute("iota", grid)["iota"])
=======
            iotas[1:] = compress(grid, eq.compute("iota", grid=grid)["iota"])
>>>>>>> 341fdabe

        phi = file.createVariable("phi", np.float64, ("radius",))
        phi.long_name = "toroidal flux"
        phi.units = "Wb"
        phi[:] = np.linspace(0, Psi, surfs)

        phipf = file.createVariable("phipf", np.float64, ("radius",))
        phipf.long_name = "d(phi)/ds: toroidal flux derivative"
        phipf[:] = Psi * np.ones((surfs,))

        phips = file.createVariable("phips", np.float64, ("radius",))
        phips.long_name = "d(phi)/ds * -1/2pi: toroidal flux derivative on half mesh"
        phips[0] = 0
        phips[1:] = -phipf[1:] / (2 * np.pi)

        chi = file.createVariable("chi", np.float64, ("radius",))
        chi.long_name = "poloidal flux"
        chi.units = "Wb"
        chi[:] = (
            2
            * Psi
            * signgs[:]
            * integrate.cumtrapz(r_full * iotaf[:], r_full, initial=0)
        )

        chipf = file.createVariable("chipf", np.float64, ("radius",))
        chipf.long_name = "d(chi)/ds: poloidal flux derivative"
        chipf[:] = phipf[:] * iotaf[:]

        Rmajor_p = file.createVariable("Rmajor_p", np.float64)
        Rmajor_p.long_name = "major radius"
        Rmajor_p.units = "m"
        Rmajor_p[:] = eq.compute("R0")["R0"]

        Aminor_p = file.createVariable("Aminor_p", np.float64)
        Aminor_p.long_name = "minor radius"
        Aminor_p.units = "m"
        Aminor_p[:] = eq.compute("a")["a"]

        aspect = file.createVariable("aspect", np.float64)
        aspect.long_name = "aspect ratio = R_major / A_minor"
        aspect[:] = eq.compute("R0/a")["R0/a"]

        volume_p = file.createVariable("volume_p", np.float64)
        volume_p.long_name = "plasma volume"
        volume_p.units = "m^3"
        volume_p[:] = eq.compute("V")["V"]

        grid = LinearGrid(M=eq.M_grid, N=eq.M_grid, NFP=eq.NFP, sym=eq.sym, rho=r_full)
        data = eq.compute("D_Mercier", grid=grid)

        # Boozer currents
        buco = file.createVariable("buco", np.float64, ("radius",))
        buco.long_name = "Boozer toroidal current I"
        buco.units = "T*m"
        buco[:] = compress(grid, data["I"])
        buco[0] = 0

        bvco = file.createVariable("bvco", np.float64, ("radius",))
        bvco.long_name = "Boozer poloidal current G"
        bvco.units = "T*m"
        bvco[:] = compress(grid, data["G"])
        bvco[0] = 0

        # Mercier stability
        DShear = file.createVariable("DShear", np.float64, ("radius",))
        DShear.long_name = "Mercier stability criterion magnetic shear term"
        DShear[:] = compress(grid, data["D_shear"])

        DCurr = file.createVariable("DCurr", np.float64, ("radius",))
        DCurr.long_name = "Mercier stability criterion toroidal current term"
        DCurr[:] = compress(grid, data["D_current"])

        DWell = file.createVariable("DWell", np.float64, ("radius",))
        DWell.long_name = "Mercier stability criterion magnetic well term"
        DWell[:] = compress(grid, data["D_well"])

        DGeod = file.createVariable("DGeod", np.float64, ("radius",))
        DGeod.long_name = "Mercier stability criterion geodesic curvature term"
        DGeod[:] = compress(grid, data["D_geodesic"])

        DMerc = file.createVariable("DMerc", np.float64, ("radius",))
        DMerc.long_name = "Mercier stability criterion"
        DMerc[:] = compress(grid, data["D_Mercier"])

        timer.stop("parameters")
        if verbose > 1:
            timer.disp("parameters")

        # indepentent variables (exact conversion)

        # R axis
        idx = np.where(eq.R_basis.modes[:, 1] == 0)[0]
        R0_n = np.zeros((2 * N + 1,))
        for k in idx:
            (l, m, n) = eq.R_basis.modes[k, :]
            R0_n[n + N] += (-2 * (l % 2) + 1) * eq.R_lmn[k]
        raxis_cc = file.createVariable("raxis_cc", np.float64, ("n_tor",))
        raxis_cc.long_name = "cos(n*p) component of magnetic axis R coordinate"
        raxis_cc[:] = R0_n[N:]
        if not eq.sym:
            raxis_cs = file.createVariable("raxis_cs", np.float64, ("n_tor",))
            raxis_cs.long_name = "sin(n*p) component of magnetic axis R coordinate"
            raxis_cs[1:] = R0_n[0:N]

        # Z axis
        idx = np.where(eq.Z_basis.modes[:, 1] == 0)[0]
        Z0_n = np.zeros((2 * N + 1,))
        for k in idx:
            (l, m, n) = eq.Z_basis.modes[k, :]
            Z0_n[n + N] += (-2 * (l % 2) + 1) * eq.Z_lmn[k]
        zaxis_cs = file.createVariable("zaxis_cs", np.float64, ("n_tor",))
        zaxis_cs.long_name = "sin(n*p) component of magnetic axis Z coordinate"
        zaxis_cs[1:] = Z0_n[0:N]
        if not eq.sym:
            zaxis_cc = file.createVariable("zaxis_cc", np.float64, ("n_tor",))
            zaxis_cc.long_name = "cos(n*p) component of magnetic axis Z coordinate"
            zaxis_cc[:] = Z0_n[N:]

        # R
        timer.start("R")
        if verbose > 0:
            print("Saving R")
        rmnc = file.createVariable("rmnc", np.float64, ("radius", "mn_mode"))
        rmnc.long_name = "cos(m*t-n*p) component of cylindrical R, on full mesh"
        rmnc.units = "m"
        if not eq.sym:
            rmns = file.createVariable("rmns", np.float64, ("radius", "mn_mode"))
            rmns.long_name = "sin(m*t-n*p) component of cylindrical R, on full mesh"
            rmns.units = "m"
        r1 = np.ones_like(eq.R_lmn)
        r1[eq.R_basis.modes[:, 1] < 0] *= -1
        m, n, x_mn = zernike_to_fourier(r1 * eq.R_lmn, basis=eq.R_basis, rho=r_full)
        xm, xn, s, c = ptolemy_identity_rev(m, n, x_mn)
        rmnc[:] = c
        if not eq.sym:
            rmns[:] = s
        timer.stop("R")
        if verbose > 1:
            timer.disp("R")

        # Z
        timer.start("Z")
        if verbose > 0:
            print("Saving Z")
        zmns = file.createVariable("zmns", np.float64, ("radius", "mn_mode"))
        zmns.long_name = "sin(m*t-n*p) component of cylindrical Z, on full mesh"
        zmns.units = "m"
        if not eq.sym:
            zmnc = file.createVariable("zmnc", np.float64, ("radius", "mn_mode"))
            zmnc.long_name = "cos(m*t-n*p) component of cylindrical Z, on full mesh"
            zmnc.units = "m"
        z1 = np.ones_like(eq.Z_lmn)
        z1[eq.Z_basis.modes[:, 1] < 0] *= -1
        m, n, x_mn = zernike_to_fourier(z1 * eq.Z_lmn, basis=eq.Z_basis, rho=r_full)
        xm, xn, s, c = ptolemy_identity_rev(m, n, x_mn)
        zmns[:] = s
        if not eq.sym:
            zmnc[:] = c
        timer.stop("Z")
        if verbose > 1:
            timer.disp("Z")

        # lambda
        timer.start("lambda")
        if verbose > 0:
            print("Saving lambda")
        lmns = file.createVariable("lmns", np.float64, ("radius", "mn_mode"))
        lmns.long_name = "sin(m*t-n*p) component of lambda, on half mesh"
        lmns.units = "rad"
        if not eq.sym:
            lmnc = file.createVariable("lmnc", np.float64, ("radius", "mn_mode"))
            lmnc.long_name = "cos(m*t-n*p) component of lambda, on half mesh"
            lmnc.units = "rad"
        l1 = np.ones_like(eq.L_lmn)
        l1[eq.L_basis.modes[:, 1] >= 0] *= -1
        m, n, x_mn = zernike_to_fourier(l1 * eq.L_lmn, basis=eq.L_basis, rho=r_half)
        xm, xn, s, c = ptolemy_identity_rev(m, n, x_mn)
        lmns[0, :] = 0
        lmns[1:, :] = s
        if not eq.sym:
            lmnc[0, :] = 0
            lmnc[1:, :] = c
        timer.stop("lambda")
        if verbose > 1:
            timer.disp("lambda")

        # derived quantities (approximate conversion)

        grid = LinearGrid(M=M_nyq, N=N_nyq, NFP=NFP)
        coords = eq.compute("R", "Z", grid=grid)
        sin_basis = DoubleFourierSeries(M=M_nyq, N=N_nyq, NFP=NFP, sym="sin")
        cos_basis = DoubleFourierSeries(M=M_nyq, N=N_nyq, NFP=NFP, sym="cos")
        full_basis = DoubleFourierSeries(M=M_nyq, N=N_nyq, NFP=NFP, sym=None)
        if eq.sym:
            sin_transform = Transform(
                grid=grid, basis=sin_basis, build=False, build_pinv=True
            )
            cos_transform = Transform(
                grid=grid, basis=cos_basis, build=False, build_pinv=True
            )
        else:
            full_transform = Transform(
                grid=grid, basis=full_basis, build=False, build_pinv=True
            )

        rmin_surf = file.createVariable("rmin_surf", np.float64)
        rmin_surf.long_name = "minimum R coordinate range"
        rmin_surf.units = "m"
        rmin_surf[:] = np.amin(coords["R"])

        rmax_surf = file.createVariable("rmax_surf", np.float64)
        rmax_surf.long_name = "maximum R coordinate range"
        rmax_surf.units = "m"
        rmax_surf[:] = np.amax(coords["R"])

        zmax_surf = file.createVariable("zmax_surf", np.float64)
        zmax_surf.long_name = "maximum Z coordinate range"
        zmax_surf.units = "m"
        zmax_surf[:] = np.amax(np.abs(coords["Z"]))

        # half grid quantities
        half_grid = LinearGrid(M=M_nyq, N=N_nyq, NFP=NFP, rho=r_half)
        data_half_grid = eq.compute("|B|", grid=half_grid)
        data_half_grid = eq.compute("J", grid=half_grid, data=data_half_grid)

        # full grid quantities
        full_grid = LinearGrid(M=M_nyq, N=N_nyq, NFP=NFP, rho=r_full)
        data_full_grid = eq.compute("J", grid=full_grid)

        # Jacobian
        timer.start("Jacobian")
        if verbose > 0:
            print("Saving Jacobian")
        gmnc = file.createVariable("gmnc", np.float64, ("radius", "mn_mode_nyq"))
        gmnc.long_name = "cos(m*t-n*p) component of Jacobian, on half mesh"
        gmnc.units = "m"
        m = cos_basis.modes[:, 1]
        n = cos_basis.modes[:, 2]
        if not eq.sym:
            gmns = file.createVariable("gmns", np.float64, ("radius", "mn_mode_nyq"))
            gmns.long_name = "sin(m*t-n*p) component of Jacobian, on half mesh"
            gmns.units = "m"
            m = full_basis.modes[:, 1]
            n = full_basis.modes[:, 2]
        # d(rho)/d(s) = 1/(2*rho)
        data = (
            (data_half_grid["sqrt(g)"] / (2 * data_half_grid["rho"]))
            .reshape(
                (half_grid.num_theta, half_grid.num_rho, half_grid.num_zeta), order="F"
            )
            .transpose((1, 0, 2))
            .reshape((half_grid.num_rho, -1), order="F")
        )
        x_mn = np.zeros((surfs - 1, m.size))
        for i in range(surfs - 1):
            if eq.sym:
                x_mn[i, :] = cos_transform.fit(data[i, :])
            else:
                x_mn[i, :] = full_transform.fit(data[i, :])
        xm, xn, s, c = ptolemy_identity_rev(m, n, x_mn)
        gmnc[0, :] = 0
        gmnc[1:, :] = c * signgs[:]
        if not eq.sym:
            gmns[0, :] = 0
            gmns[1:, :] = s * signgs[:]
        timer.stop("Jacobian")
        if verbose > 1:
            timer.disp("Jacobian")

        # |B|
        timer.start("|B|")
        if verbose > 0:
            print("Saving |B|")
        bmnc = file.createVariable("bmnc", np.float64, ("radius", "mn_mode_nyq"))
        bmnc.long_name = "cos(m*t-n*p) component of |B|, on half mesh"
        bmnc.units = "T"
        m = cos_basis.modes[:, 1]
        n = cos_basis.modes[:, 2]
        if not eq.sym:
            bmns = file.createVariable("bmns", np.float64, ("radius", "mn_mode_nyq"))
            bmns.long_name = "sin(m*t-n*p) component of |B|, on half mesh"
            bmns.units = "T"
            m = full_basis.modes[:, 1]
            n = full_basis.modes[:, 2]
        data = (
            data_half_grid["|B|"]
            .reshape(
                (half_grid.num_theta, half_grid.num_rho, half_grid.num_zeta), order="F"
            )
            .transpose((1, 0, 2))
            .reshape((half_grid.num_rho, -1), order="F")
        )
        x_mn = np.zeros((surfs - 1, m.size))
        for i in range(surfs - 1):
            if eq.sym:
                x_mn[i, :] = cos_transform.fit(data[i, :])
            else:
                x_mn[i, :] = full_transform.fit(data[i, :])
        xm, xn, s, c = ptolemy_identity_rev(m, n, x_mn)
        bmnc[0, :] = 0
        bmnc[1:, :] = c
        if not eq.sym:
            bmns[0, :] = 0
            bmns[1:, :] = s
        timer.stop("|B|")
        if verbose > 1:
            timer.disp("|B|")

        # B^theta
        timer.start("B^theta")
        if verbose > 0:
            print("Saving B^theta")
        bsupumnc = file.createVariable(
            "bsupumnc", np.float64, ("radius", "mn_mode_nyq")
        )
        bsupumnc.long_name = "cos(m*t-n*p) component of B^theta, on half mesh"
        bsupumnc.units = "T/m"
        m = cos_basis.modes[:, 1]
        n = cos_basis.modes[:, 2]
        if not eq.sym:
            bsupumns = file.createVariable(
                "bsupumns", np.float64, ("radius", "mn_mode_nyq")
            )
            bsupumns.long_name = "sin(m*t-n*p) component of B^theta, on half mesh"
            bsupumns.units = "T/m"
            m = full_basis.modes[:, 1]
            n = full_basis.modes[:, 2]
        data = (
            data_half_grid["B^theta"]
            .reshape(
                (half_grid.num_theta, half_grid.num_rho, half_grid.num_zeta), order="F"
            )
            .transpose((1, 0, 2))
            .reshape((half_grid.num_rho, -1), order="F")
        )
        x_mn = np.zeros((surfs - 1, m.size))
        for i in range(surfs - 1):
            if eq.sym:
                x_mn[i, :] = cos_transform.fit(data[i, :])
            else:
                x_mn[i, :] = full_transform.fit(data[i, :])
        xm, xn, s, c = ptolemy_identity_rev(m, n, x_mn)
        bsupumnc[0, :] = 0
        bsupumnc[1:, :] = c * signgs[:]
        if not eq.sym:
            bsupumns[0, :] = 0
            bsupumns[1:, :] = s * signgs[:]
        timer.stop("B^theta")
        if verbose > 1:
            timer.disp("B^theta")

        # B^zeta
        timer.start("B^zeta")
        if verbose > 0:
            print("Saving B^zeta")
        bsupvmnc = file.createVariable(
            "bsupvmnc", np.float64, ("radius", "mn_mode_nyq")
        )
        bsupvmnc.long_name = "cos(m*t-n*p) component of B^zeta, on half mesh"
        bsupvmnc.units = "T/m"
        m = cos_basis.modes[:, 1]
        n = cos_basis.modes[:, 2]
        if not eq.sym:
            bsupvmns = file.createVariable(
                "bsupvmns", np.float64, ("radius", "mn_mode_nyq")
            )
            bsupvmns.long_name = "sin(m*t-n*p) component of B^zeta, on half mesh"
            bsupvmns.units = "T/m"
            m = full_basis.modes[:, 1]
            n = full_basis.modes[:, 2]
        data = (
            data_half_grid["B^zeta"]
            .reshape(
                (half_grid.num_theta, half_grid.num_rho, half_grid.num_zeta), order="F"
            )
            .transpose((1, 0, 2))
            .reshape((half_grid.num_rho, -1), order="F")
        )
        x_mn = np.zeros((surfs - 1, m.size))
        for i in range(surfs - 1):
            if eq.sym:
                x_mn[i, :] = cos_transform.fit(data[i, :])
            else:
                x_mn[i, :] = full_transform.fit(data[i, :])
        xm, xn, s, c = ptolemy_identity_rev(m, n, x_mn)
        bsupvmnc[0, :] = 0
        bsupvmnc[1:, :] = c
        if not eq.sym:
            bsupvmns[0, :] = 0
            bsupvmns[1:, :] = s
        timer.stop("B^zeta")
        if verbose > 1:
            timer.disp("B^zeta")

        # B_psi
        timer.start("B_psi")
        if verbose > 0:
            print("Saving B_psi")
        bsubsmns = file.createVariable(
            "bsubsmns", np.float64, ("radius", "mn_mode_nyq")
        )
        bsubsmns.long_name = "sin(m*t-n*p) component of B_psi, on full mesh"
        bsubsmns.units = "T*m"
        m = sin_basis.modes[:, 1]
        n = sin_basis.modes[:, 2]
        if not eq.sym:
            bsubsmnc = file.createVariable(
                "bsubsmnc", np.float64, ("radius", "mn_mode_nyq")
            )
            bsubsmnc.long_name = "cos(m*t-n*p) component of B_psi, on full mesh"
            bsubsmnc.units = "T*m"
            m = full_basis.modes[:, 1]
            n = full_basis.modes[:, 2]
        data = data_full_grid["B_rho"].reshape(
            (full_grid.num_theta, full_grid.num_rho, full_grid.num_zeta), order="F"
        ).transpose((1, 0, 2)).reshape((full_grid.num_rho, -1), order="F") / (
            2 * r_full[:, np.newaxis]
        )
        # B_rho -> B_psi conversion: d(rho)/d(s) = 1/(2*rho)
        x_mn = np.zeros((surfs, m.size))
        for i in range(surfs):
            if eq.sym:
                x_mn[i, :] = sin_transform.fit(data[i, :])
            else:
                x_mn[i, :] = full_transform.fit(data[i, :])
        xm, xn, s, c = ptolemy_identity_rev(m, n, x_mn)
        bsubsmns[:, :] = signgs[:] * s
        bsubsmns[0, :] = signgs[
            :
        ] * (  # linear extrapolation for coefficient at the magnetic axis
            s[1, :] - (s[2, :] - s[1, :]) / (s_full[2] - s_full[1]) * s_full[1]
        )
        # TODO: evaluate current at rho=0 nodes instead of extrapolation
        if not eq.sym:
            bsubsmnc[:, :] = signgs[:] * c
            bsubsmnc[0, :] = signgs[:] * (
                c[1, :] - (c[2, :] - c[1, :]) / (s_full[2] - s_full[1]) * s_full[1]
            )
        timer.stop("B_psi")
        if verbose > 1:
            timer.disp("B_psi")

        # B_theta
        timer.start("B_theta")
        if verbose > 0:
            print("Saving B_theta")
        bsubumnc = file.createVariable(
            "bsubumnc", np.float64, ("radius", "mn_mode_nyq")
        )
        bsubumnc.long_name = "cos(m*t-n*p) component of B_theta, on half mesh"
        bsubumnc.units = "T*m"
        m = cos_basis.modes[:, 1]
        n = cos_basis.modes[:, 2]
        if not eq.sym:
            bsubumns = file.createVariable(
                "bsubumns", np.float64, ("radius", "mn_mode_nyq")
            )
            bsubumns.long_name = "sin(m*t-n*p) component of B_theta, on half mesh"
            bsubumns.units = "T*m"
            m = full_basis.modes[:, 1]
            n = full_basis.modes[:, 2]
        data = (
            data_half_grid["B_theta"]
            .reshape(
                (half_grid.num_theta, half_grid.num_rho, half_grid.num_zeta), order="F"
            )
            .transpose((1, 0, 2))
            .reshape((half_grid.num_rho, -1), order="F")
        )
        x_mn = np.zeros((surfs - 1, m.size))
        for i in range(surfs - 1):
            if eq.sym:
                x_mn[i, :] = cos_transform.fit(data[i, :])
            else:
                x_mn[i, :] = full_transform.fit(data[i, :])
        xm, xn, s, c = ptolemy_identity_rev(m, n, x_mn)
        bsubumnc[0, :] = 0
        bsubumnc[1:, :] = c * signgs[:]
        if not eq.sym:
            bsubumns[0, :] = 0
            bsubumns[1:, :] = s * signgs[:]
        timer.stop("B_theta")
        if verbose > 1:
            timer.disp("B_theta")

        # B_zeta
        timer.start("B_zeta")
        if verbose > 0:
            print("Saving B_zeta")
        bsubvmnc = file.createVariable(
            "bsubvmnc", np.float64, ("radius", "mn_mode_nyq")
        )
        bsubvmnc.long_name = "cos(m*t-n*p) component of B_zeta, on half mesh"
        bsubvmnc.units = "T*m"
        m = cos_basis.modes[:, 1]
        n = cos_basis.modes[:, 2]
        if not eq.sym:
            bsubvmns = file.createVariable(
                "bsubvmns", np.float64, ("radius", "mn_mode_nyq")
            )
            bsubvmns.long_name = "sin(m*t-n*p) component of B_zeta, on half mesh"
            bsubvmns.units = "T*m"
            m = full_basis.modes[:, 1]
            n = full_basis.modes[:, 2]
        data = (
            data_half_grid["B_zeta"]
            .reshape(
                (half_grid.num_theta, half_grid.num_rho, half_grid.num_zeta), order="F"
            )
            .transpose((1, 0, 2))
            .reshape((half_grid.num_rho, -1), order="F")
        )
        x_mn = np.zeros((surfs - 1, m.size))
        for i in range(surfs - 1):
            if eq.sym:
                x_mn[i, :] = cos_transform.fit(data[i, :])
            else:
                x_mn[i, :] = full_transform.fit(data[i, :])
        xm, xn, s, c = ptolemy_identity_rev(m, n, x_mn)
        bsubvmnc[0, :] = 0
        bsubvmnc[1:, :] = c
        if not eq.sym:
            bsubvmns[0, :] = 0
            bsubvmns[1:, :] = s
        timer.stop("B_zeta")
        if verbose > 1:
            timer.disp("B_zeta")

        # J^theta * sqrt(g)   # noqa: E800
        timer.start("J^theta")
        if verbose > 0:
            print("Saving J^theta")
        currumnc = file.createVariable(
            "currumnc", np.float64, ("radius", "mn_mode_nyq")
        )
        currumnc.long_name = "cos(m*t-n*p) component of sqrt(g)*J^theta, on full mesh"
        currumnc.units = "A/m^3"
        m = cos_basis.modes[:, 1]
        n = cos_basis.modes[:, 2]
        if not eq.sym:
            currumns = file.createVariable(
                "currumns", np.float64, ("radius", "mn_mode_nyq")
            )
            currumns.long_name = (
                "sin(m*t-n*p) component of sqrt(g)*J^theta, on full mesh"
            )
            currumns.units = "A/m^3"
            m = full_basis.modes[:, 1]
            n = full_basis.modes[:, 2]
        data = (
            (
                data_full_grid["J^theta"]
                * data_full_grid["sqrt(g)"]
                / (2 * data_full_grid["rho"])
            )
            .reshape(
                (full_grid.num_theta, full_grid.num_rho, full_grid.num_zeta), order="F"
            )
            .transpose((1, 0, 2))
            .reshape((full_grid.num_rho, -1), order="F")
        )
        x_mn = np.zeros((surfs, m.size))
        for i in range(surfs):
            if eq.sym:
                x_mn[i, :] = cos_transform.fit(data[i, :])
            else:
                x_mn[i, :] = full_transform.fit(data[i, :])
        xm, xn, s, c = ptolemy_identity_rev(m, n, x_mn)
        currumnc[:, :] = c
        currumnc[0, :] = (  # linear extrapolation for coefficient at the magnetic axis
            s[1, :] - (c[2, :] - c[1, :]) / (s_full[2] - s_full[1]) * s_full[1]
        )
        # TODO: evaluate current at rho=0 nodes instead of extrapolation
        if not eq.sym:
            currumns[:, :] = s
            currumns[0, :] = (
                s[1, :] - (s[2, :] - s[1, :]) / (s_full[2] - s_full[1]) * s_full[1]
            )
        timer.stop("J^theta")
        if verbose > 1:
            timer.disp("J^theta")

        # J^zeta * sqrt(g)   # noqa: E800
        timer.start("J^zeta")
        if verbose > 0:
            print("Saving J^zeta")
        currvmnc = file.createVariable(
            "currvmnc", np.float64, ("radius", "mn_mode_nyq")
        )
        currvmnc.long_name = "cos(m*t-n*p) component of sqrt(g)*J^zeta, on full mesh"
        currvmnc.units = "A/m^3"
        m = cos_basis.modes[:, 1]
        n = cos_basis.modes[:, 2]
        if not eq.sym:
            currvmns = file.createVariable(
                "currvmns", np.float64, ("radius", "mn_mode_nyq")
            )
            currvmns.long_name = (
                "sin(m*t-n*p) component of sqrt(g)*J^zeta, on full mesh"
            )
            currvmns.units = "A/m^3"
            m = full_basis.modes[:, 1]
            n = full_basis.modes[:, 2]
        data = (
            (
                data_full_grid["J^zeta"]
                * data_full_grid["sqrt(g)"]
                / (2 * data_full_grid["rho"])
            )
            .reshape(
                (full_grid.num_theta, full_grid.num_rho, full_grid.num_zeta), order="F"
            )
            .transpose((1, 0, 2))
            .reshape((full_grid.num_rho, -1), order="F")
        )
        x_mn = np.zeros((surfs, m.size))
        for i in range(surfs):
            if eq.sym:
                x_mn[i, :] = cos_transform.fit(data[i, :])
            else:
                x_mn[i, :] = full_transform.fit(data[i, :])
        xm, xn, s, c = ptolemy_identity_rev(m, n, x_mn)
        currvmnc[:, :] = signgs[:] * c
        currvmnc[0, :] = signgs[
            :
        ] * (  # linear extrapolation for coefficient at the magnetic axis
            s[1, :] - (c[2, :] - c[1, :]) / (s_full[2] - s_full[1]) * s_full[1]
        )
        # TODO: evaluate current at rho=0 nodes instead of extrapolation
        if not eq.sym:
            currvmns[:, :] = signgs[:] * s
            currumns[0, :] = signgs[:] * (
                s[1, :] - (s[2, :] - s[1, :]) / (s_full[2] - s_full[1]) * s_full[1]
            )
        timer.stop("J^zeta")
        if verbose > 1:
            timer.disp("J^zeta")

        # TODO: these output quantities need to be added
        """
        IonLarmor = file.createVariable("IonLarmor", np.float64)
        IonLarmor[:] = 0.0

        ac_aux_f = file.createVariable("ac_aux_f", np.float64, ("ndfmax",))
        ac_aux_f[:] = np.ones((file.dimensions["ndfmax"].size,)) * np.nan

        ac_aux_s = file.createVariable("ac_aux_s", np.float64, ("ndfmax",))
        ac_aux_s[:] = -np.ones((file.dimensions["ndfmax"].size,))

        ai_aux_f = file.createVariable("ai_aux_f", np.float64, ("ndfmax",))
        ai_aux_f[:] = np.ones((file.dimensions["ndfmax"].size,)) * np.nan

        ai_aux_s = file.createVariable("ai_aux_s", np.float64, ("ndfmax",))
        ai_aux_s[:] = -np.ones((file.dimensions["ndfmax"].size,))

        am_aux_f = file.createVariable("am_aux_f", np.float64, ("ndfmax",))
        am_aux_f[:] = np.ones((file.dimensions["ndfmax"].size,)) * np.nan

        am_aux_s = file.createVariable("am_aux_s", np.float64, ("ndfmax",))
        am_aux_s[:] = -np.ones((file.dimensions["ndfmax"].size,))

        b0 = file.createVariable("b0", np.float64)
        b0[:] = 1.0

        bdotb = file.createVariable("bdotb", np.float64, ("radius",))
        bdotb[:] = np.zeros((file.dimensions["radius"].size,))

        bdotgradv = file.createVariable("bdotgradv", np.float64, ("radius",))
        bdotgradv[:] = np.zeros((file.dimensions["radius"].size,))

        beta_vol = file.createVariable("beta_vol", np.float64, ("radius",))
        beta_vol[:] = np.zeros((file.dimensions["radius"].size,))

        betapol = file.createVariable("betapol", np.float64)
        betapol[:] = 0.0

        betator = file.createVariable("betator", np.float64)
        betator[:] = 0.0

        betatotal = file.createVariable("betatotal", np.float64)
        betatotal[:] = 0.0

        betaxis = file.createVariable("betaxis", np.float64)
        betaxis[:] = 0.0

        ctor = file.createVariable("ctor", np.float64)
        ctor[:] = 0.0

        extcur = file.createVariable("extcur", np.float64)
        extcur[:] = 0.0

        fsql = file.createVariable("fsql", np.float64)
        fsql[:] = 1e-16

        fsqr = file.createVariable("fsqr", np.float64)
        fsqr[:] = 1e-16

        fsqt = file.createVariable("fsqt", np.float64)
        fsqt[:] = 1e-16

        fsqz = file.createVariable("fsqz", np.float64)
        fsqz[:] = 1e-16

        ftolv = file.createVariable("ftolv", np.float64)
        ftolv[:] = 1e-16

        itfsq = file.createVariable("itfsq", np.int32)
        itfsq[:] = 1

        jcuru = file.createVariable("jcuru", np.float64, ("radius",))
        jcuru[:] = np.zeros((file.dimensions["radius"].size,))

        jcurv = file.createVariable("jcurv", np.float64, ("radius",))
        jcurv[:] = np.zeros((file.dimensions["radius"].size,))

        jdotb = file.createVariable("jdotb", np.float64, ("radius",))
        jdotb[:] = np.zeros((file.dimensions["radius"].size,))

        nextcur = file.createVariable("nextcur", np.int32)
        nextcur[:] = 0

        niter = file.createVariable("niter", np.int32)
        niter[:] = 1

        over_r = file.createVariable("over_r", np.float64, ("radius",))
        over_r[:] = np.zeros((file.dimensions["radius"].size,))

        q_factor = file.createVariable("q_factor", np.float64, ("radius",))
        q_factor[:] = np.zeros((file.dimensions["radius"].size,))

        rbtor = file.createVariable("rbtor", np.float64)
        rbtor[:] = 0.0

        rbtor0 = file.createVariable("rbtor0", np.float64)
        rbtor0[:] = 0.0

        specw = file.createVariable("specw", np.float64, ("radius",))
        specw[:] = np.zeros((file.dimensions["radius"].size,))

        volavgB = file.createVariable("volavgB", np.float64)
        volavgB[:] = 0.0

        vp = file.createVariable("vp", np.float64, ("radius",))
        vp[:] = np.zeros((file.dimensions["radius"].size,))

        wb = file.createVariable("wb", np.float64)
        wb[:] = 0.0

        wdot = file.createVariable("wdot", np.float64, ("time",))
        wdot[:] = np.zeros((file.dimensions["time"].size,))

        wp = file.createVariable("wp", np.float64)
        wp[:] = 0.0
        """

        file.close()
        timer.stop("Total time")
        if verbose > 1:
            timer.disp("Total time")

    @classmethod
    def read_vmec_output(cls, fname):
        """Read VMEC data from wout NetCDF file.

        Parameters
        ----------
        fname : str or path-like
            filename of VMEC output file

        Returns
        -------
        vmec_data : dict
            the VMEC data fields

        """
        file = Dataset(fname, mode="r")

        vmec_data = {
            "NFP": file.variables["nfp"][:],
            "psi": file.variables["phi"][:],  # toroidal flux is saved as 'phi'
            "xm": file.variables["xm"][:],
            "xn": file.variables["xn"][:],
            "rmnc": file.variables["rmnc"][:],
            "zmns": file.variables["zmns"][:],
            "lmns": file.variables["lmns"][:],
            "signgs": file.variables["signgs"][:],
        }
        try:
            vmec_data["rmns"] = file.variables["rmns"][:]
            vmec_data["zmnc"] = file.variables["zmnc"][:]
            vmec_data["lmnc"] = file.variables["lmnc"][:]
            vmec_data["sym"] = False
        except KeyError:
            vmec_data["sym"] = True

        return vmec_data

    @staticmethod
    def vmec_interpolate(Cmn, Smn, xm, xn, theta, phi, s=None, si=None, sym=True):
        """Interpolate VMEC data on a flux surface.

        Parameters
        ----------
        Cmn : ndarray
            cos(mt-np) Fourier coefficients
        Smn : ndarray
            sin(mt-np) Fourier coefficients
        xm : ndarray
            poloidal mode numbers
        xn : ndarray
            toroidal mode numbers
        theta : ndarray
            poloidal angles
        phi : ndarray
            toroidal angles
        s : ndarray
            radial coordinate, equivalent to normalized toroidal magnetic flux.
            Defaults to si (all flux surfaces)
        si : ndarray
            values of radial coordinates where Cmn,Smn are defined. Defaults to linearly
            spaced on [0,1]
        sym : bool
            stellarator symmetry (Default value = True)

        Returns
        -------
        if sym = True
            C, S (tuple of ndarray): VMEC data interpolated at the points (s,theta,phi)
            where C has cosine symmetry and S has sine symmetry
        if sym = False
            X (ndarray): non-symmetric VMEC data interpolated at (s,theta,phi)
        """
        if si is None:
            si = np.linspace(0, 1, Cmn.shape[0])
        if s is None:
            s = si
        Cf = interpolate.CubicSpline(si, Cmn)
        Sf = interpolate.CubicSpline(si, Smn)

        C = np.sum(
            Cf(s)
            * np.cos(
                xm[np.newaxis] * theta[:, np.newaxis]
                - xn[np.newaxis] * phi[:, np.newaxis]
            ),
            axis=-1,
        )
        S = np.sum(
            Sf(s)
            * np.sin(
                xm[np.newaxis] * theta[:, np.newaxis]
                - xn[np.newaxis] * phi[:, np.newaxis]
            ),
            axis=-1,
        )

        if sym:
            return C, S
        else:
            return C + S

    @classmethod
    def compute_theta_coords(cls, lmns, xm, xn, s, theta_star, zeta, si=None):
        """Find theta such that theta + lambda(theta) == theta_star.

        Parameters
        ----------
        lmns : array-like
            fourier coefficients for lambda
        xm : array-like
            poloidal mode numbers
        xn : array-like
            toroidal mode numbers
        s : array-like
            desired radial coordinates (normalized toroidal magnetic flux)
        theta_star : array-like
            desired straigh field-line poloidal angles (PEST/VMEC-like flux coordinates)
        zeta : array-like
            desired toroidal angles (toroidal coordinate phi)
        si : ndarray
            values of radial coordinates where lmns are defined. Defaults to linearly
            spaced on half grid between (0,1)

        Returns
        -------
        theta : ndarray
            theta such that theta + lambda(theta) == theta_star

        """
        if si is None:
            si = np.linspace(0, 1, lmns.shape[0])
            si[1:] = si[0:-1] + 0.5 / (lmns.shape[0] - 1)
        lmbda_mn = interpolate.CubicSpline(si, lmns)

        # Note: theta* (also known as vartheta) is the poloidal straight field-line
        # angle in PEST-like flux coordinates

        def root_fun(theta):
            lmbda = np.sum(
                lmbda_mn(s)
                * np.sin(
                    xm[np.newaxis] * theta[:, np.newaxis]
                    - xn[np.newaxis] * zeta[:, np.newaxis]
                ),
                axis=-1,
            )
            theta_star_k = theta + lmbda  # theta* = theta + lambda
            err = theta_star - theta_star_k
            return err

        out = optimize.root(
            root_fun, x0=theta_star, method="diagbroyden", options={"ftol": 1e-6}
        )
        return out.x

    @classmethod
    def compute_coord_surfaces(cls, equil, vmec_data, Nr=10, Nt=8, **kwargs):
        """Compute points on surfaces of constant rho, vartheta for both DESC and VMEC.

        Parameters
        ----------
        equil : Equilibrium
            desc equilibrium to compare
        vmec_data : str or path-like or dict
            path to VMEC output file, or dictionary of vmec outputs
        Nr : int, optional
            number of rho contours
        Nt : int, optional
            number of vartheta contours

        Returns
        -------
        coords : dict of ndarray
            dictionary of coordinate arrays with keys Xy_code where X is R or Z, y is r
            for rho contours, or v for vartheta contours, and code is vmec or desc

        """
        if isinstance(vmec_data, (str, os.PathLike)):
            vmec_data = cls.read_vmec_output(vmec_data)

        if equil.N == 0:
            Nz = 1
        else:
            Nz = 6

        num_theta = kwargs.get("num_theta", 180)
        Nr_vmec = vmec_data["rmnc"].shape[0] - 1
        s_idx = Nr_vmec % np.floor(Nr_vmec / (Nr - 1))
        idxes = np.linspace(s_idx, Nr_vmec, Nr).astype(int)
        if s_idx != 0:
            idxes = np.pad(idxes, (1, 0), mode="constant")

        # flux surfaces to plot
        rr = np.sqrt(idxes / Nr_vmec)
        rt = np.linspace(0, 2 * np.pi, num_theta)
        rz = np.linspace(0, 2 * np.pi / equil.NFP, Nz, endpoint=False)
        r_grid = LinearGrid(rho=rr, theta=rt, zeta=rz, NFP=equil.NFP)

        # straight field-line angles to plot
        tr = np.linspace(0, 1, 50)
        tt = np.linspace(0, 2 * np.pi, Nt, endpoint=False)
        tz = np.linspace(0, 2 * np.pi / equil.NFP, Nz, endpoint=False)
        t_grid = LinearGrid(rho=tr, theta=tt, zeta=tz, NFP=equil.NFP)

        # Note: theta* (also known as vartheta) is the poloidal straight field-line
        # angle in PEST-like flux coordinates

        # find theta angles corresponding to desired theta* angles
        v_grid = Grid(equil.compute_theta_coords(t_grid.nodes))
        r_coords_desc = equil.compute("R", "Z", grid=r_grid)
        v_coords_desc = equil.compute("R", "Z", grid=v_grid)

        # rho contours
        Rr_desc = r_coords_desc["R"].reshape(
            (r_grid.num_theta, r_grid.num_rho, r_grid.num_zeta), order="F"
        )
        Zr_desc = r_coords_desc["Z"].reshape(
            (r_grid.num_theta, r_grid.num_rho, r_grid.num_zeta), order="F"
        )

        # vartheta contours
        Rv_desc = v_coords_desc["R"].reshape(
            (t_grid.num_theta, t_grid.num_rho, t_grid.num_zeta), order="F"
        )
        Zv_desc = v_coords_desc["Z"].reshape(
            (t_grid.num_theta, t_grid.num_rho, t_grid.num_zeta), order="F"
        )

        # Note: the VMEC radial coordinate s is the normalized toroidal magnetic flux;
        # the DESC radial coordinate rho = sqrt(s)

        # convert from rho -> s
        r_nodes = r_grid.nodes
        r_nodes[:, 0] = r_nodes[:, 0] ** 2
        t_nodes = t_grid.nodes
        t_nodes[:, 0] = t_nodes[:, 0] ** 2

        v_nodes = cls.compute_theta_coords(
            vmec_data["lmns"],
            vmec_data["xm"],
            vmec_data["xn"],
            t_nodes[:, 0],
            t_nodes[:, 1],
            t_nodes[:, 2],
        )

        t_nodes[:, 1] = v_nodes

        Rr_vmec, Zr_vmec = cls.vmec_interpolate(
            vmec_data["rmnc"],
            vmec_data["zmns"],
            vmec_data["xm"],
            vmec_data["xn"],
            theta=r_nodes[:, 1],
            phi=r_nodes[:, 2],
            s=r_nodes[:, 0],
        )

        Rv_vmec, Zv_vmec = cls.vmec_interpolate(
            vmec_data["rmnc"],
            vmec_data["zmns"],
            vmec_data["xm"],
            vmec_data["xn"],
            theta=t_nodes[:, 1],
            phi=t_nodes[:, 2],
            s=t_nodes[:, 0],
        )

        coords = {
            "Rr_desc": Rr_desc,
            "Zr_desc": Zr_desc,
            "Rv_desc": Rv_desc,
            "Zv_desc": Zv_desc,
            "Rr_vmec": Rr_vmec.reshape(
                (r_grid.num_theta, r_grid.num_rho, r_grid.num_zeta), order="F"
            ),
            "Zr_vmec": Zr_vmec.reshape(
                (r_grid.num_theta, r_grid.num_rho, r_grid.num_zeta), order="F"
            ),
            "Rv_vmec": Rv_vmec.reshape(
                (t_grid.num_theta, t_grid.num_rho, t_grid.num_zeta), order="F"
            ),
            "Zv_vmec": Zv_vmec.reshape(
                (t_grid.num_theta, t_grid.num_rho, t_grid.num_zeta), order="F"
            ),
        }
        coords = {key: np.swapaxes(val, 0, 1) for key, val in coords.items()}
        return coords

    @classmethod
    def plot_vmec_comparison(cls, equil, vmec_data, Nr=10, Nt=8, **kwargs):
        """Plot a comparison to VMEC flux surfaces.

        Parameters
        ----------
        equil : Equilibrium
            desc equilibrium to compare
        vmec_data : str or path-like or dict
            path to VMEC output file, or dictionary of vmec outputs
        Nr : int, optional
            number of rho contours to plot
        Nt : int, optional
            number of vartheta contours to plot

        Returns
        -------
        fig : matplotlib.figure.Figure
            figure being plotted to
        ax : matplotlib.axes.Axes or ndarray of Axes
            axes being plotted to

        """
        if isinstance(vmec_data, (str, os.PathLike)):
            vmec_data = cls.read_vmec_output(vmec_data)
        coords = cls.compute_coord_surfaces(equil, vmec_data, Nr, Nt, **kwargs)

        if equil.N == 0:
            fig, ax = plt.subplots(1, 1, figsize=(6, 6), squeeze=False)
        else:
            fig, ax = plt.subplots(2, 3, figsize=(16, 12), squeeze=False)
        ax = ax.flatten()

        for k in range(len(ax)):
            ax[k].plot(coords["Rr_vmec"][0, 0, k], coords["Zr_vmec"][0, 0, k], "bo")
            s_vmec = ax[k].plot(
                coords["Rr_vmec"][:, :, k].T, coords["Zr_vmec"][:, :, k].T, "b-"
            )
            ax[k].plot(coords["Rv_vmec"][:, :, k], coords["Zv_vmec"][:, :, k], "b-")

            ax[k].plot(coords["Rr_desc"][0, 0, k].T, coords["Zr_desc"][0, 0, k].T, "ro")
            ax[k].plot(coords["Rv_desc"][:, :, k], coords["Zv_desc"][:, :, k], "r--")
            s_desc = ax[k].plot(
                coords["Rr_desc"][:, :, k].T, coords["Zr_desc"][:, :, k].T, "r--"
            )

            ax[k].axis("equal")
            ax[k].set_xlabel(r"$R ~(\mathrm{m})$")
            ax[k].set_ylabel(r"$Z ~(\mathrm{m})$")
            if k == 0:
                s_vmec[0].set_label(r"$\mathrm{VMEC}$")
                s_desc[0].set_label(r"$\mathrm{DESC}$")
                ax[k].legend(fontsize="x-small")

        return fig, ax<|MERGE_RESOLUTION|>--- conflicted
+++ resolved
@@ -350,13 +350,7 @@
 
         signgs = file.createVariable("signgs", np.int32)
         signgs.long_name = "sign of coordinate system jacobian"
-<<<<<<< HEAD
         signgs[:] = -sign(eq.compute("sqrt(g)", Grid(np.array([[1, 0, 0]])))["sqrt(g)"])
-=======
-        signgs[:] = sign(
-            eq.compute("sqrt(g)", grid=Grid(np.array([[1, 0, 0]])))["sqrt(g)"]
-        )
->>>>>>> 341fdabe
 
         gamma = file.createVariable("gamma", np.float64)
         gamma.long_name = "compressibility index (0 = pressure prescribed)"
@@ -434,11 +428,7 @@
         else:
             # value closest to axis will be nan
             grid = LinearGrid(M=12, N=12, rho=r_full, NFP=NFP)
-<<<<<<< HEAD
             iotaf[:] = signgs[:] * compress(grid, eq.compute("iota", grid)["iota"])
-=======
-            iotaf[:] = compress(grid, eq.compute("iota", grid=grid)["iota"])
->>>>>>> 341fdabe
 
         iotas = file.createVariable("iotas", np.float64, ("radius",))
         iotas.long_name = "rotational transform on half mesh"
@@ -447,11 +437,7 @@
             iotas[1:] = signgs[:] * eq.iota(r_half)
         else:
             grid = LinearGrid(M=12, N=12, rho=r_half, NFP=NFP)
-<<<<<<< HEAD
             iotas[1:] = signgs[:] * compress(grid, eq.compute("iota", grid)["iota"])
-=======
-            iotas[1:] = compress(grid, eq.compute("iota", grid=grid)["iota"])
->>>>>>> 341fdabe
 
         phi = file.createVariable("phi", np.float64, ("radius",))
         phi.long_name = "toroidal flux"
