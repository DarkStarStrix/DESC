--- conflicted
+++ resolved
@@ -402,13 +402,8 @@
             Objective function to solve. Default = force balance on unified grid.
         constraints : Tuple
             set of constraints to enforce. Default = fixed boundary/profiles
-<<<<<<< HEAD
-        optimizer : string or Optimizer object
-            Optimization algorithm. Default = "lsq-exact".
-=======
         optimizer : str or Optimizer (optional)
             optimizer to use
->>>>>>> d0dcb81c
         ftol : float
             Relative stopping tolerance on objective function value.
         xtol : float
@@ -454,14 +449,7 @@
         if not isinstance(objective, ObjectiveFunction):
             objective = get_equilibrium_objective(objective)
         if not isinstance(optimizer, Optimizer):
-<<<<<<< HEAD
-            if isinstance(optimizer, str):
-                optimizer = Optimizer(optimizer)
-            else:
-                optimizer = Optimizer("lsq-exact")
-=======
             optimizer = Optimizer(optimizer)
->>>>>>> d0dcb81c
 
         if copy:
             eq = self.copy()
