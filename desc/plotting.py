from matplotlib import rcParams, cycler
import matplotlib
import numpy as np
import numbers
import tkinter
from termcolor import colored
import warnings
from scipy.constants import mu_0
from scipy.interpolate import Rbf
from scipy.integrate import solve_ivp

from desc.grid import Grid, LinearGrid
from desc.basis import zernike_radial_poly, fourier, DoubleFourierSeries
from desc.transform import Transform
from desc.compute import data_index
<<<<<<< HEAD
=======
from desc.utils import flatten_list
>>>>>>> d37b3672

__all__ = [
    "plot_1d",
    "plot_2d",
    "plot_3d",
    "plot_surfaces",
    "plot_section",
    "plot_comparison",
    "plot_current",
    "plot_boozer_modes",
    "plot_boozer_surface",
    "plot_grid",
    "plot_basis",
]
<<<<<<< HEAD
=======

>>>>>>> d37b3672

colorblind_colors = [
    (0.0000, 0.4500, 0.7000),  # blue
    (0.8359, 0.3682, 0.0000),  # vermillion
    (0.0000, 0.6000, 0.5000),  # bluish green
    (0.9500, 0.9000, 0.2500),  # yellow
    (0.3500, 0.7000, 0.9000),  # sky blue
    (0.8000, 0.6000, 0.7000),  # reddish purple
    (0.9000, 0.6000, 0.0000),  # orange
]
sequential_colors = [
    "#c80016",  # red
    "#dc5b0e",  # burnt orange
    "#f0b528",  # light orange
    "#dce953",  # yellow
    "#7acf7c",  # green
    "#1fb7c9",  # teal
    "#2192e3",  # medium blue
    "#4f66d4",  # blue-violet
    "#7436a5",  # purple
]
dashes = [
    (1.0, 0.0, 0.0, 0.0, 0.0, 0.0),  # solid
    (3.7, 1.6, 0.0, 0.0, 0.0, 0.0),  # dashed
    (1.0, 1.6, 0.0, 0.0, 0.0, 0.0),  # dotted
    (6.4, 1.6, 1.0, 1.6, 0.0, 0.0),  # dot dash
    (3.0, 1.6, 1.0, 1.6, 1.0, 1.6),  # dot dot dash
    (6.0, 4.0, 0.0, 0.0, 0.0, 0.0),  # long dash
    (1.0, 1.6, 3.0, 1.6, 3.0, 1.6),  # dash dash dot
]
matplotlib.rcdefaults()
rcParams["font.family"] = "DejaVu Serif"
rcParams["mathtext.fontset"] = "cm"
rcParams["font.size"] = 10
rcParams["figure.facecolor"] = (1, 1, 1, 1)
rcParams["figure.figsize"] = (6, 4)

try:
    dpi = tkinter.Tk().winfo_fpixels("1i")
except tkinter._tkinter.TclError:
    dpi = 72
rcParams["figure.dpi"] = dpi
rcParams["figure.autolayout"] = True
rcParams["axes.spines.top"] = False
rcParams["axes.spines.right"] = False
rcParams["axes.labelsize"] = "small"
rcParams["axes.titlesize"] = "medium"
rcParams["lines.linewidth"] = 1
rcParams["lines.solid_capstyle"] = "round"
rcParams["lines.dash_capstyle"] = "round"
rcParams["lines.dash_joinstyle"] = "round"
rcParams["xtick.labelsize"] = "x-small"
rcParams["ytick.labelsize"] = "x-small"
color_cycle = cycler(color=colorblind_colors)
dash_cycle = cycler(dashes=dashes)
rcParams["axes.prop_cycle"] = color_cycle

import matplotlib.pyplot as plt
from mpl_toolkits.axes_grid1 import make_axes_locatable
from mpl_toolkits.mplot3d import Axes3D


_axis_labels_rtz = [r"$\rho$", r"$\theta$", r"$\zeta$"]
_axis_labels_RPZ = [r"$R ~(\mathrm{m})$", r"$\phi$", r"$Z ~(\mathrm{m})$"]
_axis_labels_XYZ = [r"$X ~(\mathrm{m})$", r"$Y ~(\mathrm{m})$", r"$Z ~(\mathrm{m})$"]


def _format_ax(ax, is3d=False, rows=1, cols=1, figsize=None, equal=False):
    """Check type of ax argument. If ax is not a matplotlib AxesSubplot, initalize one.

    Parameters
    ----------
    ax : None or matplotlib AxesSubplot instance
        Axis to plot to.
    is3d: bool
        Whether the plot is three-dimensional.
    rows : int, optional
        Number of rows of subplots to create.
    cols : int, optional
        Number of columns of subplots to create.
    figsize : tuple of 2 floats
        Figure size (width, height) in inches. Default is (6, 6).
    equal : bool
        Whether axes should have equal scales for x and y.

    Returns
    -------
    fig : matplotlib.figure.Figure
        Figure being plotted to.
    ax : matplotlib.axes.Axes or ndarray of Axes
        Axes being plotted to.

    """
    if figsize is None:
        figsize = (6, 6)
    if ax is None:
        if is3d:
            fig = plt.figure(figsize=figsize, dpi=dpi)
            ax = np.array(
                [
                    fig.add_subplot(rows, cols, int(r * cols + c + 1), projection="3d")
                    for r in range(rows)
                    for c in range(cols)
                ]
            ).reshape((rows, cols))
            if ax.size == 1:
                ax = ax.flatten()[0]
            return fig, ax
        else:
            fig, ax = plt.subplots(
                rows,
                cols,
                figsize=figsize,
                squeeze=False,
                sharex=True,
                sharey=True,
                subplot_kw=dict(aspect="equal") if equal else None,
            )
            if ax.size == 1:
                ax = ax.flatten()[0]
            return fig, ax

    elif isinstance(ax, matplotlib.axes.Axes):
        return plt.gcf(), ax
    else:
        ax = np.atleast_1d(ax)
        if isinstance(ax.flatten()[0], matplotlib.axes.Axes):
            return plt.gcf(), ax
        else:
            raise TypeError(
                colored(
                    "ax agument must be None or an axis instance or array of axes",
                    "red",
                )
            )


def _get_grid(**kwargs):
    """Get grid for plotting.

    Parameters
    ----------
    kwargs
         Any arguments taken by LinearGrid.

    Returns
    -------
    grid : LinearGrid
         Grid of coordinates to evaluate at.

    """
    grid_args = {
        "L": 1,
        "M": 1,
        "N": 1,
        "NFP": 1,
        "sym": False,
        "axis": True,
        "endpoint": True,
        "rho": None,
        "theta": None,
        "zeta": None,
    }
    for key in kwargs.keys():
        if key in grid_args.keys():
            grid_args[key] = kwargs[key]
    grid = LinearGrid(**grid_args)

    return grid


def _get_plot_axes(grid):
    """Find which axes are being plotted.

    Parameters
    ----------
    grid : Grid
        Grid of coordinates to evaluate at.

    Returns
    -------
    axes : tuple of int
        Which axes of the grid are being plotted.

    """
    plot_axes = [0, 1, 2]
    if np.unique(grid.nodes[:, 0]).size == 1:
        plot_axes.remove(0)
    if np.unique(grid.nodes[:, 1]).size == 1:
        plot_axes.remove(1)
    if np.unique(grid.nodes[:, 2]).size == 1:
        plot_axes.remove(2)

    return tuple(plot_axes)


def _compute(eq, name, grid, component=None):
    """Compute quantity specified by name on grid for Equilibrium eq.

    Parameters
    ----------
    eq : Equilibrium
        Object from which to plot.
    name : str
        Name of variable to plot.
    grid : Grid
        Grid of coordinates to evaluate at.
    component : str, optional
        For vector variables, which element to plot. Default is the norm of the vector.

    Returns
    -------
    data : float array of shape (M, L, N)
        Computed quantity.

    """
    if name not in data_index:
        raise ValueError("Unrecognized value '{}'.".format(name))
    assert component in [
        None,
        "R",
        "phi",
        "Z",
    ], f"component must be one of [None, 'R', 'phi', 'Z'], got {component}"

    components = {
        "R": 0,
        "phi": 1,
        "Z": 2,
    }

    label = data_index[name]["label"]

    data = eq.compute(name, grid)[name]
    if data_index[name]["dim"] != 1:
        if component is None:
            data = np.linalg.norm(data, axis=-1)
            label = "|" + label + "|"
        else:
            data = data[:, components[component]]
            label = "(" + label + ")_"
            if component in ["R", "Z"]:
                label += component
            else:
                label += r"\phi"
    label = r"$" + label + "~(" + data_index[name]["units"] + ")$"

    return data.reshape((grid.M, grid.L, grid.N), order="F"), label


def plot_coefficients(eq, L=True, M=True, N=True, ax=None):
    """Plot spectral coefficient magnitudes vs spectral mode number.

    Parameters
    ----------
    eq : Equilibrium
        Object from which to plot.
    L : bool
        Wheter to include radial mode numbers in the x-axis or not.
    M : bool
        Wheter to include poloidal mode numbers in the x-axis or not.
    N : bool
        Wheter to include toroidal mode numbers in the x-axis or not.
    ax : matplotlib AxesSubplot, optional
        Axis to plot on.

    Returns
    -------
    fig : matplotlib.figure.Figure
        Figure being plotted to.
    ax : matplotlib.axes.Axes or ndarray of Axes
        Axes being plotted to.

    """
    lmn = np.array([], dtype=int)
    xlabel = ""
    if L:
        lmn = np.append(lmn, np.array([0]))
        xlabel += "l"
        if M or N:
            xlabel += " + "
    if M:
        lmn = np.append(lmn, np.array([1]))
        xlabel += "|m|"
        if N:
            xlabel += " + "
    if N:
        lmn = np.append(lmn, np.array([2]))
        xlabel += "|n|"

    fig, ax = _format_ax(ax, rows=1, cols=3)

    ax[0, 0].semilogy(
        np.sum(np.abs(eq.R_basis.modes[:, lmn]), axis=1), np.abs(eq.R_lmn), "bo"
    )
    ax[0, 1].semilogy(
        np.sum(np.abs(eq.Z_basis.modes[:, lmn]), axis=1), np.abs(eq.Z_lmn), "bo"
    )
    ax[0, 2].semilogy(
        np.sum(np.abs(eq.L_basis.modes[:, lmn]), axis=1), np.abs(eq.L_lmn), "bo"
    )

    ax[0, 0].set_xlabel(xlabel)
    ax[0, 1].set_xlabel(xlabel)
    ax[0, 2].set_xlabel(xlabel)

    ax[0, 0].set_title("$|R_{lmn}|$")
    ax[0, 1].set_title("$|Z_{lmn}|$")
    ax[0, 2].set_title("$|\\lambda_{lmn}|$")

    fig.set_tight_layout(True)
    return fig, ax


def plot_1d(eq, name, grid=None, log=False, ax=None, **kwargs):
    """Plot 1D profiles.

    Parameters
    ----------
    eq : Equilibrium
        Object from which to plot.
    name : str
        Name of variable to plot.
    grid : Grid, optional
        Grid of coordinates to plot at.
    log : bool, optional
        Whether to use a log scale.
    ax : matplotlib AxesSubplot, optional
        Axis to plot on.

    Returns
    -------
    fig : matplotlib.figure.Figure
        Figure being plotted to.
    ax : matplotlib.axes.Axes or ndarray of Axes
        Axes being plotted to.

    """
    if grid is None:
        grid_kwargs = {"L": 100, "NFP": eq.NFP}
        grid = _get_grid(**grid_kwargs)
    plot_axes = _get_plot_axes(grid)
    if len(plot_axes) != 1:
        return ValueError(colored("Grid must be 1D", "red"))

    data, label = _compute(eq, name, grid, kwargs.get("component", None))
    fig, ax = _format_ax(ax, figsize=kwargs.get("figsize", (4, 4)))

    # reshape data to 1D
    data = data.flatten()

    if log:
        ax.semilogy(grid.nodes[:, plot_axes[0]], data, label=kwargs.get("label", None))
        data = np.abs(data)  # ensure its positive for log plot
    else:
        ax.plot(grid.nodes[:, plot_axes[0]], data, label=kwargs.get("label", None))

    ax.set_xlabel(_axis_labels_rtz[plot_axes[0]])
    ax.set_ylabel(label)
    fig.set_tight_layout(True)
    return fig, ax


def plot_2d(eq, name, grid=None, log=False, norm_F=False, ax=None, **kwargs):
    """Plot 2D cross-sections.

    Parameters
    ----------
    eq : Equilibrium
        Object from which to plot.
    name : str
        Name of variable to plot.
    grid : Grid, optional
        Grid of coordinates to plot at.
    log : bool, optional
        Whether to use a log scale.
    norm_F : bool, optional
        Whether to normalize a plot of force error to be unitless.
        Vacuum equilibria are normalized by the gradient of magnetic pressure,
        while finite beta equilibria are normalized by the pressure gradient.
    ax : matplotlib AxesSubplot, optional
        Axis to plot on.

    Returns
    -------
    fig : matplotlib.figure.Figure
        Figure being plotted to.
    ax : matplotlib.axes.Axes or ndarray of Axes
        Axes being plotted to.

    """
    if grid is None:
        grid_kwargs = {"M": 33, "N": 33, "NFP": eq.NFP, "axis": False}
        grid = _get_grid(**grid_kwargs)
    plot_axes = _get_plot_axes(grid)
    if len(plot_axes) != 2:
        return ValueError(colored("Grid must be 2D", "red"))

    data, label = _compute(eq, name, grid, kwargs.get("component", None))
    fig, ax = _format_ax(ax, figsize=kwargs.get("figsize", (4, 4)))
    divider = make_axes_locatable(ax)

    if norm_F:
        if name != "|F|":
            return ValueError(colored("Can only normalize |F|.", "red"))
        else:
            if (
                np.max(abs(eq.p_l)) <= np.finfo(eq.p_l.dtype).eps
            ):  # normalize vacuum force by B pressure gradient
                norm_name = "|grad(|B|^2)|"
            else:  # normalize force balance with pressure by gradient of pressure
                norm_name = "|grad(p)|"
            norm_data, _ = _compute(eq, norm_name, grid)
            data = data / np.nanmean(np.abs(norm_data))  # normalize

    # reshape data to 2D
    if 0 in plot_axes:
        if 1 in plot_axes:  # rho & theta
            data = data[:, :, 0]
        else:  # rho & zeta
            data = data[0, :, :]
    else:  # theta & zeta
        data = data[:, 0, :]

    contourf_kwargs = {}
    if log:
        data = np.abs(data)  # ensure its positive for log plot
        contourf_kwargs["norm"] = matplotlib.colors.LogNorm()
        if norm_F:
            contourf_kwargs["levels"] = kwargs.get("levels", np.logspace(-6, 0, 7))
        else:
            logmin = max(np.floor(np.nanmin(np.log10(data))).astype(int), -16)
            logmax = np.ceil(np.nanmax(np.log10(data))).astype(int)
            contourf_kwargs["levels"] = kwargs.get(
                "levels", np.logspace(logmin, logmax, logmax - logmin + 1)
            )
    else:
        contourf_kwargs["norm"] = matplotlib.colors.Normalize()
        contourf_kwargs["levels"] = kwargs.get(
            "levels", np.linspace(np.nanmin(data), np.nanmax(data), 100)
        )
    contourf_kwargs["cmap"] = kwargs.get("cmap", "jet")
    contourf_kwargs["extend"] = "both"

    cax_kwargs = {"size": "5%", "pad": 0.05}

    xx = (
        grid.nodes[:, plot_axes[1]]
        .reshape((grid.M, grid.L, grid.N), order="F")
        .squeeze()
    )
    yy = (
        grid.nodes[:, plot_axes[0]]
        .reshape((grid.M, grid.L, grid.N), order="F")
        .squeeze()
    )

    im = ax.contourf(xx, yy, data, **contourf_kwargs)
    cax = divider.append_axes("right", **cax_kwargs)
    cbar = fig.colorbar(im, cax=cax)
    cbar.update_ticks()

    ax.set_xlabel(_axis_labels_rtz[plot_axes[1]])
    ax.set_ylabel(_axis_labels_rtz[plot_axes[0]])
    ax.set_title(label)
    if norm_F:
        ax.set_title(
            "%s / %s"
            % (
                "$" + data_index[name]["label"] + "$",
                "$" + data_index[norm_name]["label"] + "$",
            )
        )
    fig.set_tight_layout(True)
    return fig, ax


def plot_3d(eq, name, grid=None, log=False, all_field_periods=True, ax=None, **kwargs):
    """Plot 3D surfaces.

    Parameters
    ----------
    eq : Equilibrium
        Object from which to plot.
    name : str
        Name of variable to plot.
    grid : Grid, optional
        Grid of coordinates to plot at.
    log : bool, optional
        Whether to use a log scale.
    all_field_periods : bool, optional
        Whether to plot full torus or one field period. Ignored if grid is specified.
    ax : matplotlib AxesSubplot, optional
        Axis to plot on.

    Returns
    -------
    fig : matplotlib.figure.Figure
        Figure being plotted to.
    ax : matplotlib.axes.Axes or ndarray of Axes
        Axes being plotted to.

    """
    nfp = 1 if all_field_periods else eq.NFP
    if grid is None:
        grid_kwargs = {"M": 33, "N": int(33 * eq.NFP), "NFP": nfp}
        grid = _get_grid(**grid_kwargs)
    plot_axes = _get_plot_axes(grid)
    if len(plot_axes) != 2:
        return ValueError(colored("Grid must be 2D", "red"))

    data, label = _compute(eq, name, grid, kwargs.get("component", None))
    fig, ax = _format_ax(ax, is3d=True, figsize=kwargs.get("figsize", None))
    with warnings.catch_warnings():
        warnings.simplefilter("ignore")
        coords = eq.compute("X", grid)
    X = coords["X"].reshape((grid.M, grid.L, grid.N), order="F")
    Y = coords["Y"].reshape((grid.M, grid.L, grid.N), order="F")
    Z = coords["Z"].reshape((grid.M, grid.L, grid.N), order="F")

    if 0 in plot_axes:
        if 1 in plot_axes:  # rho & theta
            data = data[:, :, 0]
            X = X[:, :, 0]
            Y = Y[:, :, 0]
            Z = Z[:, :, 0]
        else:  # rho & zeta
            data = data[0, :, :].T
            X = X[0, :, :].T
            Y = Y[0, :, :].T
            Z = Z[0, :, :].T
    else:  # theta & zeta
        data = data[:, 0, :].T
        X = X[:, 0, :].T
        Y = Y[:, 0, :].T
        Z = Z[:, 0, :].T

    if log:
        data = np.abs(data)  # ensure its positive for log plot
        minn, maxx = data.min().min(), data.max().max()
        norm = matplotlib.colors.LogNorm(vmin=minn, vmax=maxx)
    else:
        minn, maxx = data.min().min(), data.max().max()
        norm = matplotlib.colors.Normalize(vmin=minn, vmax=maxx)
    m = plt.cm.ScalarMappable(cmap=plt.cm.jet, norm=norm)
    m.set_array([])
    alpha = kwargs.get("alpha", 1)

    ax.plot_surface(
        X,
        Y,
        Z,
        cmap="jet",
        facecolors=plt.cm.jet(norm(data)),
        vmin=minn,
        vmax=maxx,
        rstride=1,
        cstride=1,
        alpha=alpha,
    )
    fig.colorbar(m)

    ax.set_xlabel(_axis_labels_XYZ[0])
    ax.set_ylabel(_axis_labels_XYZ[1])
    ax.set_zlabel(_axis_labels_XYZ[2])
    ax.set_title(label)
    fig.set_tight_layout(True)

    # need this stuff to make all the axes equal, ax.axis('equal') doesnt work for 3d
    x_limits = ax.get_xlim3d()
    y_limits = ax.get_ylim3d()
    z_limits = ax.get_zlim3d()

    x_range = abs(x_limits[1] - x_limits[0])
    x_middle = np.mean(x_limits)
    y_range = abs(y_limits[1] - y_limits[0])
    y_middle = np.mean(y_limits)
    z_range = abs(z_limits[1] - z_limits[0])
    z_middle = np.mean(z_limits)

    # The plot bounding box is a sphere in the sense of the infinity
    # norm, hence I call half the max range the plot radius.
    plot_radius = 0.5 * max([x_range, y_range, z_range])

    ax.set_xlim3d([x_middle - plot_radius, x_middle + plot_radius])
    ax.set_ylim3d([y_middle - plot_radius, y_middle + plot_radius])
    ax.set_zlim3d([z_middle - plot_radius, z_middle + plot_radius])

    return fig, ax


def plot_section(eq, name, grid=None, log=False, norm_F=False, ax=None, **kwargs):
    """Plot Poincare sections.

    Parameters
    ----------
    eq : Equilibrium
        Object from which to plot.
    name : str
        Name of variable to plot.
    grid : Grid, optional
        Grid of coordinates to plot at.
    log : bool, optional
        Whether to use a log scale.
    norm_F : bool, optional
        Whether to normalize a plot of force error to be unitless.
        Vacuum equilibria are normalized by the gradient of magnetic pressure,
        while finite beta equilibria are normalized by the pressure gradient.
    ax : matplotlib AxesSubplot, optional
        Axis to plot on.

    Returns
    -------
    fig : matplotlib.figure.Figure
        Figure being plotted to.
    ax : matplotlib.axes.Axes or ndarray of Axes
        Axes being plotted to.

    """
    if grid is None:
        if eq.N == 0:
            nzeta = int(kwargs.get("nzeta", 1))
        else:
            nzeta = int(kwargs.get("nzeta", 6))
        nfp = eq.NFP
        grid_kwargs = {
            "L": 25,
            "NFP": nfp,
            "axis": False,
            "theta": np.linspace(0, 2 * np.pi, 91, endpoint=True),
            "zeta": np.linspace(0, 2 * np.pi / nfp, nzeta, endpoint=False),
        }
        grid = _get_grid(**grid_kwargs)
        zeta = np.unique(grid.nodes[:, 2])

    else:
        zeta = np.unique(grid.nodes[:, 2])
        nzeta = zeta.size
    rows = np.floor(np.sqrt(nzeta)).astype(int)
    cols = np.ceil(nzeta / rows).astype(int)

    data, label = _compute(eq, name, grid, kwargs.get("component", None))
    if norm_F:
        if name != "|F|":
            return ValueError(colored("Can only normalize |F|.", "red"))
        else:
            if (
                np.max(abs(eq.p_l)) <= np.finfo(eq.p_l.dtype).eps
            ):  # normalize vacuum force by B pressure gradient
                norm_name = "|grad(|B|^2)|"
            else:  # normalize force balance with pressure by gradient of pressure
                norm_name = "|grad(p)|"
            norm_data, _ = _compute(eq, norm_name, grid)
            data = data / np.nanmean(np.abs(norm_data))  # normalize

    figw = 5 * cols
    figh = 5 * rows
    fig, ax = _format_ax(
        ax,
        rows=rows,
        cols=cols,
        figsize=kwargs.get("figsize", (figw, figh)),
        equal=True,
    )
    ax = np.atleast_1d(ax).flatten()

    coords = eq.compute("R", grid)
    R = coords["R"].reshape((grid.M, grid.L, grid.N), order="F")
    Z = coords["Z"].reshape((grid.M, grid.L, grid.N), order="F")

    contourf_kwargs = {}
    if log:
        data = np.abs(data)  # ensure its positive for log plot
        contourf_kwargs["norm"] = matplotlib.colors.LogNorm()
        if norm_F:
            contourf_kwargs["levels"] = kwargs.get("levels", np.logspace(-6, 0, 7))
        else:
            logmin = np.floor(np.nanmin(np.log10(data))).astype(int)
            logmax = np.ceil(np.nanmax(np.log10(data))).astype(int)
            contourf_kwargs["levels"] = kwargs.get(
                "levels", np.logspace(logmin, logmax, logmax - logmin + 1)
            )
    else:
        contourf_kwargs["norm"] = matplotlib.colors.Normalize()
        contourf_kwargs["levels"] = kwargs.get(
            "levels", np.linspace(data.min(), data.max(), 100)
        )
    contourf_kwargs["cmap"] = kwargs.get("cmap", "jet")
    contourf_kwargs["extend"] = "both"

    cax_kwargs = {"size": "5%", "pad": 0.05}

    for i in range(nzeta):
        divider = make_axes_locatable(ax[i])

        cntr = ax[i].contourf(R[:, :, i], Z[:, :, i], data[:, :, i], **contourf_kwargs)
        cax = divider.append_axes("right", **cax_kwargs)
        cbar = fig.colorbar(cntr, cax=cax)
        cbar.update_ticks()

        ax[i].set_xlabel(_axis_labels_RPZ[0])
        ax[i].set_ylabel(_axis_labels_RPZ[2])
        ax[i].tick_params(labelbottom=True, labelleft=True)
        ax[i].set_title(
            "$"
            + data_index[name]["label"]
            + "$ ($"
            + data_index[name]["units"]
            + "$)"
            + ", $\\zeta \\cdot NFP/2\\pi = {:.3f}$".format(
                eq.NFP * zeta[i] / (2 * np.pi)
            )
        )
        if norm_F:
            ax[i].set_title(
                "%s / %s, %s"
                % (
                    "$" + data_index[name]["label"] + "$",
                    "$" + data_index[norm_name]["label"] + "$",
                    "$\\zeta \\cdot NFP/2\\pi = {:.3f}$".format(
                        eq.NFP * zeta[i] / (2 * np.pi)
                    ),
                )
            )
    fig.set_tight_layout(True)
    return fig, ax


def plot_surfaces(eq, rho=8, theta=8, zeta=None, ax=None, **kwargs):
    """Plot flux surfaces.

    Parameters
    ----------
    eq : Equilibrium
        Object from which to plot.
    rho : int or array-like
        Values of rho to plot contours of.
        If an integer, plot that many contours linearly spaced in (0,1).
    theta : int or array-like
        Values of theta to plot contours of.
        If an integer, plot that many contours linearly spaced in (0,2pi).
    zeta : int or array-like or None
        Values of zeta to plot contours at.
        If an integer, plot that many contours linearly spaced in (0,2pi).
        Default is 1 contour for axisymmetric equilibria or 6 for non-axisymmetry.
    ax : matplotlib AxesSubplot, optional
        Axis to plot on.

    Returns
    -------
    fig : matplotlib.figure.Figure
        Figure being plotted to.
    ax : matplotlib.axes.Axes or ndarray of Axes
        Axes being plotted to.

    """
    NR = kwargs.pop("NR", 50)
    NT = kwargs.pop("NT", 180)
    figsize = kwargs.pop("figsize", None)
    theta_color = kwargs.pop("theta_color", colorblind_colors[2])
    theta_ls = kwargs.pop("theta_ls", ":")
    theta_lw = kwargs.pop("theta_lw", 1)
    rho_color = kwargs.pop("rho_color", colorblind_colors[0])
    rho_ls = kwargs.pop("rho_ls", "-")
    rho_lw = kwargs.pop("rho_lw", 1)
    lcfs_color = kwargs.pop("lcfs_color", colorblind_colors[1])
    lcfs_ls = kwargs.pop("lcfs_ls", "-")
    lcfs_lw = kwargs.pop("lcfs_lw", 1)
    axis_color = kwargs.pop("axis_color", colorblind_colors[3])
    axis_alpha = kwargs.pop("axis_alpha", 1)
    axis_marker = kwargs.pop("axis_marker", "o")
    axis_size = kwargs.pop("axis_size", 36)
    label = kwargs.pop("label", "")
    if len(kwargs):
        raise ValueError(
            f"plot surfaces got unexpected keyword argument: {kwargs.keys()}"
        )

    nfp = eq.NFP
    if isinstance(rho, numbers.Integral):
        rho = np.linspace(0, 1, rho + 1)  # offset to ignore axis
    else:
        rho = np.atleast_1d(rho)
    if isinstance(theta, numbers.Integral):
        theta = np.linspace(0, 2 * np.pi, theta, endpoint=False)
    else:
        theta = np.atleast_1d(theta)
    if isinstance(zeta, numbers.Integral):
        zeta = np.linspace(0, 2 * np.pi / nfp, zeta)
    elif zeta is None:
        if eq.N == 0:
            zeta = np.array([0])
        else:
            zeta = np.linspace(0, 2 * np.pi / nfp, 6, endpoint=False)
    else:
        zeta = np.atleast_1d(zeta)
    nzeta = len(zeta)

    grid_kwargs = {
        "rho": rho,
        "NFP": nfp,
        "theta": np.linspace(0, 2 * np.pi, NT, endpoint=True),
        "zeta": zeta,
    }
    r_grid = _get_grid(**grid_kwargs)
    grid_kwargs = {
        "rho": np.linspace(0, 1, NR),
        "NFP": nfp,
        "theta": theta,
        "zeta": zeta,
    }
    t_grid = _get_grid(**grid_kwargs)

    # Note: theta* (also known as vartheta) is the poloidal straight field-line anlge in
    # PEST-like flux coordinates

    v_grid = Grid(eq.compute_theta_coords(t_grid.nodes))
    rows = np.floor(np.sqrt(nzeta)).astype(int)
    cols = np.ceil(nzeta / rows).astype(int)

    # rho contours
    r_coords = eq.compute("R", r_grid)
    Rr = r_coords["R"].reshape((r_grid.M, r_grid.L, r_grid.N), order="F")
    Zr = r_coords["Z"].reshape((r_grid.M, r_grid.L, r_grid.N), order="F")

    # vartheta contours
    v_coords = eq.compute("R", v_grid)
    Rv = v_coords["R"].reshape((t_grid.M, t_grid.L, t_grid.N), order="F")
    Zv = v_coords["Z"].reshape((t_grid.M, t_grid.L, t_grid.N), order="F")

    figw = 4 * cols
    figh = 5 * rows
    if figsize is None:
        figsize = (figw, figh)
    fig, ax = _format_ax(
        ax,
        rows=rows,
        cols=cols,
        figsize=figsize,
        equal=True,
    )
    ax = np.atleast_1d(ax).flatten()

    for i in range(nzeta):
        ax[i].plot(
            Rv[:, :, i].T,
            Zv[:, :, i].T,
            color=theta_color,
            linestyle=theta_ls,
            lw=theta_lw,
        )
        ax[i].plot(
            Rr[:, :, i],
            Zr[:, :, i],
            color=rho_color,
            linestyle=rho_ls,
            lw=rho_lw,
        )
        ax[i].plot(
            Rr[:, -1, i],
            Zr[:, -1, i],
            color=lcfs_color,
            linestyle=lcfs_ls,
            lw=lcfs_lw,
            label=(label if i == 0 else ""),
        )
        if rho[0] == 0:
            ax[i].scatter(
                Rr[0, 0, i],
                Zr[0, 0, i],
                color=axis_color,
                alpha=axis_alpha,
                marker=axis_marker,
                s=axis_size,
            )

        ax[i].set_xlabel(_axis_labels_RPZ[0])
        ax[i].set_ylabel(_axis_labels_RPZ[2])
        ax[i].tick_params(labelbottom=True, labelleft=True)
        ax[i].set_title(
            "$\\zeta \\cdot NFP/2\\pi = {:.3f}$".format(nfp * zeta[i] / (2 * np.pi))
        )
    fig.set_tight_layout(True)
    return fig, ax


def plot_comparison(
    eqs,
    rho=8,
    theta=8,
    zeta=None,
    ax=None,
    cmap="rainbow",
    colors=None,
    lws=None,
    linestyles=None,
    labels=None,
    **kwargs,
):
    """Plot comparison between flux surfaces of multiple equilibria.

    Parameters
    ----------
    eqs : array-like of Equilibrium or EquilibriaFamily
        Equilibria to compare.
    rho : int or array-like
        Values of rho to plot contours of.
        If an integer, plot that many contours linearly spaced in (0,1).
    theta : int or array-like
        Values of theta to plot contours of.
        If an integer, plot that many contours linearly spaced in (0,2pi).
    zeta : int or array-like or None
        Values of zeta to plot contours at.
        If an integer, plot that many contours linearly spaced in (0,2pi).
        Default is 1 contour for axisymmetric equilibria or 6 for non-axisymmetry.
    ax : matplotlib AxesSubplot, optional
        Axis to plot on.
    cmap : str or matplotlib ColorMap
        Colormap to use for plotting, discretized into len(eqs) colors.
    colors : array-like
        Array the same length as eqs of colors to use for each equilibrium.
        Overrides `cmap`.
    lws : array-like
        Array the same length as eqs of line widths to use for each equilibrium
    linestyles : array-like
        Array the same length as eqs of linestyles to use for each equilibrium.
    labels : array-like
        Array the same length as eqs of labels to apply to each equilibrium.

    Returns
    -------
    fig : matplotlib.figure.Figure
        Figure being plotted to.
    ax : matplotlib.axes.Axes or ndarray of Axes
        Axes being plotted to.

    """
    figsize = kwargs.pop("figsize", None)
    neq = len(eqs)
    if colors is None:
        colors = matplotlib.cm.get_cmap(cmap, neq)(np.linspace(0, 1, neq))
    if lws is None:
        lws = [1 for i in range(neq)]
    if linestyles is None:
        linestyles = ["-" for i in range(neq)]
    if labels is None:
        labels = [str(i) for i in range(neq)]
    N = np.max([eq.N for eq in eqs])
    nfp = eqs[0].NFP
    if isinstance(zeta, numbers.Integral):
        zeta = np.linspace(0, 2 * np.pi / nfp, zeta)
    elif zeta is None:
        if N == 0:
            zeta = np.array([0])
        else:
            zeta = np.linspace(0, 2 * np.pi / nfp, 6, endpoint=False)
    else:
        zeta = np.atleast_1d(zeta)
    nzeta = len(zeta)
    rows = np.floor(np.sqrt(nzeta)).astype(int)
    cols = np.ceil(nzeta / rows).astype(int)

    figw = 4 * cols
    figh = 5 * rows
    if figsize is None:
        figsize = (figw, figh)
    fig, ax = _format_ax(
        ax,
        rows=rows,
        cols=cols,
        figsize=figsize,
        equal=True,
    )
    ax = np.atleast_1d(ax).flatten()
    for i, eq in enumerate(eqs):
        fig, ax = plot_surfaces(
            eq,
            rho,
            theta,
            zeta,
            ax,
            theta_color=colors[i % len(colors)],
            theta_ls=linestyles[i % len(linestyles)],
            theta_lw=lws[i % len(lws)],
            rho_color=colors[i % len(colors)],
            rho_ls=linestyles[i % len(linestyles)],
            rho_lw=lws[i % len(lws)],
            lcfs_color=colors[i % len(colors)],
            lcfs_ls=linestyles[i % len(linestyles)],
            lcfs_lw=lws[i % len(lws)],
            axis_color=colors[i % len(colors)],
            axis_alpha=0,
            axis_marker="o",
            axis_size=0,
            label=labels[i % len(labels)],
        )
    if any(labels) and kwargs.get("legend", True):
        fig.legend(**kwargs.get("legend_kw", {}))
    return fig, ax


<<<<<<< HEAD
# TODO: replace this with a capability of plot_1d
def plot_current(eq, log=False, L=20, M=None, N=None, rho=None, ax=None, **kwargs):
    """Plot current density profiles.

    Parameters
    ----------
    eq : Equilibrium
        Object from which to plot.
    log : bool, optional
        Whether to use a log scale.
    L : int, optional
        Number of flux surfaces to evaluate at. Only used if rho=None.
    M : int, optional
        Number of poloidal nodes used in flux surface average. Default is 2*eq.M_grid+1.
    N : int, optional
        Number of toroidal nodes used in flux surface average. Default is 2*eq.N_grid+1.
    rho : ndarray, optional
        Radial coordinates of the flux surfaces to evaluate at.
    ax : matplotlib AxesSubplot, optional
        Axis to plot on.
=======
def plot_coils(coils, grid=None, ax=None, **kwargs):
    """Create 3D plot of coil geometry

    Parameters
    ----------
    coils : Coil, CoilSet
        Coil or coils to plot
    grid : Grid, optional
        Grid to use for evaluating geometry
    ax : matplotlib AxesSubplot, optional
        Axis to plot on
>>>>>>> d37b3672

    Returns
    -------
    fig : matplotlib.figure.Figure
<<<<<<< HEAD
        Figure being plotted to.
    ax : matplotlib.axes.Axes or ndarray of Axes
        Axes being plotted to.

    """
    if rho is None:
        rho = np.linspace(1, 0, num=L, endpoint=False)
    if M is None:
        M = 2 * eq.M_grid + 1
    if N is None:
        N = 2 * eq.N_grid + 1

    I = np.array([])
    G = np.array([])
    for i, r in enumerate(rho):
        grid = LinearGrid(M=M, N=N, NFP=1, rho=r)
        data = eq.compute("I", grid)
        I = np.append(I, data["I"])
        G = np.append(G, data["G"])

    fig, ax = _format_ax(ax, figsize=kwargs.get("figsize", (4, 4)))

    if log:
        ax.semilogy(rho, 2 * np.pi / mu_0 * np.abs(I), label="toroidal")
        ax.semilogy(rho, 2 * np.pi / mu_0 * np.abs(G), label="poloidal")
    else:
        ax.plot(rho, 2 * np.pi / mu_0 * I, label="toroidal")
        ax.plot(rho, 2 * np.pi / mu_0 * G, label="poloidal")

    ax.set_xlabel(_axis_labels_rtz[0])
    ax.set_ylabel(r"current $(A)$")
    fig.legend(loc="center right")
    fig.set_tight_layout(True)
    return fig, ax


def plot_boozer_modes(eq, log=True, B0=True, num_modes=10, rho=None, ax=None, **kwargs):
    """Plot Fourier harmonics of :math:`|B|` in Boozer coordinates.
=======
        Figure being plotted to
    ax : matplotlib.axes.Axes or ndarray of Axes
        Axes being plotted to
    """

    figsize = kwargs.pop("figsize", None)
    lw = kwargs.pop("lw", 2)
    ls = kwargs.pop("ls", "-")
    color = kwargs.pop("color", "current")
    color = kwargs.pop("c", color)
    cbar = False
    if color == "current":
        cbar = True
        cmap = matplotlib.cm.get_cmap(kwargs.pop("cmap", "Spectral"))
        currents = flatten_list(coils.current)
        norm = matplotlib.colors.Normalize(vmin=np.min(currents), vmax=np.max(currents))
        sm = plt.cm.ScalarMappable(cmap=cmap, norm=norm)
        color = [cmap(norm(cur)) for cur in currents]
    if not isinstance(lw, (list, tuple)):
        lw = [lw]
    if not isinstance(ls, (list, tuple)):
        ls = [ls]
    if not isinstance(color, (list, tuple)):
        color = [color]
    fig, ax = _format_ax(ax, True, figsize=figsize)
    if grid is None:
        grid_kwargs = {
            "zeta": np.linspace(0, 2 * np.pi, 50),
        }
        grid = _get_grid(**grid_kwargs)

    def flatten_coils(coilset):
        if hasattr(coilset, "__len__"):
            return [a for i in coilset for a in flatten_coils(i)]
        else:
            return [coilset]

    coils_list = flatten_coils(coils)

    for i, coil in enumerate(coils_list):
        x, y, z = coil.compute_coordinates(grid=grid, basis="xyz").T
        ax.plot(
            x, y, z, lw=lw[i % len(lw)], ls=ls[i % len(ls)], c=color[i % len(color)]
        )

    if cbar:
        cbar = fig.colorbar(sm)
        cbar.set_label(r"$\mathrm{Current} ~(\mathrm{A})$")
    x_limits = ax.get_xlim3d()
    y_limits = ax.get_ylim3d()
    z_limits = ax.get_zlim3d()

    x_range = abs(x_limits[1] - x_limits[0])
    x_middle = np.mean(x_limits)
    y_range = abs(y_limits[1] - y_limits[0])
    y_middle = np.mean(y_limits)
    z_range = abs(z_limits[1] - z_limits[0])
    z_middle = np.mean(z_limits)

    # The plot bounding box is a sphere in the sense of the infinity
    # norm, hence we call half the max range the plot radius.
    plot_radius = 0.5 * max([x_range, y_range, z_range])

    ax.set_xlim3d([x_middle - plot_radius, x_middle + plot_radius])
    ax.set_ylim3d([y_middle - plot_radius, y_middle + plot_radius])
    ax.set_zlim3d([z_middle - plot_radius, z_middle + plot_radius])
    ax.set_xlabel(_axis_labels_XYZ[0])
    ax.set_ylabel(_axis_labels_XYZ[1])
    ax.set_zlabel(_axis_labels_XYZ[2])

    return fig, ax


# TODO: replace this with a capability of plot_1d
def plot_current(eq, log=False, L=20, M=None, N=None, rho=None, ax=None, **kwargs):
    """Plot current density profiles.
>>>>>>> d37b3672

    Parameters
    ----------
    eq : Equilibrium
        Object from which to plot.
    log : bool, optional
        Whether to use a log scale.
<<<<<<< HEAD
    B0 : bool, optional
        Whether to include the m=n=0 mode.
    num_modes : int, optional
        How many modes to include. Default (-1) is all.
    rho : int or ndarray, optional
        Radial coordinates of the flux surfaces to evaluate at,
        or number of surfaces in (0,1]
=======
    L : int, optional
        Number of flux surfaces to evaluate at. Only used if rho=None.
    M : int, optional
        Number of poloidal nodes used in flux surface average. Default is 2*eq.M_grid+1.
    N : int, optional
        Number of toroidal nodes used in flux surface average. Default is 2*eq.N_grid+1.
    rho : ndarray, optional
        Radial coordinates of the flux surfaces to evaluate at.
>>>>>>> d37b3672
    ax : matplotlib AxesSubplot, optional
        Axis to plot on.

    Returns
    -------
    fig : matplotlib.figure.Figure
        Figure being plotted to.
    ax : matplotlib.axes.Axes or ndarray of Axes
        Axes being plotted to.

    """
    if rho is None:
<<<<<<< HEAD
        rho = np.linspace(1, 0, num=20, endpoint=False)
    elif np.isscalar(rho) and rho > 1:
        rho = np.linspace(1, 0, num=rho, endpoint=False)
    ds = []
    B_mn = np.array([[]])
    linestyle = kwargs.get("linestyle", "-")
    for i, r in enumerate(rho):
        grid = LinearGrid(M=6 * eq.M + 1, N=6 * eq.N + 1, NFP=eq.NFP, rho=r)
        data = eq.compute("|B|_mn", grid)
        ds.append(data)
        b_mn = np.atleast_2d(data["|B|_mn"])
        B_mn = np.vstack((B_mn, b_mn)) if B_mn.size else b_mn
    idx = np.argsort(np.abs(B_mn[0, :]))
    if num_modes == -1:
        idx = idx[-1::-1]
    else:
        idx = idx[-1 : -num_modes - 1 : -1]
    B_mn = B_mn[:, idx]
    modes = data["B modes"][idx, :]

    fig, ax = _format_ax(ax)
    for i in range(modes.shape[0]):
        M = modes[i, 1]
        N = modes[i, 2]
        if (M, N) == (0, 0) and B0 is False:
            continue
        if log is True:
            ax.semilogy(
                rho,
                np.abs(B_mn[:, i]),
                label="M={}, N={}".format(M, N),
                linestyle=linestyle,
            )
        else:
            ax.plot(
                rho,
                B_mn[:, i],
                "-",
                label="M={}, N={}".format(M, N),
                linestyle=linestyle,
            )

    ax.set_xlabel(_axis_labels_rtz[0])
    ax.set_ylabel(r"$B_{M,N}$ in Boozer coordinates $(T)$")
    fig.legend(loc="center right")

=======
        rho = np.linspace(1, 0, num=L, endpoint=False)
    if M is None:
        M = 2 * eq.M_grid + 1
    if N is None:
        N = 2 * eq.N_grid + 1

    I = np.array([])
    G = np.array([])
    for i, r in enumerate(rho):
        grid = LinearGrid(M=M, N=N, NFP=1, rho=r)
        data = eq.compute("I", grid)
        I = np.append(I, data["I"])
        G = np.append(G, data["G"])

    fig, ax = _format_ax(ax, figsize=kwargs.get("figsize", (4, 4)))

    if log:
        ax.semilogy(rho, 2 * np.pi / mu_0 * np.abs(I), label="toroidal")
        ax.semilogy(rho, 2 * np.pi / mu_0 * np.abs(G), label="poloidal")
    else:
        ax.plot(rho, 2 * np.pi / mu_0 * I, label="toroidal")
        ax.plot(rho, 2 * np.pi / mu_0 * G, label="poloidal")

    ax.set_xlabel(_axis_labels_rtz[0])
    ax.set_ylabel(r"current $(A)$")
    fig.legend(loc="center right")
>>>>>>> d37b3672
    fig.set_tight_layout(True)
    return fig, ax


<<<<<<< HEAD
def plot_boozer_surface(
    eq, grid_compute=None, grid_plot=None, fill=True, ncontours=100, ax=None, **kwargs
):
    """Plot :math:`|B|` on a surface vs the Boozer poloidal and toroidal angles.
=======
def plot_boozer_modes(eq, log=True, B0=True, num_modes=10, rho=None, ax=None, **kwargs):
    """Plot Fourier harmonics of :math:`|B|` in Boozer coordinates.
>>>>>>> d37b3672

    Parameters
    ----------
    eq : Equilibrium
        Object from which to plot.
<<<<<<< HEAD
    grid_compute : Grid, optional
        grid to use for computing boozer spectrum
    grid_plot : Grid, optional
        grid to plot on
    fill : bool, optional
        Whether the contours are filled, i.e. whether to use `contourf` or `contour`.
    ncontours : int, optional
        Number of contours to plot.
=======
    log : bool, optional
        Whether to use a log scale.
    B0 : bool, optional
        Whether to include the m=n=0 mode.
    num_modes : int, optional
        How many modes to include. Default (-1) is all.
    rho : int or ndarray, optional
        Radial coordinates of the flux surfaces to evaluate at,
        or number of surfaces in (0,1]
>>>>>>> d37b3672
    ax : matplotlib AxesSubplot, optional
        Axis to plot on.

    Returns
    -------
    fig : matplotlib.figure.Figure
<<<<<<< HEAD
        figure being plotted to
    ax : matplotlib.axes.Axes or ndarray of Axes
        axes being plotted to

    """
    if grid_compute is None:
        grid_kwargs = {
            "M": 6 * eq.M + 1,
            "N": 6 * eq.N + 1,
            "NFP": eq.NFP,
            "endpoint": False,
        }
        grid_compute = _get_grid(**grid_kwargs)
    if grid_plot is None:
        grid_kwargs = {"M": 100, "N": 100, "NFP": eq.NFP, "endpoint": True}
        grid_plot = _get_grid(**grid_kwargs)

    data = eq.compute("|B|_mn", grid_compute)
    B_transform = Transform(
        grid_plot,
        DoubleFourierSeries(M=2 * eq.M, N=2 * eq.N, sym=eq.R_basis.sym, NFP=eq.NFP),
    )
    data = B_transform.transform(data["|B|_mn"])
    data = data.reshape((grid_plot.M, grid_plot.N), order="F")

    fig, ax = _format_ax(ax, figsize=kwargs.get("figsize", (4, 4)))
    divider = make_axes_locatable(ax)

    contourf_kwargs = {}
    contourf_kwargs["norm"] = matplotlib.colors.Normalize()
    contourf_kwargs["levels"] = kwargs.get(
        "levels", np.linspace(np.nanmin(data), np.nanmax(data), ncontours)
    )
    contourf_kwargs["cmap"] = kwargs.get("cmap", "jet")
    contourf_kwargs["extend"] = "both"

=======
        Figure being plotted to.
    ax : matplotlib.axes.Axes or ndarray of Axes
        Axes being plotted to.

    """
    if rho is None:
        rho = np.linspace(1, 0, num=20, endpoint=False)
    elif np.isscalar(rho) and rho > 1:
        rho = np.linspace(1, 0, num=rho, endpoint=False)
    ds = []
    B_mn = np.array([[]])
    linestyle = kwargs.get("linestyle", "-")
    for i, r in enumerate(rho):
        grid = LinearGrid(M=6 * eq.M + 1, N=6 * eq.N + 1, NFP=eq.NFP, rho=r)
        data = eq.compute("|B|_mn", grid)
        ds.append(data)
        b_mn = np.atleast_2d(data["|B|_mn"])
        B_mn = np.vstack((B_mn, b_mn)) if B_mn.size else b_mn
    idx = np.argsort(np.abs(B_mn[0, :]))
    if num_modes == -1:
        idx = idx[-1::-1]
    else:
        idx = idx[-1 : -num_modes - 1 : -1]
    B_mn = B_mn[:, idx]
    modes = data["B modes"][idx, :]

    fig, ax = _format_ax(ax)
    for i in range(modes.shape[0]):
        M = modes[i, 1]
        N = modes[i, 2]
        if (M, N) == (0, 0) and B0 is False:
            continue
        if log is True:
            ax.semilogy(
                rho,
                np.abs(B_mn[:, i]),
                label="M={}, N={}".format(M, N),
                linestyle=linestyle,
            )
        else:
            ax.plot(
                rho,
                B_mn[:, i],
                "-",
                label="M={}, N={}".format(M, N),
                linestyle=linestyle,
            )

    ax.set_xlabel(_axis_labels_rtz[0])
    ax.set_ylabel(r"$B_{M,N}$ in Boozer coordinates $(T)$")
    fig.legend(loc="center right")

    fig.set_tight_layout(True)
    return fig, ax


def plot_boozer_surface(
    eq, grid_compute=None, grid_plot=None, fill=True, ncontours=100, ax=None, **kwargs
):
    """Plot :math:`|B|` on a surface vs the Boozer poloidal and toroidal angles.

    Parameters
    ----------
    eq : Equilibrium
        Object from which to plot.
    grid_compute : Grid, optional
        grid to use for computing boozer spectrum
    grid_plot : Grid, optional
        grid to plot on
    fill : bool, optional
        Whether the contours are filled, i.e. whether to use `contourf` or `contour`.
    ncontours : int, optional
        Number of contours to plot.
    ax : matplotlib AxesSubplot, optional
        Axis to plot on.

    Returns
    -------
    fig : matplotlib.figure.Figure
        figure being plotted to
    ax : matplotlib.axes.Axes or ndarray of Axes
        axes being plotted to

    """
    if grid_compute is None:
        grid_kwargs = {
            "M": 6 * eq.M + 1,
            "N": 6 * eq.N + 1,
            "NFP": eq.NFP,
            "endpoint": False,
        }
        grid_compute = _get_grid(**grid_kwargs)
    if grid_plot is None:
        grid_kwargs = {"M": 100, "N": 100, "NFP": eq.NFP, "endpoint": True}
        grid_plot = _get_grid(**grid_kwargs)

    data = eq.compute("|B|_mn", grid_compute)
    B_transform = Transform(
        grid_plot,
        DoubleFourierSeries(M=2 * eq.M, N=2 * eq.N, sym=eq.R_basis.sym, NFP=eq.NFP),
    )
    data = B_transform.transform(data["|B|_mn"])
    data = data.reshape((grid_plot.M, grid_plot.N), order="F")

    fig, ax = _format_ax(ax, figsize=kwargs.get("figsize", (4, 4)))
    divider = make_axes_locatable(ax)

    contourf_kwargs = {}
    contourf_kwargs["norm"] = matplotlib.colors.Normalize()
    contourf_kwargs["levels"] = kwargs.get(
        "levels", np.linspace(np.nanmin(data), np.nanmax(data), ncontours)
    )
    contourf_kwargs["cmap"] = kwargs.get("cmap", "jet")
    contourf_kwargs["extend"] = "both"

>>>>>>> d37b3672
    cax_kwargs = {"size": "5%", "pad": 0.05}

    xx = grid_plot.nodes[:, 2].reshape((grid_plot.M, grid_plot.N), order="F").squeeze()
    yy = grid_plot.nodes[:, 1].reshape((grid_plot.M, grid_plot.N), order="F").squeeze()

    if fill:
        im = ax.contourf(xx, yy, data, **contourf_kwargs)
    else:
        im = ax.contour(xx, yy, data, **contourf_kwargs)
    cax = divider.append_axes("right", **cax_kwargs)
    cbar = fig.colorbar(im, cax=cax)
    cbar.update_ticks()
<<<<<<< HEAD
=======

    ax.set_xlabel(r"$\zeta_{Boozer}$")
    ax.set_ylabel(r"$\theta_{Boozer}$")
    ax.set_title(r"$|\mathbf{B}|~(T)$")

    fig.set_tight_layout(True)
    return fig, ax
>>>>>>> d37b3672

    ax.set_xlabel(r"$\zeta_{Boozer}$")
    ax.set_ylabel(r"$\theta_{Boozer}$")
    ax.set_title(r"$|\mathbf{B}|~(T)$")

<<<<<<< HEAD
    fig.set_tight_layout(True)
    return fig, ax


=======
>>>>>>> d37b3672
def plot_qs_error(
    eq,
    log=True,
    fB=True,
    fC=True,
    fT=True,
    helicity=(1, 0),
    rho=None,
    ax=None,
    **kwargs,
):
    """Plot quasi-symmetry errors f_B, f_C, and f_T as normalized flux functions.

    Parameters
    ----------
    eq : Equilibrium
        Object from which to plot.
    log : bool, optional
        Whether to use a log scale.
    fB : bool, optional
        Whether to include the Boozer coordinates QS error.
    fC : bool, optional
        Whether to include the flux function QS error.
    fT : bool, optional
        Whether to include the triple product QS error.
    helicity : tuple, int
        Type of quasi-symmetry (M, N).
    rho : int or ndarray, optional
        Radial coordinates of the flux surfaces to evaluate at,
        or number of surfaces in (0,1]
    ax : matplotlib AxesSubplot, optional
        Axis to plot on.

    Returns
    -------
    fig : matplotlib.figure.Figure
        Figure being plotted to.
    ax : matplotlib.axes.Axes or ndarray of Axes
        Axes being plotted to.

    """
    if rho is None:
        rho = np.linspace(1, 0, num=20, endpoint=False)
    elif np.isscalar(rho) and rho > 1:
        rho = np.linspace(1, 0, num=rho, endpoint=False)

    fig, ax = _format_ax(ax)

    data = eq.compute("R0")
    data = eq.compute("|B|", data=data)
    R0 = data["R0"]
    B0 = np.mean(data["|B|"] * data["sqrt(g)"]) / np.mean(data["sqrt(g)"])

    data = None
    f_B = np.array([])
    f_C = np.array([])
    f_T = np.array([])
    for i, r in enumerate(rho):
        grid = LinearGrid(M=2 * eq.M_grid + 1, N=2 * eq.N_grid + 1, NFP=eq.NFP, rho=r)
        if fB:
            data = eq.compute("|B|_mn", grid, data)
            modes = data["B modes"]
            idx = np.where((modes[1, :] * helicity[1] != modes[2, :] * helicity[0]))[0]
            f_b = np.sqrt(np.sum(data["|B|_mn"][idx] ** 2)) / np.sqrt(
                np.sum(data["|B|_mn"] ** 2)
            )
            f_B = np.append(f_B, f_b)
        if fC:
            data = eq.compute("f_C", grid, data)
            f_c = (
                np.mean(np.abs(data["f_C"]) * data["sqrt(g)"])
                / np.mean(data["sqrt(g)"])
                / B0 ** 3
            )
            f_C = np.append(f_C, f_c)
        if fT:
            data = eq.compute("f_T", grid, data)
            f_t = (
                np.mean(np.abs(data["f_T"]) * data["sqrt(g)"])
                / np.mean(data["sqrt(g)"])
                * R0 ** 2
                / B0 ** 4
            )
            f_T = np.append(f_T, f_t)

    if log is True:
        if fB:
            ax.semilogy(rho, f_B, "ro-", label=r"$\hat{f}_B$")
        if fC:
            ax.semilogy(rho, f_C, "bo-", label=r"$\hat{f}_C$")
        if fT:
            ax.semilogy(rho, f_T, "go-", label=r"$\hat{f}_T$")
    else:
        if fB:
            ax.plot(rho, f_B, "ro-", label=r"$\hat{f}_B$")
        if fC:
            ax.plot(rho, f_C, "bo-", label=r"$\hat{f}_C$")
        if fT:
            ax.plot(rho, f_T, "go-", label=r"$\hat{f}_T$")

    ax.set_xlabel(_axis_labels_rtz[0])
    fig.legend(loc="center right")

    fig.set_tight_layout(True)
    return fig, ax


def plot_grid(grid, **kwargs):
    """Plot the location of collocation nodes on the zeta=0 plane.

    Parameters
    ----------
    grid : Grid
        Grid to plot.

    Returns
    -------
    fig : matplotlib.figure.Figure
        Figure being plotted to.
    ax : matplotlib.axes.Axes or ndarray of Axes
        Axes being plotted to.

    """
    fig = plt.figure(figsize=kwargs.get("figsize", (4, 4)))
    ax = plt.subplot(projection="polar")

    # node locations
    nodes = grid.nodes[np.where(grid.nodes[:, 2] == 0)]
    ax.scatter(nodes[:, 1], nodes[:, 0], s=4)
    ax.set_ylim(0, 1)
    ax.set_xticks(
        [
            0,
            np.pi / 4,
            np.pi / 2,
            3 / 4 * np.pi,
            np.pi,
            5 / 4 * np.pi,
            3 / 2 * np.pi,
            7 / 4 * np.pi,
        ]
    )
    ax.set_xticklabels(
        [
            "$0$",
            r"$\frac{\pi}{4}$",
            r"$\frac{\pi}{2}$",
            r"$\frac{3\pi}{4}$",
            r"$\pi$",
            r"$\frac{4\pi}{4}$",
            r"$\frac{3\pi}{2}$",
            r"$2\pi$",
        ]
    )
    ax.set_yticklabels([])
    if grid.__class__.__name__ in ["LinearGrid", "Grid", "QuadratureGrid"]:
        ax.set_title(
            "{}, $L={}$, $M={}, pattern: {}$".format(
                grid.__class__.__name__, grid.L, grid.M, grid.node_pattern
            ),
            pad=20,
        )
    if grid.__class__.__name__ in ["ConcentricGrid"]:
        ax.set_title(
            "{}, $M={}$, pattern: {}".format(
                grid.__class__.__name__,
                grid.M,
                grid.node_pattern,
            ),
            pad=20,
        )
    fig.set_tight_layout(True)
    return fig, ax


def plot_basis(basis, **kwargs):
    """Plot basis functions.

    Parameters
    ----------
    basis : Basis
        basis to plot

    Returns
    -------
    fig : matplotlib.figure.Figure
        Figure being plotted to.
    ax : matplotlib.axes.Axes, ndarray of axes, or dict of axes
        Axes used for plotting. A single axis is used for 1d basis functions,
        2d or 3d bases return an ndarray or dict of axes.

    """
    if basis.__class__.__name__ == "PowerSeries":
        lmax = abs(basis.modes[:, 0]).max()
        grid = LinearGrid(100, 1, 1, endpoint=True)
        r = grid.nodes[:, 0]
        fig, ax = plt.subplots(figsize=kwargs.get("figsize", (6, 4)))

        f = basis.evaluate(grid.nodes)
        for fi, l in zip(f.T, basis.modes[:, 0]):
            ax.plot(r, fi, label="$l={:d}$".format(int(l)))
        ax.set_xlabel("$\\rho$")
        ax.set_ylabel("$f_l(\\rho)$")
        ax.legend(bbox_to_anchor=(1.04, 0.5), loc="center left", borderaxespad=0)
        ax.set_xticks([0, 0.25, 0.5, 0.75, 1])
        ax.set_yticks([0, 0.25, 0.5, 0.75, 1])
        ax.set_title("{}, $L={}$".format(basis.__class__.__name__, basis.L))
        fig.set_tight_layout(True)
        return fig, ax

    elif basis.__class__.__name__ == "FourierSeries":
        nmax = abs(basis.modes[:, 2]).max()
        grid = LinearGrid(1, 1, 100, NFP=basis.NFP, endpoint=True)
        z = grid.nodes[:, 2]
        fig, ax = plt.subplots(figsize=kwargs.get("figsize", (6, 4)))

        f = basis.evaluate(grid.nodes)
        for fi, n in zip(f.T, basis.modes[:, 2]):
            ax.plot(z, fi, label="$n={:d}$".format(int(n)))
        ax.set_xlabel("$\\zeta$")
        ax.set_ylabel("$f_n(\\zeta)$")
        ax.legend(bbox_to_anchor=(1.04, 0.5), loc="center left", borderaxespad=0)
        ax.set_xticks([0, np.pi / basis.NFP, 2 * np.pi / basis.NFP])
        ax.set_xticklabels(["$0$", "$\\pi/NFP$", "$2\\pi/NFP$"])
        ax.set_yticks([-1, -0.5, 0, 0.5, 1])
        ax.set_title(
            "{}, $N={}$, $NFP={}$".format(basis.__class__.__name__, basis.N, basis.NFP),
        )
        fig.set_tight_layout(True)
        return fig, ax

    elif basis.__class__.__name__ == "DoubleFourierSeries":
        nmax = abs(basis.modes[:, 2]).max()
        mmax = abs(basis.modes[:, 1]).max()
        grid = LinearGrid(1, 100, 100, NFP=basis.NFP, endpoint=True)
        t = grid.nodes[:, 1].reshape((100, 100))
        z = grid.nodes[:, 2].reshape((100, 100))
        fig = plt.figure(
            # 2 * mmax + 1,
            # 2 * nmax + 1,
            figsize=kwargs.get("figsize", (nmax * 4 + 1, mmax * 4 + 1)),
            # sharex=True,
            # sharey=True,
        )
        wratios = np.ones(2 * nmax + 2)
        wratios[-1] = kwargs.get("cbar_ratio", 0.25)
        hratios = np.ones(2 * mmax + 2)
        hratios[0] = kwargs.get("title_ratio", 0.1)
        gs = matplotlib.gridspec.GridSpec(
            2 * mmax + 2, 2 * nmax + 2, width_ratios=wratios, height_ratios=hratios
        )
        ax = np.empty((2 * mmax + 1, 2 * nmax + 1), dtype=object)
        f = basis.evaluate(grid.nodes)
        for fi, m, n in zip(f.T, basis.modes[:, 1], basis.modes[:, 2]):
            ax[mmax + m, nmax + n] = plt.subplot(gs[mmax + m + 1, n + nmax])
            ax[mmax + m, nmax + n].set_xticks(
                [
                    0,
                    np.pi / basis.NFP / 2,
                    np.pi / basis.NFP,
                    3 / 2 * np.pi / basis.NFP,
                    2 * np.pi / basis.NFP,
                ]
            )
            ax[mmax + m, 0].set_yticks([0, np.pi / 2, np.pi, 3 / 2 * np.pi, 2 * np.pi])
            ax[mmax + m, nmax + n].set_xticklabels([])
            ax[mmax + m, nmax + n].set_yticklabels([])
            im = ax[mmax + m, nmax + n].contourf(
                z,
                t,
                fi.reshape((100, 100)),
                levels=100,
                vmin=-1,
                vmax=1,
                cmap=kwargs.get("cmap", "coolwarm"),
            )
            if m == mmax:
                ax[mmax + m, nmax + n].set_xlabel(
                    "$\\zeta$ \n $n={}$".format(n), fontsize=10
                )
                ax[mmax + m, nmax + n].set_xticklabels(
                    ["$0$", None, "$\\pi/NFP$", None, "$2\\pi/NFP$"], fontsize=8
                )
            if n + nmax == 0:
                ax[mmax + m, 0].set_ylabel("$m={}$ \n $\\theta$".format(m), fontsize=10)
                ax[mmax + m, 0].set_yticklabels(
                    ["$0$", None, "$\\pi$", None, "$2\\pi$"], fontsize=8
                )
        cb_ax = plt.subplot(gs[:, -1])
        cbar = fig.colorbar(im, cax=cb_ax)
        cbar.set_ticks([-1, -0.5, 0, 0.5, 1])
        fig.suptitle(
            "{}, $M={}$, $N={}$, $NFP={}$".format(
                basis.__class__.__name__, basis.M, basis.N, basis.NFP
            ),
            y=0.98,
        )
        return fig, ax

    elif basis.__class__.__name__ in ["ZernikePolynomial", "FourierZernikeBasis"]:
        lmax = abs(basis.modes[:, 0]).max().astype(int)
        mmax = abs(basis.modes[:, 1]).max().astype(int)

        grid = LinearGrid(100, 100, 1, endpoint=True)
        r = np.unique(grid.nodes[:, 0])
        v = np.unique(grid.nodes[:, 1])

        fig = plt.figure(figsize=kwargs.get("figsize", (3 * mmax, 3 * lmax / 2)))

        ax = {i: {} for i in range(lmax + 1)}
        ratios = np.ones(2 * (mmax + 1) + 1)
        ratios[-1] = kwargs.get("cbar_ratio", 0.25)
        gs = matplotlib.gridspec.GridSpec(
            lmax + 2, 2 * (mmax + 1) + 1, width_ratios=ratios
        )

        modes = basis.modes[np.where(basis.modes[:, 2] == 0)]
        Zs = basis.evaluate(grid.nodes, modes=modes)
        for i, (l, m) in enumerate(
            zip(modes[:, 0].astype(int), modes[:, 1].astype(int))
        ):
            Z = Zs[:, i].reshape((100, 100))
            ax[l][m] = plt.subplot(
                gs[l + 1, m + mmax : m + mmax + 2], projection="polar"
            )
            ax[l][m].set_title("$l={}, m={}$".format(l, m))
            ax[l][m].axis("off")
            im = ax[l][m].contourf(
                v,
                r,
                Z,
                levels=np.linspace(-1, 1, 100),
                cmap=kwargs.get("cmap", "coolwarm"),
            )

        cb_ax = plt.subplot(gs[:, -1])
        plt.subplots_adjust(right=0.8)
        cbar = fig.colorbar(im, cax=cb_ax)
        cbar.set_ticks(np.linspace(-1, 1, 9))
        fig.suptitle(
            "{}, $L={}$, $M={}$, spectral indexing = {}".format(
                basis.__class__.__name__, basis.L, basis.M, basis.spectral_indexing
            ),
            y=0.98,
        )
        fig.set_tight_layout(True)
        return fig, ax


def plot_logo(savepath=None, **kwargs):
    """Plot the DESC logo.

    Parameters
    ----------
    savepath : str or path-like
        path to save the figure to.
        File format is inferred from the filename (Default value = None)
    **kwargs :
        additional plot formatting parameters.
        options include ``'Dcolor'``, ``'Dcolor_rho'``, ``'Dcolor_theta'``,
        ``'Ecolor'``, ``'Scolor'``, ``'Ccolor'``, ``'BGcolor'``, ``'fig_width'``

    Returns
    -------
    fig : matplotlib.figure.Figure
        handle to the figure used for plotting
    ax : matplotlib.axes.Axes
        handle to the axis used for plotting

    """
    eq = np.array(
        [
            [0, 0, 0, 3.62287349e00, 0.00000000e00],
            [1, -1, 0, 0.00000000e00, 1.52398053e00],
            [1, 1, 0, 8.59865670e-01, 0.00000000e00],
            [2, -2, 0, 0.00000000e00, 1.46374759e-01],
            [2, 0, 0, -4.33377700e-01, 0.00000000e00],
            [2, 2, 0, 6.09609205e-01, 0.00000000e00],
            [3, -3, 0, 0.00000000e00, 2.13664220e-01],
            [3, -1, 0, 0.00000000e00, 1.29776568e-01],
            [3, 1, 0, -1.67706961e-01, 0.00000000e00],
            [3, 3, 0, 2.32179123e-01, 0.00000000e00],
            [4, -4, 0, 0.00000000e00, 3.30174283e-02],
            [4, -2, 0, 0.00000000e00, -5.80394864e-02],
            [4, 0, 0, -3.10228782e-02, 0.00000000e00],
            [4, 2, 0, -2.43905484e-03, 0.00000000e00],
            [4, 4, 0, 1.81292185e-01, 0.00000000e00],
            [5, -5, 0, 0.00000000e00, 5.37223061e-02],
            [5, -3, 0, 0.00000000e00, 2.65199520e-03],
            [5, -1, 0, 0.00000000e00, 1.63010516e-02],
            [5, 1, 0, 2.73622502e-02, 0.00000000e00],
            [5, 3, 0, -3.62812195e-02, 0.00000000e00],
            [5, 5, 0, 7.88069456e-02, 0.00000000e00],
            [6, -6, 0, 0.00000000e00, 3.50372526e-03],
            [6, -4, 0, 0.00000000e00, -1.82814700e-02],
            [6, -2, 0, 0.00000000e00, -1.62703504e-02],
            [6, 0, 0, 9.37285472e-03, 0.00000000e00],
            [6, 2, 0, 3.32793660e-03, 0.00000000e00],
            [6, 4, 0, -9.90606341e-03, 0.00000000e00],
            [6, 6, 0, 6.00068129e-02, 0.00000000e00],
            [7, -7, 0, 0.00000000e00, 1.28853330e-02],
            [7, -5, 0, 0.00000000e00, -2.28268526e-03],
            [7, -3, 0, 0.00000000e00, -1.04698799e-02],
            [7, -1, 0, 0.00000000e00, -5.15951605e-03],
            [7, 1, 0, 2.29082701e-02, 0.00000000e00],
            [7, 3, 0, -1.19760934e-02, 0.00000000e00],
            [7, 5, 0, -1.43418200e-02, 0.00000000e00],
            [7, 7, 0, 2.27668988e-02, 0.00000000e00],
            [8, -8, 0, 0.00000000e00, -2.53055423e-03],
            [8, -6, 0, 0.00000000e00, -7.15955981e-03],
            [8, -4, 0, 0.00000000e00, -6.54397837e-03],
            [8, -2, 0, 0.00000000e00, -4.08366006e-03],
            [8, 0, 0, 1.17264567e-02, 0.00000000e00],
            [8, 2, 0, -1.24364476e-04, 0.00000000e00],
            [8, 4, 0, -8.59425384e-03, 0.00000000e00],
            [8, 6, 0, -7.11934473e-03, 0.00000000e00],
            [8, 8, 0, 1.68974668e-02, 0.00000000e00],
        ]
    )

    onlyD = kwargs.get("onlyD", False)
    Dcolor = kwargs.get("Dcolor", "xkcd:neon purple")
    Dcolor_rho = kwargs.get("Dcolor_rho", "xkcd:neon pink")
    Dcolor_theta = kwargs.get("Dcolor_theta", "xkcd:neon pink")
    Ecolor = kwargs.get("Ecolor", "deepskyblue")
    Scolor = kwargs.get("Scolor", "deepskyblue")
    Ccolor = kwargs.get("Ccolor", "deepskyblue")
    BGcolor = kwargs.get("BGcolor", "clear")
    fig_width = kwargs.get("fig_width", 3)
    fig_height = fig_width / 2
    contour_lw_ratio = kwargs.get("contour_lw_ratio", 0.3)
    lw = fig_width ** 0.5

    transparent = False
    if BGcolor == "dark":
        BGcolor = "xkcd:charcoal grey"
    elif BGcolor == "light":
        BGcolor = "white"
    elif BGcolor == "clear":
        BGcolor = "white"
        transparent = True

    if onlyD:
        fig_width = fig_width / 2
    fig = plt.figure(figsize=(fig_width, fig_height))
    ax = fig.add_axes([0.1, 0.1, 0.8, 0.8])
    ax.axis("equal")
    ax.axis("off")
    ax.set_facecolor(BGcolor)
    fig.set_facecolor(BGcolor)
    if transparent:
        fig.patch.set_alpha(0)
        ax.patch.set_alpha(0)

    bottom = 0
    top = 10
    Dleft = 0
    Dw = 8
    Dh = top - bottom + 2
    DX = Dleft + Dw / 2
    DY = (top - bottom) / 2
    Dright = Dleft + Dw

    Eleft = Dright + 0.5
    Eright = Eleft + 4

    Soffset = 1
    Sleft = Eright + 0.5
    Sw = 5
    Sright = Sleft + Sw

    Ctheta = np.linspace(np.pi / 4, 2 * np.pi - np.pi / 4, 1000)
    Cleft = Sright + 0.75
    Cw = 4
    Ch = 11
    Cx0 = Cleft + Cw / 2
    Cy0 = (top - bottom) / 2

    # D
    cR = eq[:, 3]
    cZ = eq[:, 4]
    zern_idx = eq[:, :3]
    ls, ms, ns = zern_idx.T
    axis_jacobi = zernike_radial_poly(0, ls, ms)
    R0 = axis_jacobi.dot(cR)
    Z0 = axis_jacobi.dot(cZ)

    nr = kwargs.get("nr", 5)
    nt = kwargs.get("nt", 8)
    Nr = 100
    Nt = 361
    rstep = Nr // nr
    tstep = Nt // nt
    r = np.linspace(0, 1, Nr)
    t = np.linspace(0, 2 * np.pi, Nt)
    r, t = np.meshgrid(r, t, indexing="ij")
    r = r.flatten()
    t = t.flatten()

    radial = zernike_radial_poly(r[:, np.newaxis], ls, ms)
    poloidal = fourier(t[:, np.newaxis], ms)
    zern = radial * poloidal
    bdry = poloidal

    R = zern.dot(cR).reshape((Nr, Nt))
    Z = zern.dot(cZ).reshape((Nr, Nt))
    bdryR = bdry.dot(cR)
    bdryZ = bdry.dot(cZ)

    R = (R - R0) / (R.max() - R.min()) * Dw + DX
    Z = (Z - Z0) / (Z.max() - Z.min()) * Dh + DY
    bdryR = (bdryR - R0) / (bdryR.max() - bdryR.min()) * Dw + DX
    bdryZ = (bdryZ - Z0) / (bdryZ.max() - bdryZ.min()) * Dh + DY

    # plot r contours
    ax.plot(
        R.T[:, ::rstep],
        Z.T[:, ::rstep],
        color=Dcolor_rho,
        lw=lw * contour_lw_ratio,
        ls="-",
    )
    # plot theta contours
    ax.plot(
        R[:, ::tstep],
        Z[:, ::tstep],
        color=Dcolor_theta,
        lw=lw * contour_lw_ratio,
        ls="-",
    )
    ax.plot(bdryR, bdryZ, color=Dcolor, lw=lw)

    if onlyD:
        if savepath is not None:
            fig.savefig(savepath, facecolor=fig.get_facecolor(), edgecolor="none")

        return fig, ax

    # E
    ax.plot([Eleft, Eleft + 1], [bottom, top], lw=lw, color=Ecolor, linestyle="-")
    ax.plot([Eleft, Eright], [bottom, bottom], lw=lw, color=Ecolor, linestyle="-")
    ax.plot(
        [Eleft + 1 / 2, Eright],
        [bottom + (top + bottom) / 2, bottom + (top + bottom) / 2],
        lw=lw,
        color=Ecolor,
        linestyle="-",
    )
    ax.plot([Eleft + 1, Eright], [top, top], lw=lw, color=Ecolor, linestyle="-")

    # S
    Sy = np.linspace(bottom, top + Soffset, 1000)
    Sx = Sw * np.cos(Sy * 3 / 2 * np.pi / (Sy.max() - Sy.min()) - np.pi) ** 2 + Sleft
    ax.plot(Sx, Sy[::-1] - Soffset / 2, lw=lw, color=Scolor, linestyle="-")

    # C
    Cx = Cw / 2 * np.cos(Ctheta) + Cx0
    Cy = Ch / 2 * np.sin(Ctheta) + Cy0
    ax.plot(Cx, Cy, lw=lw, color=Ccolor, linestyle="-")

    if savepath is not None:
        fig.savefig(savepath, facecolor=fig.get_facecolor(), edgecolor="none")

    return fig, ax


def plot_field_lines_sfl(eq, rho, seed_thetas=0, phi_end=2 * np.pi, ax=None, **kwargs):
    """Plots field lines on specified flux surface.

    Traces field lines at specified initial vartheta (:math:`\\vartheta`) seed
    locations, then plots them.
    Field lines traced by first finding the corresponding straight-field-line (SFL)
    coordinates :math:`(\\rho,\\vartheta,\\phi)` for each field line, then
    converting those to the computational :math:`(\\rho,\\theta,\\phi)` coordinates,
    then finally computing from those the toroidal :math:`(R,\\phi,Z)` coordinates of
    each field line.

    The SFL angle coordinates are found with the SFL relation:

        :math:`\\vartheta = \\iota \\phi + \\vartheta_0`

    Parameters
    ----------
    eq : Equilibrium
        Object from which to plot.
    rho : float
        Flux surface to trace field lines at.
    seed_thetas : float or array-like of floats
        Poloidal positions at which to seed magnetic field lines.
        If array-like, will plot multiple field lines.
    phi_end: float
        Toroidal angle to integrate field line until, in radians. Default is 2*pi.
    ax : matplotlib AxesSubplot, optional
        Axis to plot on.


    Returns
    -------
    fig : matplotlib.figure.Figure
        Figure being plotted to.
    ax : matplotlib.axes.Axes or ndarray of Axes
        Axes being plotted to.
    field_line_coords : dict
        Dict containing the R,phi,Z coordinates of each field line traced.
        Dictionary entries are lists corresponding to the field lines for
        each seed_theta given. Also contains the scipy IVP solutions for info
        on how each line was integrated

    """
    if rho == 0:
        raise NotImplementedError(
            "Currently does not support field line tracing of the magnetic axis, please input 0 < rho < 1"
        )

    fig, ax = _format_ax(ax, is3d=True, figsize=kwargs.get("figsize", None))

    # check how many field lines to plot
    if seed_thetas is list:
        n_lines = len(seed_thetas)
    elif isinstance(seed_thetas, np.ndarray):
        n_lines = seed_thetas.size
    else:
        n_lines = 1

    phi0 = kwargs.get("phi0", 0)
    dphi = kwargs.get("dphi", 1e-2)  # spacing between points in phi, in radians
    N_pts = int((phi_end - phi0) / dphi)

    grid_single_rho = Grid(
        nodes=np.array([[rho, 0, 0]])
    )  # grid to get the iota value at the specified rho surface
    iota = eq.compute("iota", grid_single_rho)["iota"][0]

    varthetas = []
    phi = np.linspace(phi0, phi_end, N_pts)
    if n_lines > 1:
        for i in range(n_lines):
            varthetas.append(
                seed_thetas[i] + iota * phi
            )  # list of varthetas corresponding to the field line
    else:
        varthetas.append(
            seed_thetas + iota * phi
        )  # list of varthetas corresponding to the field line
    theta_coords = (
        []
    )  # list of nodes in (rho,theta,phi) corresponding to each (rho,vartheta,phi) node list
    print(
        "Calculating field line (rho,theta,zeta) coordinates corresponding to sfl coordinates"
    )
    for vartheta_list in varthetas:
        rhos = rho * np.ones_like(vartheta_list)
        sfl_coords = np.vstack((rhos, vartheta_list, phi)).T
        theta_coords.append(eq.compute_theta_coords(sfl_coords))

    # calculate R,phi,Z of nodes in grid
    # only need to do this after finding the grid corresponding to desired rho, vartheta, phi
    print(
        "Calculating field line (R,phi,Z) coordinates corresponding to (rho,theta,zeta) coordinates"
    )
    field_line_coords = {"Rs": [], "Zs": [], "phis": [], "seed_thetas": seed_thetas}
    for coords in theta_coords:
        grid = Grid(nodes=coords)
        toroidal_coords = eq.compute("R", grid)
        field_line_coords["Rs"].append(toroidal_coords["R"])
        field_line_coords["Zs"].append(toroidal_coords["Z"])
        field_line_coords["phis"].append(phi)

    for i in range(n_lines):
        xline = np.asarray(field_line_coords["Rs"][i]) * np.cos(
            field_line_coords["phis"][i]
        )
        yline = np.asarray(field_line_coords["Rs"][i]) * np.sin(
            field_line_coords["phis"][i]
        )

        ax.plot(xline, yline, field_line_coords["Zs"][i], linewidth=2)

    ax.set_xlabel(_axis_labels_XYZ[0])
    ax.set_ylabel(_axis_labels_XYZ[1])
    ax.set_zlabel(_axis_labels_XYZ[2])
    ax.set_title(
        "%d Magnetic Field Lines Traced On $\\rho=%1.2f$ Surface" % (n_lines, rho)
    )
    fig.set_tight_layout(True)

    # need this stuff to make all the axes equal, ax.axis('equal') doesnt work for 3d
    x_limits = ax.get_xlim3d()
    y_limits = ax.get_ylim3d()
    z_limits = ax.get_zlim3d()

    x_range = abs(x_limits[1] - x_limits[0])
    x_middle = np.mean(x_limits)
    y_range = abs(y_limits[1] - y_limits[0])
    y_middle = np.mean(y_limits)
    z_range = abs(z_limits[1] - z_limits[0])
    z_middle = np.mean(z_limits)

    # The plot bounding box is a sphere in the sense of the infinity
    # norm, hence I call half the max range the plot radius.
    plot_radius = 0.5 * max([x_range, y_range, z_range])

    ax.set_xlim3d([x_middle - plot_radius, x_middle + plot_radius])
    ax.set_ylim3d([y_middle - plot_radius, y_middle + plot_radius])
    ax.set_zlim3d([z_middle - plot_radius, z_middle + plot_radius])

    return fig, ax, field_line_coords


def plot_field_lines_real_space(
    eq,
    rho,
    seed_thetas=0,
    phi_end=2 * np.pi,
    grid=None,
    ax=None,
    B_interp=None,
    return_B_interp=False,
    **kwargs,
):
    """***Use plot_field_lines_sfl if plotting from a solved equilibrium, as that is faster and more accurate than real space interpolation***
    Traces field lines on specified flux surface at specified initial theta seed locations, then plots them.
    Field lines integrated by first fitting the magnetic field with radial basis functions (RBF) in R,Z,phi, then integrating the field line
    from phi=0 up to the specified phi angle, by solving:

    :math:`\\frac{dR}{d\\phi} = \\frac{RB_R}{B_{\\phi}} , \\frac{dZ}{d\\phi} = \\frac{RB_Z}{B_{\\phi}}`

    :math:`B_R = \\mathbf{B} \\cdot \\hat{\\mathbf{R}} = (B^{\\theta} \\mathbf{e}_{\\theta} + B^{\\zeta} \\mathbf{e}_{\\zeta}) \\cdot \\hat{\\mathbf{R}} = B^{\\theta} \\frac{\\partial R}{\\partial \\theta} + B^{\\zeta} \\frac{\\partial R}{\\partial \\zeta}`

    :math:`B_Z = \\mathbf{B} \\cdot \\hat{\\mathbf{Z}} = (B^{\\theta} \\mathbf{e}_{\\theta} + B^{\\zeta} \\mathbf{e}_{\\zeta}) \\cdot \\hat{\\mathbf{Z}} = B^{\\theta} \\frac{\\partial Z}{\\partial \\theta} + B^{\\zeta} \\frac{\\partial Z}{\\partial \\zeta}`

    :math:`B_{\\phi} = \\mathbf{B} \\cdot \\hat{\\mathbf{\\phi}} = R B^{\\zeta}`

    Parameters
    ----------
    eq : Equilibrium
        object from which to plot
    rho : float
        flux surface to trace field lines at
    seed_thetas : float or array-like of floats
        theta positions at which to seed magnetic field lines, if array-like, will plot multiple field lines
    phi_end: float
        phi to integrate field line until, in radians. Default is 2*pi
    grid : Grid, optional
        grid of rho, theta, zeta coordinates used to evaluate magnetic field at, which is then interpolated with RBF
    ax : matplotlib AxesSubplot, optional
        axis to plot on
    B_interp : dict of scipy.interpolate.rbf.Rbf or equivalent call signature interplators, optional
        if not None, uses the passed-in interpolation objects instead of fitting the magnetic field with Rbf's. Useful
        if have already ran plot_field_lines once and want to change the seed thetas or how far to integrate in phi.
        Dict should have the following keys: ['B_R'], ['B_Z'], and ['B_phi'], corresponding to the interplating object for
        each cylindrical component of the magnetic field.
    return_B_interp: bool, default False
        If true, in addition to returning the fig, axis and field line coordinates, will also return the dictionary of interpolating radial basis functions
        interpolating the magnetic field in (R,phi,Z)


    Returns
    -------
    fig : matplotlib.figure.Figure
        figure being plotted to
    ax : matplotlib.axes.Axes or ndarray of Axes
        axes being plotted to
    field_line_coords : dict
        dict containing the R,phi,Z coordinates of each field line traced. Dictionary entries are lists
        corresponding to the field lines for each seed_theta given. Also contains the scipy IVP solutions for info
        on how each line was integarted
    B_interp : dict, only returned if return_B_interp is True
        dict of scipy.interpolate.rbf.Rbf or equivalent call signature interplators, which interpolate the cylindrical
        components of magnetic field in (R,phi,Z)
        Dict has the following keys: ['B_R'], ['B_Z'], and ['B_phi'], corresponding to the interplating object for
        each cylindrical component of the magnetic field, and the interpolators have call signature
        B(R,phi,Z) = interpolator(R,phi,Z)

    """
    nfp = 1
    if grid is None:
        grid_kwargs = {"M": 30, "N": 30, "L": 20, "NFP": nfp, "axis": False}
        grid = _get_grid(**grid_kwargs)

    fig, ax = _format_ax(ax, is3d=True, figsize=kwargs.get("figsize", None))

    # check how many field lines to plot
    if seed_thetas is list:
        n_lines = len(seed_thetas)
    elif isinstance(seed_thetas, np.ndarray):
        n_lines = seed_thetas.size
    else:
        n_lines = 1
    phi0 = kwargs.get("phi0", 0)

    # calculate toroidal coordinates
    toroidal_coords = eq.compute("phi", grid)
    Rs = toroidal_coords["R"]
    Zs = toroidal_coords["Z"]
    phis = toroidal_coords["phi"]

    # calculate cylindrical B
    magnetic_field = eq.compute("B", grid)
    BR = magnetic_field["B_R"]
    BZ = magnetic_field["B_Z"]
    Bphi = magnetic_field["B_phi"]

    if B_interp is None:  # must fit RBfs to interpolate B field in R,phi,Z
        print(
            "Fitting magnetic field with radial basis functions in R,phi,Z (may take a few minutes)"
        )
        BRi = Rbf(Rs, Zs, phis, BR)
        BZi = Rbf(Rs, Zs, phis, BZ)
        Bphii = Rbf(Rs, Zs, phis, Bphi)
        B_interp = {"B_R": BRi, "B_Z": BZi, "B_phi": Bphii}

    field_line_coords = {
        "Rs": [],
        "Zs": [],
        "phis": [],
        "IVP solutions": [],
        "seed_thetas": seed_thetas,
    }
    if n_lines > 1:
        for theta in seed_thetas:
            field_line_Rs, field_line_phis, field_line_Zs, sol = _field_line_Rbf(
                rho, theta, phi_end, grid, Rs, Zs, B_interp, phi0
            )
            field_line_coords["Rs"].append(field_line_Rs)
            field_line_coords["Zs"].append(field_line_Zs)
            field_line_coords["phis"].append(field_line_phis)
            field_line_coords["IVP solutions"].append(sol)

    else:
        field_line_Rs, field_line_phis, field_line_Zs, sol = _field_line_Rbf(
            rho, seed_thetas, phi_end, grid, Rs, Zs, B_interp, phi0
        )
        field_line_coords["Rs"].append(field_line_Rs)
        field_line_coords["Zs"].append(field_line_Zs)
        field_line_coords["phis"].append(field_line_phis)
        field_line_coords["IVP solutions"].append(sol)

    for i, solution in enumerate(field_line_coords["IVP solutions"]):
        if not solution.success:
            print(
                "Integration from seed theta %1.2f radians was not successful!"
                % seed_thetas[i]
            )

    for i in range(n_lines):
        xline = np.asarray(field_line_coords["Rs"][i]) * np.cos(
            field_line_coords["phis"][i]
        )
        yline = np.asarray(field_line_coords["Rs"][i]) * np.sin(
            field_line_coords["phis"][i]
        )

        ax.plot(xline, yline, field_line_coords["Zs"][i], linewidth=2)

    ax.set_xlabel(_axis_labels_XYZ[0])
    ax.set_ylabel(_axis_labels_XYZ[1])
    ax.set_zlabel(_axis_labels_XYZ[2])
    ax.set_title(
        "%d Magnetic Field Lines Traced On $\\rho=%1.2f$ Surface" % (n_lines, rho)
    )
    fig.set_tight_layout(True)

    # need this stuff to make all the axes equal, ax.axis('equal') doesnt work for 3d
    x_limits = ax.get_xlim3d()
    y_limits = ax.get_ylim3d()
    z_limits = ax.get_zlim3d()

    x_range = abs(x_limits[1] - x_limits[0])
    x_middle = np.mean(x_limits)
    y_range = abs(y_limits[1] - y_limits[0])
    y_middle = np.mean(y_limits)
    z_range = abs(z_limits[1] - z_limits[0])
    z_middle = np.mean(z_limits)

    # The plot bounding box is a sphere in the sense of the infinity
    # norm, hence I call half the max range the plot radius.
    plot_radius = 0.5 * max([x_range, y_range, z_range])

    ax.set_xlim3d([x_middle - plot_radius, x_middle + plot_radius])
    ax.set_ylim3d([y_middle - plot_radius, y_middle + plot_radius])
    ax.set_zlim3d([z_middle - plot_radius, z_middle + plot_radius])

    if return_B_interp:
        return fig, ax, field_line_coords, B_interp
    else:
        return fig, ax, field_line_coords


def _find_idx(rho0, theta0, phi0, grid):
    """
    Finds the node index corresponding to the rho,theta,zeta node closest to the given rho0,theta0,phi0

    Parameters
    ----------
    rho0 : float
        rho to find closest grid point to.
    theta0 : float
        theta to find closest grid point to.
    phi0 : float
        phi to find closest grid point to.
    grid : Grid
        grid to find closest point on


    Returns
    -------
    idx_pt : int
        index of the grid node closest to the given point.

    """
    rhos = grid.nodes[:, 0]
    thetas = grid.nodes[:, 1]
    phis = grid.nodes[:, 2]

    if theta0 < 0:
        theta0 = 2 * np.pi + theta0
    if theta0 > 2 * np.pi:
        theta0 == np.mod(theta0, 2 * np.pi)
    if phi0 < 0:
        phi0 = 2 * np.pi + phi0
    if phi0 > 2 * np.pi:
        phi0 == np.mod(phi0, 2 * np.pi)

    bool1 = np.logical_and(
        np.abs(rhos - rho0) == np.min(np.abs(rhos - rho0)),
        np.abs(thetas - theta0) == np.min(np.abs(thetas - theta0)),
    )
    bool2 = np.logical_and(bool1, np.abs(phis - phi0) == np.min(np.abs(phis - phi0)))
    idx_pt = np.where(bool2 == True)[0][0]
    return idx_pt


def _field_line_Rbf(rho, theta0, phi_end, grid, Rs, Zs, B_interp, phi0=0):
    """Takes the initial poloidal angle you want to seed a field line at (at phi=0),
    and integrates along the field line to the specified phi_end. returns fR,fZ,fPhi,
    the R,Z,Phi coordinates of the field line trajectory."""

    fR = []
    fZ = []
    fPhi = []
    idx0 = _find_idx(rho, theta0, phi0, grid)
    curr_R = Rs[idx0]
    curr_Z = Zs[idx0]
    fR.append(curr_R)
    fZ.append(curr_Z)
    fPhi.append(phi0)

    # integrate field lines in Phi
    print(
        "Integrating Magnetic Field Line Equation from seed theta = %f radians" % theta0
    )
    y0 = [fR[0], fZ[0]]

    def rhs(phi, y):
        """RHS of magnetic field line equation."""
        dRdphi = (
            y[0]
            * B_interp["B_R"](y[0], y[1], np.mod(phi, 2 * np.pi))
            / B_interp["B_phi"](y[0], y[1], np.mod(phi, 2 * np.pi))
        )
        dZdphi = (
            y[0]
            * B_interp["B_Z"](y[0], y[1], np.mod(phi, 2 * np.pi))
            / B_interp["B_phi"](y[0], y[1], np.mod(phi, 2 * np.pi))
        )
        return [dRdphi, dZdphi]

    n_tries = 1
    max_step = 0.01
    sol = solve_ivp(rhs, [0, phi_end], y0, max_step=max_step)
    while not sol.success and n_tries < 4:
        max_step = 0.5 * max_step
        n_tries += 1
        sol = solve_ivp(rhs, [0, phi_end], y0, max_step=max_step)
    fR = sol.y[0, :]
    fZ = sol.y[1, :]
    fPhi = sol.t
    return fR, fPhi, fZ, sol<|MERGE_RESOLUTION|>--- conflicted
+++ resolved
@@ -13,10 +13,7 @@
 from desc.basis import zernike_radial_poly, fourier, DoubleFourierSeries
 from desc.transform import Transform
 from desc.compute import data_index
-<<<<<<< HEAD
-=======
 from desc.utils import flatten_list
->>>>>>> d37b3672
 
 __all__ = [
     "plot_1d",
@@ -31,10 +28,7 @@
     "plot_grid",
     "plot_basis",
 ]
-<<<<<<< HEAD
-=======
-
->>>>>>> d37b3672
+
 
 colorblind_colors = [
     (0.0000, 0.4500, 0.7000),  # blue
@@ -1036,28 +1030,6 @@
     return fig, ax
 
 
-<<<<<<< HEAD
-# TODO: replace this with a capability of plot_1d
-def plot_current(eq, log=False, L=20, M=None, N=None, rho=None, ax=None, **kwargs):
-    """Plot current density profiles.
-
-    Parameters
-    ----------
-    eq : Equilibrium
-        Object from which to plot.
-    log : bool, optional
-        Whether to use a log scale.
-    L : int, optional
-        Number of flux surfaces to evaluate at. Only used if rho=None.
-    M : int, optional
-        Number of poloidal nodes used in flux surface average. Default is 2*eq.M_grid+1.
-    N : int, optional
-        Number of toroidal nodes used in flux surface average. Default is 2*eq.N_grid+1.
-    rho : ndarray, optional
-        Radial coordinates of the flux surfaces to evaluate at.
-    ax : matplotlib AxesSubplot, optional
-        Axis to plot on.
-=======
 def plot_coils(coils, grid=None, ax=None, **kwargs):
     """Create 3D plot of coil geometry
 
@@ -1069,51 +1041,10 @@
         Grid to use for evaluating geometry
     ax : matplotlib AxesSubplot, optional
         Axis to plot on
->>>>>>> d37b3672
 
     Returns
     -------
     fig : matplotlib.figure.Figure
-<<<<<<< HEAD
-        Figure being plotted to.
-    ax : matplotlib.axes.Axes or ndarray of Axes
-        Axes being plotted to.
-
-    """
-    if rho is None:
-        rho = np.linspace(1, 0, num=L, endpoint=False)
-    if M is None:
-        M = 2 * eq.M_grid + 1
-    if N is None:
-        N = 2 * eq.N_grid + 1
-
-    I = np.array([])
-    G = np.array([])
-    for i, r in enumerate(rho):
-        grid = LinearGrid(M=M, N=N, NFP=1, rho=r)
-        data = eq.compute("I", grid)
-        I = np.append(I, data["I"])
-        G = np.append(G, data["G"])
-
-    fig, ax = _format_ax(ax, figsize=kwargs.get("figsize", (4, 4)))
-
-    if log:
-        ax.semilogy(rho, 2 * np.pi / mu_0 * np.abs(I), label="toroidal")
-        ax.semilogy(rho, 2 * np.pi / mu_0 * np.abs(G), label="poloidal")
-    else:
-        ax.plot(rho, 2 * np.pi / mu_0 * I, label="toroidal")
-        ax.plot(rho, 2 * np.pi / mu_0 * G, label="poloidal")
-
-    ax.set_xlabel(_axis_labels_rtz[0])
-    ax.set_ylabel(r"current $(A)$")
-    fig.legend(loc="center right")
-    fig.set_tight_layout(True)
-    return fig, ax
-
-
-def plot_boozer_modes(eq, log=True, B0=True, num_modes=10, rho=None, ax=None, **kwargs):
-    """Plot Fourier harmonics of :math:`|B|` in Boozer coordinates.
-=======
         Figure being plotted to
     ax : matplotlib.axes.Axes or ndarray of Axes
         Axes being plotted to
@@ -1190,7 +1121,6 @@
 # TODO: replace this with a capability of plot_1d
 def plot_current(eq, log=False, L=20, M=None, N=None, rho=None, ax=None, **kwargs):
     """Plot current density profiles.
->>>>>>> d37b3672
 
     Parameters
     ----------
@@ -1198,15 +1128,6 @@
         Object from which to plot.
     log : bool, optional
         Whether to use a log scale.
-<<<<<<< HEAD
-    B0 : bool, optional
-        Whether to include the m=n=0 mode.
-    num_modes : int, optional
-        How many modes to include. Default (-1) is all.
-    rho : int or ndarray, optional
-        Radial coordinates of the flux surfaces to evaluate at,
-        or number of surfaces in (0,1]
-=======
     L : int, optional
         Number of flux surfaces to evaluate at. Only used if rho=None.
     M : int, optional
@@ -1215,7 +1136,6 @@
         Number of toroidal nodes used in flux surface average. Default is 2*eq.N_grid+1.
     rho : ndarray, optional
         Radial coordinates of the flux surfaces to evaluate at.
->>>>>>> d37b3672
     ax : matplotlib AxesSubplot, optional
         Axis to plot on.
 
@@ -1228,7 +1148,64 @@
 
     """
     if rho is None:
-<<<<<<< HEAD
+        rho = np.linspace(1, 0, num=L, endpoint=False)
+    if M is None:
+        M = 2 * eq.M_grid + 1
+    if N is None:
+        N = 2 * eq.N_grid + 1
+
+    I = np.array([])
+    G = np.array([])
+    for i, r in enumerate(rho):
+        grid = LinearGrid(M=M, N=N, NFP=1, rho=r)
+        data = eq.compute("I", grid)
+        I = np.append(I, data["I"])
+        G = np.append(G, data["G"])
+
+    fig, ax = _format_ax(ax, figsize=kwargs.get("figsize", (4, 4)))
+
+    if log:
+        ax.semilogy(rho, 2 * np.pi / mu_0 * np.abs(I), label="toroidal")
+        ax.semilogy(rho, 2 * np.pi / mu_0 * np.abs(G), label="poloidal")
+    else:
+        ax.plot(rho, 2 * np.pi / mu_0 * I, label="toroidal")
+        ax.plot(rho, 2 * np.pi / mu_0 * G, label="poloidal")
+
+    ax.set_xlabel(_axis_labels_rtz[0])
+    ax.set_ylabel(r"current $(A)$")
+    fig.legend(loc="center right")
+    fig.set_tight_layout(True)
+    return fig, ax
+
+
+def plot_boozer_modes(eq, log=True, B0=True, num_modes=10, rho=None, ax=None, **kwargs):
+    """Plot Fourier harmonics of :math:`|B|` in Boozer coordinates.
+
+    Parameters
+    ----------
+    eq : Equilibrium
+        Object from which to plot.
+    log : bool, optional
+        Whether to use a log scale.
+    B0 : bool, optional
+        Whether to include the m=n=0 mode.
+    num_modes : int, optional
+        How many modes to include. Default (-1) is all.
+    rho : int or ndarray, optional
+        Radial coordinates of the flux surfaces to evaluate at,
+        or number of surfaces in (0,1]
+    ax : matplotlib AxesSubplot, optional
+        Axis to plot on.
+
+    Returns
+    -------
+    fig : matplotlib.figure.Figure
+        Figure being plotted to.
+    ax : matplotlib.axes.Axes or ndarray of Axes
+        Axes being plotted to.
+
+    """
+    if rho is None:
         rho = np.linspace(1, 0, num=20, endpoint=False)
     elif np.isscalar(rho) and rho > 1:
         rho = np.linspace(1, 0, num=rho, endpoint=False)
@@ -1275,168 +1252,6 @@
     ax.set_ylabel(r"$B_{M,N}$ in Boozer coordinates $(T)$")
     fig.legend(loc="center right")
 
-=======
-        rho = np.linspace(1, 0, num=L, endpoint=False)
-    if M is None:
-        M = 2 * eq.M_grid + 1
-    if N is None:
-        N = 2 * eq.N_grid + 1
-
-    I = np.array([])
-    G = np.array([])
-    for i, r in enumerate(rho):
-        grid = LinearGrid(M=M, N=N, NFP=1, rho=r)
-        data = eq.compute("I", grid)
-        I = np.append(I, data["I"])
-        G = np.append(G, data["G"])
-
-    fig, ax = _format_ax(ax, figsize=kwargs.get("figsize", (4, 4)))
-
-    if log:
-        ax.semilogy(rho, 2 * np.pi / mu_0 * np.abs(I), label="toroidal")
-        ax.semilogy(rho, 2 * np.pi / mu_0 * np.abs(G), label="poloidal")
-    else:
-        ax.plot(rho, 2 * np.pi / mu_0 * I, label="toroidal")
-        ax.plot(rho, 2 * np.pi / mu_0 * G, label="poloidal")
-
-    ax.set_xlabel(_axis_labels_rtz[0])
-    ax.set_ylabel(r"current $(A)$")
-    fig.legend(loc="center right")
->>>>>>> d37b3672
-    fig.set_tight_layout(True)
-    return fig, ax
-
-
-<<<<<<< HEAD
-def plot_boozer_surface(
-    eq, grid_compute=None, grid_plot=None, fill=True, ncontours=100, ax=None, **kwargs
-):
-    """Plot :math:`|B|` on a surface vs the Boozer poloidal and toroidal angles.
-=======
-def plot_boozer_modes(eq, log=True, B0=True, num_modes=10, rho=None, ax=None, **kwargs):
-    """Plot Fourier harmonics of :math:`|B|` in Boozer coordinates.
->>>>>>> d37b3672
-
-    Parameters
-    ----------
-    eq : Equilibrium
-        Object from which to plot.
-<<<<<<< HEAD
-    grid_compute : Grid, optional
-        grid to use for computing boozer spectrum
-    grid_plot : Grid, optional
-        grid to plot on
-    fill : bool, optional
-        Whether the contours are filled, i.e. whether to use `contourf` or `contour`.
-    ncontours : int, optional
-        Number of contours to plot.
-=======
-    log : bool, optional
-        Whether to use a log scale.
-    B0 : bool, optional
-        Whether to include the m=n=0 mode.
-    num_modes : int, optional
-        How many modes to include. Default (-1) is all.
-    rho : int or ndarray, optional
-        Radial coordinates of the flux surfaces to evaluate at,
-        or number of surfaces in (0,1]
->>>>>>> d37b3672
-    ax : matplotlib AxesSubplot, optional
-        Axis to plot on.
-
-    Returns
-    -------
-    fig : matplotlib.figure.Figure
-<<<<<<< HEAD
-        figure being plotted to
-    ax : matplotlib.axes.Axes or ndarray of Axes
-        axes being plotted to
-
-    """
-    if grid_compute is None:
-        grid_kwargs = {
-            "M": 6 * eq.M + 1,
-            "N": 6 * eq.N + 1,
-            "NFP": eq.NFP,
-            "endpoint": False,
-        }
-        grid_compute = _get_grid(**grid_kwargs)
-    if grid_plot is None:
-        grid_kwargs = {"M": 100, "N": 100, "NFP": eq.NFP, "endpoint": True}
-        grid_plot = _get_grid(**grid_kwargs)
-
-    data = eq.compute("|B|_mn", grid_compute)
-    B_transform = Transform(
-        grid_plot,
-        DoubleFourierSeries(M=2 * eq.M, N=2 * eq.N, sym=eq.R_basis.sym, NFP=eq.NFP),
-    )
-    data = B_transform.transform(data["|B|_mn"])
-    data = data.reshape((grid_plot.M, grid_plot.N), order="F")
-
-    fig, ax = _format_ax(ax, figsize=kwargs.get("figsize", (4, 4)))
-    divider = make_axes_locatable(ax)
-
-    contourf_kwargs = {}
-    contourf_kwargs["norm"] = matplotlib.colors.Normalize()
-    contourf_kwargs["levels"] = kwargs.get(
-        "levels", np.linspace(np.nanmin(data), np.nanmax(data), ncontours)
-    )
-    contourf_kwargs["cmap"] = kwargs.get("cmap", "jet")
-    contourf_kwargs["extend"] = "both"
-
-=======
-        Figure being plotted to.
-    ax : matplotlib.axes.Axes or ndarray of Axes
-        Axes being plotted to.
-
-    """
-    if rho is None:
-        rho = np.linspace(1, 0, num=20, endpoint=False)
-    elif np.isscalar(rho) and rho > 1:
-        rho = np.linspace(1, 0, num=rho, endpoint=False)
-    ds = []
-    B_mn = np.array([[]])
-    linestyle = kwargs.get("linestyle", "-")
-    for i, r in enumerate(rho):
-        grid = LinearGrid(M=6 * eq.M + 1, N=6 * eq.N + 1, NFP=eq.NFP, rho=r)
-        data = eq.compute("|B|_mn", grid)
-        ds.append(data)
-        b_mn = np.atleast_2d(data["|B|_mn"])
-        B_mn = np.vstack((B_mn, b_mn)) if B_mn.size else b_mn
-    idx = np.argsort(np.abs(B_mn[0, :]))
-    if num_modes == -1:
-        idx = idx[-1::-1]
-    else:
-        idx = idx[-1 : -num_modes - 1 : -1]
-    B_mn = B_mn[:, idx]
-    modes = data["B modes"][idx, :]
-
-    fig, ax = _format_ax(ax)
-    for i in range(modes.shape[0]):
-        M = modes[i, 1]
-        N = modes[i, 2]
-        if (M, N) == (0, 0) and B0 is False:
-            continue
-        if log is True:
-            ax.semilogy(
-                rho,
-                np.abs(B_mn[:, i]),
-                label="M={}, N={}".format(M, N),
-                linestyle=linestyle,
-            )
-        else:
-            ax.plot(
-                rho,
-                B_mn[:, i],
-                "-",
-                label="M={}, N={}".format(M, N),
-                linestyle=linestyle,
-            )
-
-    ax.set_xlabel(_axis_labels_rtz[0])
-    ax.set_ylabel(r"$B_{M,N}$ in Boozer coordinates $(T)$")
-    fig.legend(loc="center right")
-
     fig.set_tight_layout(True)
     return fig, ax
 
@@ -1500,7 +1315,6 @@
     contourf_kwargs["cmap"] = kwargs.get("cmap", "jet")
     contourf_kwargs["extend"] = "both"
 
->>>>>>> d37b3672
     cax_kwargs = {"size": "5%", "pad": 0.05}
 
     xx = grid_plot.nodes[:, 2].reshape((grid_plot.M, grid_plot.N), order="F").squeeze()
@@ -1513,8 +1327,6 @@
     cax = divider.append_axes("right", **cax_kwargs)
     cbar = fig.colorbar(im, cax=cax)
     cbar.update_ticks()
-<<<<<<< HEAD
-=======
 
     ax.set_xlabel(r"$\zeta_{Boozer}$")
     ax.set_ylabel(r"$\theta_{Boozer}$")
@@ -1522,19 +1334,8 @@
 
     fig.set_tight_layout(True)
     return fig, ax
->>>>>>> d37b3672
-
-    ax.set_xlabel(r"$\zeta_{Boozer}$")
-    ax.set_ylabel(r"$\theta_{Boozer}$")
-    ax.set_title(r"$|\mathbf{B}|~(T)$")
-
-<<<<<<< HEAD
-    fig.set_tight_layout(True)
-    return fig, ax
-
-
-=======
->>>>>>> d37b3672
+
+
 def plot_qs_error(
     eq,
     log=True,
