--- conflicted
+++ resolved
@@ -1064,19 +1064,6 @@
 
         Valid keyword arguments are:
 
-<<<<<<< HEAD
-        figsize: tuple of length 2, the size of the figure (to be passed to matplotlib)
-        component: str, one of [None, 'R', 'phi', 'Z'], For vector variables, which
-            element to plot. Default is the norm of the vector.
-        cmap: str, matplotib colormap scheme to use, passed to ax.contourf
-        levels: int or array-like, passed to contourf
-        nphi: int, number of equispaced phi planes to plot sections at (default 1
-            for axisymmetry and 6 for non-axisymmetry)
-        title_font_size: integer, font size of the title
-        xlabel_fontsize: float, fontsize of the xlabel
-        ylabel_fontsize: float, fontsize of the ylabel
-
-=======
         * ``figsize``: tuple of length 2, the size of the figure (to be passed to
           matplotlib)
         * ``component``: str, one of [None, 'R', 'phi', 'Z'], For vector variables,
@@ -1088,7 +1075,6 @@
         * ``title_font_size``: integer, font size of the title
         * ``xlabel_fontsize``: float, fontsize of the xlabel
         * ``ylabel_fontsize``: float, fontsize of the ylabel
->>>>>>> 0ec8fdc8
 
     Returns
     -------
@@ -1518,18 +1504,6 @@
 
         Valid keyword arguments are:
 
-<<<<<<< HEAD
-        figsize: tuple of length 2, the size of the figure (to be passed to matplotlib)
-        cmap : colormap to use for plotting, discretized into len(phi) colors
-        colors: array of colors to use for each phi angle
-        ls : array of line styles to use for each phi angle
-        lw : array of line widths to use for each phi angle
-        marker: str, marker style to use for the axis plotted points
-        size: float, marker size to use for the axis plotted points
-        label_fontsize: float, fontsize of the x and y labels
-        legend_fontsize: float, fontsize of the legend
-
-=======
         * ``figsize``: tuple of length 2, the size of the figure (to be passed to
           matplotlib)
         * ``cmap``: colormap to use for plotting, discretized into len(zeta) colors
@@ -1540,7 +1514,6 @@
         * ``size``: float, marker size to use for the axis plotted points
         * ``label_fontsize``: float, fontsize of the x and y labels
         * ``legend_fontsize``: float, fontsize of the legend
->>>>>>> 0ec8fdc8
 
     Returns
     -------
