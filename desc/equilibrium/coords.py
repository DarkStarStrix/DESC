--- conflicted
+++ resolved
@@ -72,11 +72,7 @@
     basis_derivs = [f"{X}_{d}" for X in inbasis for d in ("r", "t", "z")]
     for key in basis_derivs:
         assert (
-<<<<<<< HEAD
-            key in data_index
-=======
-            key in data_index["desc.equilibrium.equilibrium.Equilibrium"].keys()
->>>>>>> 32398c3a
+            key in data_index["desc.equilibrium.equilibrium.Equilibrium"]
         ), f"don't have recipe to compute partial derivative {key}"
 
     rhomin = kwargs.pop("rhomin", tol / 10)
