--- conflicted
+++ resolved
@@ -162,10 +162,54 @@
     transforms={},
     profiles=[],
     coordinates="rtz",
-    data=["e^rho"],
+    data=["e_theta", "e_zeta", "|e_theta x e_zeta|"],
 )
 def _n_rho(params, transforms, profiles, data, **kwargs):
-    data["n_rho"] = (data["e^rho"].T / jnp.linalg.norm(data["e^rho"], axis=-1)).T
+    # equal to e^rho / |e^rho| but works correctly for surfaces as well that don't have
+    # contravariant basis defined
+    data["n_rho"] = (
+        cross(data["e_theta"], data["e_zeta"]) / data["|e_theta x e_zeta|"][:, None]
+    )
+    return data
+
+
+@register_compute_fun(
+    name="n_theta",
+    label="\\hat{\\mathbf{n}}_{\\theta}",
+    units="~",
+    units_long="None",
+    description="Unit vector normal to constant theta surface (direction of e^theta)",
+    dim=3,
+    params=[],
+    transforms={},
+    profiles=[],
+    coordinates="rtz",
+    data=["e_rho", "e_zeta", "|e_zeta x e_rho|"],
+)
+def _n_theta(params, transforms, profiles, data, **kwargs):
+    data["n_theta"] = (
+        cross(data["e_zeta"], data["e_rho"]) / data["|e_zeta x e_rho|"][:, None]
+    )
+    return data
+
+
+@register_compute_fun(
+    name="n_zeta",
+    label="\\hat{\\mathbf{n}}_{\\zeta}",
+    units="~",
+    units_long="None",
+    description="Unit vector normal to constant zeta surface (direction of e^zeta)",
+    dim=3,
+    params=[],
+    transforms={},
+    profiles=[],
+    coordinates="rtz",
+    data=["e_rho", "e_theta", "|e_rho x e_theta|"],
+)
+def _n_zeta(params, transforms, profiles, data, **kwargs):
+    data["n_zeta"] = (
+        cross(data["e_rho"], data["e_theta"]) / data["|e_rho x e_theta|"][:, None]
+    )
     return data
 
 
@@ -3363,7 +3407,6 @@
     transforms={},
     profiles=[],
     coordinates="rtz",
-<<<<<<< HEAD
     data=["e_rho", "e_rho_t", "e_theta", "e_theta_t", "sqrt(g)", "sqrt(g)_t"],
     axis_limit_data=["e_theta_r", "e_theta_rt", "sqrt(g)_r", "sqrt(g)_rt"],
 )
@@ -3389,55 +3432,6 @@
             * data["sqrt(g)_rt"]
             / data["sqrt(g)_r"] ** 2
         ).T,
-=======
-    data=["e_theta", "e_zeta", "|e_theta x e_zeta|"],
-)
-def _n_rho(params, transforms, profiles, data, **kwargs):
-    # equal to e^rho / |e^rho| but works correctly for surfaces as well that don't have
-    # contravariant basis defined
-    data["n_rho"] = (
-        cross(data["e_theta"], data["e_zeta"]) / data["|e_theta x e_zeta|"][:, None]
-    )
-    return data
-
-
-@register_compute_fun(
-    name="n_theta",
-    label="\\hat{\\mathbf{n}}_{\\theta}",
-    units="~",
-    units_long="None",
-    description="Unit vector normal to constant theta surface (direction of e^theta)",
-    dim=3,
-    params=[],
-    transforms={},
-    profiles=[],
-    coordinates="rtz",
-    data=["e_rho", "e_zeta", "|e_zeta x e_rho|"],
-)
-def _n_theta(params, transforms, profiles, data, **kwargs):
-    data["n_theta"] = (
-        cross(data["e_zeta"], data["e_rho"]) / data["|e_zeta x e_rho|"][:, None]
-    )
-    return data
-
-
-@register_compute_fun(
-    name="n_zeta",
-    label="\\hat{\\mathbf{n}}_{\\zeta}",
-    units="~",
-    units_long="None",
-    description="Unit vector normal to constant zeta surface (direction of e^zeta)",
-    dim=3,
-    params=[],
-    transforms={},
-    profiles=[],
-    coordinates="rtz",
-    data=["e_rho", "e_theta", "|e_rho x e_theta|"],
-)
-def _n_zeta(params, transforms, profiles, data, **kwargs):
-    data["n_zeta"] = (
-        cross(data["e_rho"], data["e_theta"]) / data["|e_rho x e_theta|"][:, None]
->>>>>>> 32398c3a
     )
     return data
 
