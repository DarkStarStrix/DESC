"""data_index contains all the quantities calculated by the compute functions.

label = (str) Title of the quantity in LaTeX format.
units = (str) Units of the quantity in LaTeX format.
units_long (str) Full units without abbreviations.
description (str) Description of the quantity.
fun = (str) Function name in compute_funs.py that computes the quantity.
dim = (int) Dimension of the quantity: 0-D (global qty), 1-D (local scalar qty),
    or 3-D (local vector qty).
dependencies : dictionary of things required to compute the quantity
    params : parameters of equilibrium needed, eg R_lmn, Z_lmn
    transforms : dict of keys anrsd derivative orders [rho, theta, zeta] for R, Z, etc.
    profiles : profiles needed, eg iota, pressure
    data : other items in the data index needed to compute qty
NOTE: should only list *direct* dependencies. The full dependencies will be built
recursively at runtime using each quantities direct dependencies.
"""

data_index = {}

# flux coordinates
data_index["rho"] = {
    "label": "\\rho",
    "units": "~",
    "units_long": "None",
    "description": "Radial coordinate, proportional to the square root of the toroidal flux",
    "fun": "compute_flux_coords",
    "dim": 1,
    "dependencies": {
        "params": [],
        "transforms": {"grid": []},
        "profiles": [],
        "data": [],
    },
}
data_index["theta"] = {
    "label": "\\theta",
    "units": "rad",
    "units_long": "radians",
    "description": "Poloidal angular coordinate (geometric, not magnetic)",
    "fun": "compute_flux_coords",
    "dim": 1,
    "dependencies": {
        "params": [],
        "transforms": {"grid": []},
        "profiles": [],
        "data": [],
    },
}
data_index["zeta"] = {
    "label": "\\zeta",
    "units": "rad",
    "units_long": "radians",
    "description": "Toroidal angular coordinate, equal to the geometric toroidal angle",
    "fun": "compute_flux_coords",
    "dim": 1,
    "dependencies": {
        "params": [],
        "transforms": {"grid": []},
        "profiles": [],
        "data": [],
    },
}

# toroidal flux
data_index["psi"] = {
    "label": "\\psi = \\Psi / (2 \\pi)",
    "units": "Wb",
    "units_long": "Webers",
    "description": "Toroidal flux",
    "fun": "compute_toroidal_flux",
    "dim": 1,
    "dependencies": {
        "params": ["Psi"],
        "transforms": {"grid": []},
        "profiles": [],
        "data": [],
    },
}
data_index["psi_r"] = {
    "label": "\\psi' = \\partial_{\\rho} \\Psi / (2 \\pi)",
    "units": "Wb",
    "units_long": "Webers",
    "description": "Toroidal flux, first radial derivative",
    "fun": "compute_toroidal_flux",
    "dim": 1,
    "dependencies": {
        "params": ["Psi"],
        "transforms": {"grid": []},
        "profiles": [],
        "data": [],
    },
}
data_index["psi_rr"] = {
    "label": "\\psi'' = \\partial_{\\rho\\rho} \\Psi / (2 \\pi)",
    "units": "Wb",
    "units_long": "Webers",
    "description": "Toroidal flux, second radial derivative",
    "fun": "compute_toroidal_flux",
    "dim": 1,
    "dependencies": {
        "params": ["Psi"],
        "transforms": {"grid": []},
        "profiles": [],
        "data": [],
    },
}
data_index["grad(psi)"] = {
    "label": "\\nabla\\psi",
    "units": "Wb / m",
    "units_long": "Webers per meter",
    "description": "Toroidal flux gradient",
    "fun": "compute_toroidal_flux_gradient",
    "dim": 3,
    "dependencies": {
        "params": [],
        "transforms": {},
        "profiles": [],
        "data": ["psi_r", "e^rho"],
    },
}
data_index["|grad(psi)|^2"] = {
    "label": "|\\nabla\\psi|^{2}",
    "units": "Wb / m",
    "units_long": "Webers squared per square meter",
    "description": "Toroidal flux gradient magnitude squared",
    "fun": "compute_toroidal_flux_gradient",
    "dim": 1,
    "dependencies": {
        "params": [],
        "transforms": {},
        "profiles": [],
        "data": ["psi_r", "g^rr"],
    },
}
data_index["|grad(psi)|"] = {
    "label": "|\\nabla\\psi|",
    "units": "Wb / m",
    "units_long": "Webers per meter",
    "description": "Toroidal flux gradient magnitude",
    "fun": "compute_toroidal_flux_gradient",
    "dim": 1,
    "dependencies": {
        "params": [],
        "transforms": {},
        "profiles": [],
        "data": ["|grad(psi)|^2"],
    },
}
# R
data_index["R"] = {
    "label": "R",
    "units": "m",
    "units_long": "meters",
    "description": "Major radius in lab frame",
    "fun": "compute_toroidal_coords",
    "dim": 1,
    "dependencies": {
        "params": ["R_lmn"],
        "transforms": {"R": [[0, 0, 0]]},
        "profiles": [],
        "data": [],
    },
}
data_index["R_r"] = {
    "label": "\\partial_{\\rho} R",
    "units": "m",
    "units_long": "meters",
    "description": "Major radius in lab frame, first radial derivative",
    "fun": "compute_toroidal_coords",
    "dim": 1,
    "dependencies": {
        "params": ["R_lmn"],
        "transforms": {"R": [[1, 0, 0]]},
        "profiles": [],
        "data": [],
    },
}
data_index["R_t"] = {
    "label": "\\partial_{\\theta} R",
    "units": "m",
    "units_long": "meters",
    "description": "Major radius in lab frame, first poloidal derivative",
    "fun": "compute_toroidal_coords",
    "dim": 1,
    "dependencies": {
        "params": ["R_lmn"],
        "transforms": {"R": [[0, 1, 0]]},
        "profiles": [],
        "data": [],
    },
}
data_index["R_z"] = {
    "label": "\\partial_{\\zeta} R",
    "units": "m",
    "units_long": "meters",
    "description": "Major radius in lab frame, first toroidal derivative",
    "fun": "compute_toroidal_coords",
    "dim": 1,
    "dependencies": {
        "params": ["R_lmn"],
        "transforms": {"R": [[0, 0, 1]]},
        "profiles": [],
        "data": [],
    },
}
data_index["R_rr"] = {
    "label": "\\partial_{\\rho\\rho} R",
    "units": "m",
    "units_long": "meters",
    "description": "Major radius in lab frame, second radial derivative",
    "fun": "compute_toroidal_coords",
    "dim": 1,
    "dependencies": {
        "params": ["R_lmn"],
        "transforms": {"R": [[2, 0, 0]]},
        "profiles": [],
        "data": [],
    },
}
data_index["R_tt"] = {
    "label": "\\partial_{\\theta\\theta} R",
    "units": "m",
    "units_long": "meters",
    "description": "Major radius in lab frame, second poloidal derivative",
    "fun": "compute_toroidal_coords",
    "dim": 1,
    "dependencies": {
        "params": ["R_lmn"],
        "transforms": {"R": [[0, 2, 0]]},
        "profiles": [],
        "data": [],
    },
}
data_index["R_zz"] = {
    "label": "\\partial_{\\zeta\\zeta} R",
    "units": "m",
    "units_long": "meters",
    "description": "Major radius in lab frame, second toroidal derivative",
    "fun": "compute_toroidal_coords",
    "dim": 1,
    "dependencies": {
        "params": ["R_lmn"],
        "transforms": {"R": [[0, 0, 2]]},
        "profiles": [],
        "data": [],
    },
}
data_index["R_rt"] = {
    "label": "\\partial_{\\rho\\theta} R",
    "units": "m",
    "units_long": "meters",
    "description": "Major radius in lab frame, second derivative wrt radius and poloidal angle",
    "fun": "compute_toroidal_coords",
    "dim": 1,
    "dependencies": {
        "params": ["R_lmn"],
        "transforms": {"R": [[1, 1, 0]]},
        "profiles": [],
        "data": [],
    },
}
data_index["R_rz"] = {
    "label": "\\partial_{\\rho\\zeta} R",
    "units": "m",
    "units_long": "meters",
    "description": "Major radius in lab frame, second derivative wrt radius and toroidal angle",
    "fun": "compute_toroidal_coords",
    "dim": 1,
    "dependencies": {
        "params": ["R_lmn"],
        "transforms": {"R": [[1, 0, 1]]},
        "profiles": [],
        "data": [],
    },
}
data_index["R_tz"] = {
    "label": "\\partial_{\\theta\\zeta} R",
    "units": "m",
    "units_long": "meters",
    "description": "Major radius in lab frame, second derivative wrt poloidal and toroidal angles",
    "fun": "compute_toroidal_coords",
    "dim": 1,
    "dependencies": {
        "params": ["R_lmn"],
        "transforms": {"R": [[0, 1, 1]]},
        "profiles": [],
        "data": [],
    },
}
data_index["R_rrr"] = {
    "label": "\\partial_{\\rho\\rho\\rho} R",
    "units": "m",
    "units_long": "meters",
    "description": "Major radius in lab frame, third radial derivative",
    "fun": "compute_toroidal_coords",
    "dim": 1,
    "dependencies": {
        "params": ["R_lmn"],
        "transforms": {"R": [[3, 0, 0]]},
        "profiles": [],
        "data": [],
    },
}
data_index["R_ttt"] = {
    "label": "\\partial_{\\theta\\theta\\theta} R",
    "units": "m",
    "units_long": "meters",
    "description": "Major radius in lab frame, third poloidal derivative",
    "fun": "compute_toroidal_coords",
    "dim": 1,
    "dependencies": {
        "params": ["R_lmn"],
        "transforms": {"R": [[0, 3, 0]]},
        "profiles": [],
        "data": [],
    },
}
data_index["R_zzz"] = {
    "label": "\\partial_{\\zeta\\zeta\\zeta} R",
    "units": "m",
    "units_long": "meters",
    "description": "Major radius in lab frame, third toroidal derivative",
    "fun": "compute_toroidal_coords",
    "dim": 1,
    "dependencies": {
        "params": ["R_lmn"],
        "transforms": {"R": [[0, 0, 3]]},
        "profiles": [],
        "data": [],
    },
}
data_index["R_rrt"] = {
    "label": "\\partial_{\\rho\\rho\\theta} R",
    "units": "m",
    "units_long": "meters",
    "description": "Major radius in lab frame, third derivative, wrt radius twice and poloidal angle",
    "fun": "compute_toroidal_coords",
    "dim": 1,
    "dependencies": {
        "params": ["R_lmn"],
        "transforms": {"R": [[2, 1, 0]]},
        "profiles": [],
        "data": [],
    },
}
data_index["R_rtt"] = {
    "label": "\\partial_{\\rho\\theta\\theta} R",
    "units": "m",
    "units_long": "meters",
    "description": "Major radius in lab frame, third derivative wrt radius and poloidal angle twice",
    "fun": "compute_toroidal_coords",
    "dim": 1,
    "dependencies": {
        "params": ["R_lmn"],
        "transforms": {"R": [[1, 2, 0]]},
        "profiles": [],
        "data": [],
    },
}
data_index["R_rrz"] = {
    "label": "\\partial_{\\rho\\rho\\zeta} R",
    "units": "m",
    "units_long": "meters",
    "description": "Major radius in lab frame, third derivative wrt radius twice and toroidal angle",
    "fun": "compute_toroidal_coords",
    "dim": 1,
    "dependencies": {
        "params": ["R_lmn"],
        "transforms": {"R": [[2, 0, 1]]},
        "profiles": [],
        "data": [],
    },
}
data_index["R_rzz"] = {
    "label": "\\partial_{\\rho\\zeta\\zeta} R",
    "units": "m",
    "units_long": "meters",
    "description": "Major radius in lab frame, third derivative wrt radius and toroidal angle twice",
    "fun": "compute_toroidal_coords",
    "dim": 1,
    "dependencies": {
        "params": ["R_lmn"],
        "transforms": {"R": [[1, 0, 2]]},
        "profiles": [],
        "data": [],
    },
}
data_index["R_ttz"] = {
    "label": "\\partial_{\\theta\\theta\\zeta} R",
    "units": "m",
    "units_long": "meters",
    "description": "Major radius in lab frame, third derivative wrt poloidal angle twice and toroidal angle",
    "fun": "compute_toroidal_coords",
    "dim": 1,
    "dependencies": {
        "params": ["R_lmn"],
        "transforms": {"R": [[0, 2, 1]]},
        "profiles": [],
        "data": [],
    },
}
data_index["R_tzz"] = {
    "label": "\\partial_{\\theta\\zeta\\zeta} R",
    "units": "m",
    "units_long": "meters",
    "description": "Major radius in lab frame, third derivative wrt poloidal angle  and toroidal angle twice",
    "fun": "compute_toroidal_coords",
    "dim": 1,
    "dependencies": {
        "params": ["R_lmn"],
        "transforms": {"R": [[0, 1, 2]]},
        "profiles": [],
        "data": [],
    },
}
data_index["R_rtz"] = {
    "label": "\\partial_{\\rho\\theta\\zeta} R",
    "units": "m",
    "units_long": "meters",
    "description": "Major radius in lab frame, third derivative wrt radius, poloidal angle, and toroidal angle",
    "fun": "compute_toroidal_coords",
    "dim": 1,
    "dependencies": {
        "params": ["R_lmn"],
        "transforms": {"R": [[1, 1, 1]]},
        "profiles": [],
        "data": [],
    },
}

# Z
data_index["Z"] = {
    "label": "Z",
    "units": "m",
    "units_long": "meters",
    "description": "Vertical coordinate in lab frame",
    "fun": "compute_toroidal_coords",
    "dim": 1,
    "dependencies": {
        "params": ["Z_lmn"],
        "transforms": {"Z": [[0, 0, 0]]},
        "profiles": [],
        "data": [],
    },
}
data_index["Z_r"] = {
    "label": "\\partial_{\\rho} Z",
    "units": "m",
    "units_long": "meters",
    "description": "Vertical coordinate in lab frame, first radial derivative",
    "fun": "compute_toroidal_coords",
    "dim": 1,
    "dependencies": {
        "params": ["Z_lmn"],
        "transforms": {"Z": [[1, 0, 0]]},
        "profiles": [],
        "data": [],
    },
}
data_index["Z_t"] = {
    "label": "\\partial_{\\theta} Z",
    "units": "m",
    "units_long": "meters",
    "description": "Vertical coordinate in lab frame, first poloidal derivative",
    "fun": "compute_toroidal_coords",
    "dim": 1,
    "dependencies": {
        "params": ["Z_lmn"],
        "transforms": {"Z": [[0, 1, 0]]},
        "profiles": [],
        "data": [],
    },
}
data_index["Z_z"] = {
    "label": "\\partial_{\\zeta} Z",
    "units": "m",
    "units_long": "meters",
    "description": "Vertical coordinate in lab frame, first toroidal derivative",
    "fun": "compute_toroidal_coords",
    "dim": 1,
    "dependencies": {
        "params": ["Z_lmn"],
        "transforms": {"Z": [[0, 0, 1]]},
        "profiles": [],
        "data": [],
    },
}
data_index["Z_rr"] = {
    "label": "\\partial_{\\rho\\rho} Z",
    "units": "m",
    "units_long": "meters",
    "description": "Vertical coordinate in lab frame, second radial derivative",
    "fun": "compute_toroidal_coords",
    "dim": 1,
    "dependencies": {
        "params": ["Z_lmn"],
        "transforms": {"Z": [[2, 0, 0]]},
        "profiles": [],
        "data": [],
    },
}
data_index["Z_tt"] = {
    "label": "\\partial_{\\theta\\theta} Z",
    "units": "m",
    "units_long": "meters",
    "description": "Vertical coordinate in lab frame, second poloidal derivative",
    "fun": "compute_toroidal_coords",
    "dim": 1,
    "dependencies": {
        "params": ["Z_lmn"],
        "transforms": {"Z": [[0, 2, 0]]},
        "profiles": [],
        "data": [],
    },
}
data_index["Z_zz"] = {
    "label": "\\partial_{\\zeta\\zeta} Z",
    "units": "m",
    "units_long": "meters",
    "description": "Vertical coordinate in lab frame, second toroidal derivative",
    "fun": "compute_toroidal_coords",
    "dim": 1,
    "dependencies": {
        "params": ["Z_lmn"],
        "transforms": {"Z": [[0, 0, 2]]},
        "profiles": [],
        "data": [],
    },
}
data_index["Z_rt"] = {
    "label": "\\partial_{\\rho\\theta} Z",
    "units": "m",
    "units_long": "meters",
    "description": "Vertical coordinate in lab frame, second derivative wrt radius and poloidal angle",
    "fun": "compute_toroidal_coords",
    "dim": 1,
    "dependencies": {
        "params": ["Z_lmn"],
        "transforms": {"Z": [[1, 1, 0]]},
        "profiles": [],
        "data": [],
    },
}
data_index["Z_rz"] = {
    "label": "\\partial_{\\rho\\zeta} Z",
    "units": "m",
    "units_long": "meters",
    "description": "Vertical coordinate in lab frame, second derivative wrt radius and toroidal angle",
    "fun": "compute_toroidal_coords",
    "dim": 1,
    "dependencies": {
        "params": ["Z_lmn"],
        "transforms": {"Z": [[1, 0, 1]]},
        "profiles": [],
        "data": [],
    },
}
data_index["Z_tz"] = {
    "label": "\\partial_{\\theta\\zeta} Z",
    "units": "m",
    "units_long": "meters",
    "description": "Vertical coordinate in lab frame, second derivative wrt poloidal and toroidal angles",
    "fun": "compute_toroidal_coords",
    "dim": 1,
    "dependencies": {
        "params": ["Z_lmn"],
        "transforms": {"Z": [[0, 1, 1]]},
        "profiles": [],
        "data": [],
    },
}
data_index["Z_rrr"] = {
    "label": "\\partial_{\\rho\\rho\\rho} Z",
    "units": "m",
    "units_long": "meters",
    "description": "Vertical coordinate in lab frame, third radial derivative",
    "fun": "compute_toroidal_coords",
    "dim": 1,
    "dependencies": {
        "params": ["Z_lmn"],
        "transforms": {"Z": [[3, 0, 0]]},
        "profiles": [],
        "data": [],
    },
}
data_index["Z_ttt"] = {
    "label": "\\partial_{\\theta\\theta\\theta} Z",
    "units": "m",
    "units_long": "meters",
    "description": "Vertical coordinate in lab frame, third poloidal derivative",
    "fun": "compute_toroidal_coords",
    "dim": 1,
    "dependencies": {
        "params": ["Z_lmn"],
        "transforms": {"Z": [[0, 3, 0]]},
        "profiles": [],
        "data": [],
    },
}
data_index["Z_zzz"] = {
    "label": "\\partial_{\\zeta\\zeta\\zeta} Z",
    "units": "m",
    "units_long": "meters",
    "description": "Vertical coordinate in lab frame, third toroidal derivative",
    "fun": "compute_toroidal_coords",
    "dim": 1,
    "dependencies": {
        "params": ["Z_lmn"],
        "transforms": {"Z": [[0, 0, 3]]},
        "profiles": [],
        "data": [],
    },
}
data_index["Z_rrt"] = {
    "label": "\\partial_{\\rho\\rho\\theta} Z",
    "units": "m",
    "units_long": "meters",
    "description": "Vertical coordinate in lab frame, third derivative, wrt radius twice and poloidal angle",
    "fun": "compute_toroidal_coords",
    "dim": 1,
    "dependencies": {
        "params": ["Z_lmn"],
        "transforms": {"Z": [[2, 1, 0]]},
        "profiles": [],
        "data": [],
    },
}
data_index["Z_rtt"] = {
    "label": "\\partial_{\\rho\\theta\\theta} Z",
    "units": "m",
    "units_long": "meters",
    "description": "Vertical coordinate in lab frame, third derivative wrt radius and poloidal angle twice",
    "fun": "compute_toroidal_coords",
    "dim": 1,
    "dependencies": {
        "params": ["Z_lmn"],
        "transforms": {"Z": [[1, 2, 0]]},
        "profiles": [],
        "data": [],
    },
}
data_index["Z_rrz"] = {
    "label": "\\partial_{\\rho\\rho\\zeta} Z",
    "units": "m",
    "units_long": "meters",
    "description": "Vertical coordinate in lab frame, third derivative wrt radius twice and toroidal angle",
    "fun": "compute_toroidal_coords",
    "dim": 1,
    "dependencies": {
        "params": ["Z_lmn"],
        "transforms": {"Z": [[2, 0, 1]]},
        "profiles": [],
        "data": [],
    },
}
data_index["Z_rzz"] = {
    "label": "\\partial_{\\rho\\zeta\\zeta} Z",
    "units": "m",
    "units_long": "meters",
    "description": "Vertical coordinate in lab frame, third derivative wrt radius and toroidal angle twice",
    "fun": "compute_toroidal_coords",
    "dim": 1,
    "dependencies": {
        "params": ["Z_lmn"],
        "transforms": {"Z": [[1, 0, 2]]},
        "profiles": [],
        "data": [],
    },
}
data_index["Z_ttz"] = {
    "label": "\\partial_{\\theta\\theta\\zeta} Z",
    "units": "m",
    "units_long": "meters",
    "description": "Vertical coordinate in lab frame, third derivative wrt poloidal angle twice and toroidal angle",
    "fun": "compute_toroidal_coords",
    "dim": 1,
    "dependencies": {
        "params": ["Z_lmn"],
        "transforms": {"Z": [[0, 2, 1]]},
        "profiles": [],
        "data": [],
    },
}
data_index["Z_tzz"] = {
    "label": "\\partial_{\\theta\\zeta\\zeta} Z",
    "units": "m",
    "units_long": "meters",
    "description": "Vertical coordinate in lab frame, third derivative wrt poloidal angle  and toroidal angle twice",
    "fun": "compute_toroidal_coords",
    "dim": 1,
    "dependencies": {
        "params": ["Z_lmn"],
        "transforms": {"Z": [[0, 1, 2]]},
        "profiles": [],
        "data": [],
    },
}
data_index["Z_rtz"] = {
    "label": "\\partial_{\\rho\\theta\\zeta} Z",
    "units": "m",
    "units_long": "meters",
    "description": "Vertical coordinate in lab frame, third derivative wrt radius, poloidal angle, and toroidal angle",
    "fun": "compute_toroidal_coords",
    "dim": 1,
    "dependencies": {
        "params": ["Z_lmn"],
        "transforms": {"Z": [[1, 1, 1]]},
        "profiles": [],
        "data": [],
    },
}

# cartesian coordinates
data_index["phi"] = {
    "label": "\\phi = \\zeta",
    "units": "rad",
    "units_long": "radians",
    "description": "Toroidal angle in lab frame",
    "fun": "compute_cartesian_coords",
    "dim": 1,
    "dependencies": {
        "params": [],
        "transforms": {},
        "profiles": [],
        "data": ["zeta"],
    },
}
data_index["X"] = {
    "label": "X = R \\cos{\\phi}",
    "units": "m",
    "units_long": "meters",
    "description": "Cartesian X coordinate",
    "fun": "compute_cartesian_coords",
    "dim": 1,
    "dependencies": {
        "params": [],
        "transforms": {},
        "profiles": [],
        "data": ["R", "phi"],
    },
}
data_index["Y"] = {
    "label": "Y = R \\sin{\\phi}",
    "units": "m",
    "units_long": "meters",
    "description": "Cartesian Y coordinate",
    "fun": "compute_cartesian_coords",
    "dim": 1,
    "dependencies": {
        "params": [],
        "transforms": {},
        "profiles": [],
        "data": ["R", "phi"],
    },
}

# lambda
data_index["lambda"] = {
    "label": "\\lambda",
    "units": "rad",
    "units_long": "radians",
    "description": "Poloidal stream function",
    "fun": "compute_lambda",
    "dim": 1,
    "dependencies": {
        "params": ["L_lmn"],
        "transforms": {"L": [[0, 0, 0]]},
        "profiles": [],
        "data": [],
    },
}
data_index["lambda_r"] = {
    "label": "\\partial_{\\rho} \\lambda",
    "units": "rad",
    "units_long": "radians",
    "description": "Poloidal stream function, first radial derivative",
    "fun": "compute_lambda",
    "dim": 1,
    "dependencies": {
        "params": ["L_lmn"],
        "transforms": {"L": [[1, 0, 0]]},
        "profiles": [],
        "data": [],
    },
}
data_index["lambda_t"] = {
    "label": "\\partial_{\\theta} \\lambda",
    "units": "rad",
    "units_long": "radians",
    "description": "Poloidal stream function, first poloidal derivative",
    "fun": "compute_lambda",
    "dim": 1,
    "dependencies": {
        "params": ["L_lmn"],
        "transforms": {"L": [[0, 1, 0]]},
        "profiles": [],
        "data": [],
    },
}
data_index["lambda_z"] = {
    "label": "\\partial_{\\zeta} \\lambda",
    "units": "rad",
    "units_long": "radians",
    "description": "Poloidal stream function, first toroidal derivative",
    "fun": "compute_lambda",
    "dim": 1,
    "dependencies": {
        "params": ["L_lmn"],
        "transforms": {"L": [[0, 0, 1]]},
        "profiles": [],
        "data": [],
    },
}
data_index["lambda_rr"] = {
    "label": "\\partial_{\\rho\\rho} \\lambda",
    "units": "rad",
    "units_long": "radians",
    "description": "Poloidal stream function, second radial derivative",
    "fun": "compute_lambda",
    "dim": 1,
    "dependencies": {
        "params": ["L_lmn"],
        "transforms": {"L": [[2, 0, 0]]},
        "profiles": [],
        "data": [],
    },
}
data_index["lambda_tt"] = {
    "label": "\\partial_{\\theta\\theta} \\lambda",
    "units": "rad",
    "units_long": "radians",
    "description": "Poloidal stream function, second poloidal derivative",
    "fun": "compute_lambda",
    "dim": 1,
    "dependencies": {
        "params": ["L_lmn"],
        "transforms": {"L": [[0, 2, 0]]},
        "profiles": [],
        "data": [],
    },
}
data_index["lambda_zz"] = {
    "label": "\\partial_{\\zeta\\zeta} \\lambda",
    "units": "rad",
    "units_long": "radians",
    "description": "Poloidal stream function, second toroidal derivative",
    "fun": "compute_lambda",
    "dim": 1,
    "dependencies": {
        "params": ["L_lmn"],
        "transforms": {"L": [[0, 0, 2]]},
        "profiles": [],
        "data": [],
    },
}
data_index["lambda_rt"] = {
    "label": "\\partial_{\\rho\\theta} \\lambda",
    "units": "rad",
    "units_long": "radians",
    "description": "Poloidal stream function, second derivative wrt radius and poloidal angle",
    "fun": "compute_lambda",
    "dim": 1,
    "dependencies": {
        "params": ["L_lmn"],
        "transforms": {"L": [[1, 1, 0]]},
        "profiles": [],
        "data": [],
    },
}
data_index["lambda_rz"] = {
    "label": "\\partial_{\\rho\\zeta} \\lambda",
    "units": "rad",
    "units_long": "radians",
    "description": "Poloidal stream function, second derivative wrt radius and toroidal angle",
    "fun": "compute_lambda",
    "dim": 1,
    "dependencies": {
        "params": ["L_lmn"],
        "transforms": {"L": [[1, 0, 1]]},
        "profiles": [],
        "data": [],
    },
}
data_index["lambda_tz"] = {
    "label": "\\partial_{\\theta\\zeta} \\lambda",
    "units": "rad",
    "units_long": "radians",
    "description": "Poloidal stream function, second derivative wrt poloidal and toroidal angles",
    "fun": "compute_lambda",
    "dim": 1,
    "dependencies": {
        "params": ["L_lmn"],
        "transforms": {"L": [[0, 1, 1]]},
        "profiles": [],
        "data": [],
    },
}
data_index["lambda_rrr"] = {
    "label": "\\partial_{\\rho\\rho\\rho} \\lambda",
    "units": "rad",
    "units_long": "radians",
    "description": "Poloidal stream function, third radial derivative",
    "fun": "compute_lambda",
    "dim": 1,
    "dependencies": {
        "params": ["L_lmn"],
        "transforms": {"L": [[3, 0, 0]]},
        "profiles": [],
        "data": [],
    },
}
data_index["lambda_ttt"] = {
    "label": "\\partial_{\\theta\\theta\\theta} \\lambda",
    "units": "rad",
    "units_long": "radians",
    "description": "Poloidal stream function, third poloidal derivative",
    "fun": "compute_lambda",
    "dim": 1,
    "dependencies": {
        "params": ["L_lmn"],
        "transforms": {"L": [[0, 3, 0]]},
        "profiles": [],
        "data": [],
    },
}
data_index["lambda_zzz"] = {
    "label": "\\partial_{\\zeta\\zeta\\zeta} \\lambda",
    "units": "rad",
    "units_long": "radians",
    "description": "Poloidal stream function, third toroidal derivative",
    "fun": "compute_lambda",
    "dim": 1,
    "dependencies": {
        "params": ["L_lmn"],
        "transforms": {"L": [[0, 0, 3]]},
        "profiles": [],
        "data": [],
    },
}
data_index["lambda_rrt"] = {
    "label": "\\partial_{\\rho\\rho\\theta} \\lambda",
    "units": "rad",
    "units_long": "radians",
    "description": "Poloidal stream function, third derivative, wrt radius twice and poloidal angle",
    "fun": "compute_lambda",
    "dim": 1,
    "dependencies": {
        "params": ["L_lmn"],
        "transforms": {"L": [[2, 1, 0]]},
        "profiles": [],
        "data": [],
    },
}
data_index["lambda_rtt"] = {
    "label": "\\partial_{\\rho\\theta\\theta} \\lambda",
    "units": "rad",
    "units_long": "radians",
    "description": "Poloidal stream function, third derivative wrt radius and poloidal angle twice",
    "fun": "compute_lambda",
    "dim": 1,
    "dependencies": {
        "params": ["L_lmn"],
        "transforms": {"L": [[1, 2, 0]]},
        "profiles": [],
        "data": [],
    },
}
data_index["lambda_rrz"] = {
    "label": "\\partial_{\\rho\\rho\\zeta} \\lambda",
    "units": "rad",
    "units_long": "radians",
    "description": "Poloidal stream function, third derivative wrt radius twice and toroidal angle",
    "fun": "compute_lambda",
    "dim": 1,
    "dependencies": {
        "params": ["L_lmn"],
        "transforms": {"L": [[2, 0, 1]]},
        "profiles": [],
        "data": [],
    },
}
data_index["lambda_rzz"] = {
    "label": "\\partial_{\\rho\\zeta\\zeta} \\lambda",
    "units": "rad",
    "units_long": "radians",
    "description": "Poloidal stream function, third derivative wrt radius and toroidal angle twice",
    "fun": "compute_lambda",
    "dim": 1,
    "dependencies": {
        "params": ["L_lmn"],
        "transforms": {"L": [[1, 0, 2]]},
        "profiles": [],
        "data": [],
    },
}
data_index["lambda_ttz"] = {
    "label": "\\partial_{\\theta\\theta\\zeta} \\lambda",
    "units": "rad",
    "units_long": "radians",
    "description": "Poloidal stream function, third derivative wrt poloidal angle twice and toroidal angle",
    "fun": "compute_lambda",
    "dim": 1,
    "dependencies": {
        "params": ["L_lmn"],
        "transforms": {"L": [[0, 2, 1]]},
        "profiles": [],
        "data": [],
    },
}
data_index["lambda_tzz"] = {
    "label": "\\partial_{\\theta\\zeta\\zeta} \\lambda",
    "units": "rad",
    "units_long": "radians",
    "description": "Poloidal stream function, third derivative wrt poloidal angle  and toroidal angle twice",
    "fun": "compute_lambda",
    "dim": 1,
    "dependencies": {
        "params": ["L_lmn"],
        "transforms": {"L": [[0, 1, 2]]},
        "profiles": [],
        "data": [],
    },
}
data_index["lambda_rtz"] = {
    "label": "\\partial_{\\rho\\theta\\zeta} \\lambda",
    "units": "rad",
    "units_long": "radians",
    "description": "Poloidal stream function, third derivative wrt radius, poloidal angle, and toroidal angle",
    "fun": "compute_lambda",
    "dim": 1,
    "dependencies": {
        "params": ["L_lmn"],
        "transforms": {"L": [[1, 1, 1]]},
        "profiles": [],
        "data": [],
    },
}

# pressure
data_index["p"] = {
    "label": "p",
    "units": "Pa",
    "units_long": "Pascal",
    "description": "Pressure",
    "fun": "compute_pressure",
    "dim": 1,
    "dependencies": {
        "params": ["p_l"],
        "transforms": {},
        "profiles": ["pressure"],
        "data": [],
    },
}
data_index["p_r"] = {
    "label": "\\partial_{\\rho} p",
    "units": "Pa",
    "units_long": "Pascal",
    "description": "Pressure, first radial derivative",
    "fun": "compute_pressure",
    "dim": 1,
    "dependencies": {
        "params": ["p_l"],
        "transforms": {},
        "profiles": ["pressure"],
        "data": [],
    },
}
data_index["grad(p)"] = {
    "label": "\\nabla p",
    "units": "N \\cdot m^{-3}",
    "units_long": "Newtons / cubic meter",
    "description": "Pressure gradient",
    "fun": "compute_pressure_gradient",
    "dim": 3,
    "dependencies": {
        "params": [],
        "transforms": {},
        "profiles": [],
        "data": ["p_r", "e^rho"],
    },
}
data_index["|grad(p)|"] = {
    "label": "|\\nabla p|",
    "units": "N \\cdot m^{-3}",
    "units_long": "Newtons / cubic meter",
    "description": "Magnitude of pressure gradient",
    "fun": "compute_pressure_gradient",
    "dim": 1,
    "dependencies": {
        "params": [],
        "transforms": {},
        "profiles": [],
        "data": ["p_r", "|grad(rho)|"],
    },
}
data_index["<|grad(p)|>_vol"] = {
    "label": "<|\\nabla p|>_{vol}",
    "units": "N \\cdot m^{-3}",
    "units_long": "Newtons / cubic meter",
    "description": "Volume average of magnitude of pressure gradient",
    "fun": "compute_pressure_gradient",
    "dim": 0,
    "dependencies": {
        "params": [],
        "transforms": {"grid": []},
        "profiles": [],
        "data": ["|grad(p)|", "sqrt(g)", "V"],
    },
}

# rotational transform
data_index["iota"] = {
    "label": "\\iota",
    "units": "~",
    "units_long": "None",
    "description": "Rotational transform",
    "fun": "compute_rotational_transform",
    "dim": 1,
    "dependencies": {
        "params": ["i_l", "c_l"],
        "transforms": {},
        "profiles": ["iota", "current"],
        "data": ["psi_r", "lambda_t", "lambda_z", "g_tt", "g_tz", "sqrt(g)"],
    },
}
data_index["iota_r"] = {
    "label": "\\partial_{\\rho} \\iota",
    "units": "~",
    "units_long": "None",
    "description": "Rotational transform, first radial derivative",
    "fun": "compute_rotational_transform",
    "dim": 1,
    "dependencies": {
        "params": ["i_l", "c_l"],
        "transforms": {},
        "profiles": ["iota", "current"],
        "data": [
            "psi_r",
            "psi_rr",
            "lambda_t",
            "lambda_z",
            "lambda_rt",
            "lambda_rz",
            "g_tt",
            "g_tt_r",
            "g_tz",
            "g_tz_r",
            "sqrt(g)",
            "sqrt(g)_r",
        ],
    },
}

# covariant basis
data_index["e_rho"] = {
    "label": "\\mathbf{e}_{\\rho}",
    "units": "m",
    "units_long": "meters",
    "description": "Covariant radial basis vector",
    "fun": "compute_covariant_basis",
    "dim": 3,
    "dependencies": {
        "params": [],
        "transforms": {},
        "profiles": [],
        "data": ["R_r", "Z_r"],
    },
}
data_index["e_theta"] = {
    "label": "\\mathbf{e}_{\\theta}",
    "units": "m",
    "units_long": "meters",
    "description": "Covariant poloidal basis vector",
    "fun": "compute_covariant_basis",
    "dim": 3,
    "dependencies": {
        "params": [],
        "transforms": {},
        "profiles": [],
        "data": ["R_t", "Z_t"],
    },
}
data_index["e_zeta"] = {
    "label": "\\mathbf{e}_{\\zeta}",
    "units": "m",
    "units_long": "meters",
    "description": "Covariant toroidal basis vector",
    "fun": "compute_covariant_basis",
    "dim": 3,
    "dependencies": {
        "params": [],
        "transforms": {},
        "profiles": [],
        "data": ["R", "R_z", "Z_z"],
    },
}
data_index["e_rho_r"] = {
    "label": "\\partial_{\\rho} \\mathbf{e}_{\\rho}",
    "units": "m",
    "units_long": "meters",
    "description": "Covariant radial basis vector, derivative wrt radial coordinate",
    "fun": "compute_covariant_basis",
    "dim": 3,
    "dependencies": {
        "params": [],
        "transforms": {},
        "profiles": [],
        "data": ["R_rr", "Z_rr"],
    },
}
data_index["e_rho_t"] = {
    "label": "\\partial_{\\theta} \\mathbf{e}_{\\rho}",
    "units": "m",
    "units_long": "meters",
    "description": "Covariant radial basis vector, derivative wrt poloidal angle",
    "fun": "compute_covariant_basis",
    "dim": 3,
    "dependencies": {
        "params": [],
        "transforms": {},
        "profiles": [],
        "data": ["R_rt", "Z_rt"],
    },
}
data_index["e_rho_z"] = {
    "label": "\\partial_{\\zeta} \\mathbf{e}_{\\rho}",
    "units": "m",
    "units_long": "meters",
    "description": "Covariant radial basis vector, derivative wrt toroidal angle",
    "fun": "compute_covariant_basis",
    "dim": 3,
    "dependencies": {
        "params": [],
        "transforms": {},
        "profiles": [],
        "data": ["R_rz", "Z_rz"],
    },
}
data_index["e_theta_r"] = {
    "label": "\\partial_{\\rho} \\mathbf{e}_{\\theta}",
    "units": "m",
    "units_long": "meters",
    "description": "Covariant poloidal basis vector, derivative wrt radial coordinate",
    "fun": "compute_covariant_basis",
    "dim": 3,
    "dependencies": {
        "params": [],
        "transforms": {},
        "profiles": [],
        "data": ["R_rt", "Z_rt"],
    },
}
data_index["e_theta_t"] = {
    "label": "\\partial_{\\theta} \\mathbf{e}_{\\theta}",
    "units": "m",
    "units_long": "meters",
    "description": "Covariant poloidal basis vector, derivative wrt poloidal angle",
    "fun": "compute_covariant_basis",
    "dim": 3,
    "dependencies": {
        "params": [],
        "transforms": {},
        "profiles": [],
        "data": ["R_tt", "Z_tt"],
    },
}
data_index["e_theta_z"] = {
    "label": "\\partial_{\\zeta} \\mathbf{e}_{\\theta}",
    "units": "m",
    "units_long": "meters",
    "description": "Covariant poloidal basis vector, derivative wrt toroidal angle",
    "fun": "compute_covariant_basis",
    "dim": 3,
    "dependencies": {
        "params": [],
        "transforms": {},
        "profiles": [],
        "data": ["R_tz", "Z_tz"],
    },
}
data_index["e_zeta_r"] = {
    "label": "\\partial_{\\rho} \\mathbf{e}_{\\zeta}",
    "units": "m",
    "units_long": "meters",
    "description": "Covariant toroidal basis vector, derivative wrt radial coordinate",
    "fun": "compute_covariant_basis",
    "dim": 3,
    "dependencies": {
        "params": [],
        "transforms": {},
        "profiles": [],
        "data": ["R_rz", "R_r", "Z_rz"],
    },
}
data_index["e_zeta_t"] = {
    "label": "\\partial_{\\theta} \\mathbf{e}_{\\zeta}",
    "units": "m",
    "units_long": "meters",
    "description": "Covariant toroidal basis vector, derivative wrt poloidal angle",
    "fun": "compute_covariant_basis",
    "dim": 3,
    "dependencies": {
        "params": [],
        "transforms": {},
        "profiles": [],
        "data": ["R_tz", "R_t", "Z_tz"],
    },
}
data_index["e_zeta_z"] = {
    "label": "\\partial_{\\zeta} \\mathbf{e}_{\\zeta}",
    "units": "m",
    "units_long": "meters",
    "description": "Covariant toroidal basis vector, derivative wrt toroidal angle",
    "fun": "compute_covariant_basis",
    "dim": 3,
    "dependencies": {
        "params": [],
        "transforms": {},
        "profiles": [],
        "data": ["R_zz", "R_z", "Z_zz"],
    },
}
data_index["e_rho_rr"] = {
    "label": "\\partial_{\\rho\\rho} \\mathbf{e}_{\\rho}",
    "units": "m",
    "units_long": "meters",
    "description": "Covariant radial basis vector, second derivative wrt radial coordinate",
    "fun": "compute_covariant_basis",
    "dim": 3,
    "dependencies": {
        "params": [],
        "transforms": {},
        "profiles": [],
        "data": ["R_rrr", "Z_rrr"],
    },
}
data_index["e_rho_tt"] = {
    "label": "\\partial_{\\theta\\theta} \\mathbf{e}_{\\rho}",
    "units": "m",
    "units_long": "meters",
    "description": "Covariant radial basis vector, second derivative wrt poloidal angle",
    "fun": "compute_covariant_basis",
    "dim": 3,
    "dependencies": {
        "params": [],
        "transforms": {},
        "profiles": [],
        "data": ["R_rtt", "Z_rtt"],
    },
}
data_index["e_rho_zz"] = {
    "label": "\\partial_{\\zeta\\zeta} \\mathbf{e}_{\\rho}",
    "units": "m",
    "units_long": "meters",
    "description": "Covariant radial basis vector, second derivative wrt toroidal angle",
    "fun": "compute_covariant_basis",
    "dim": 3,
    "dependencies": {
        "params": [],
        "transforms": {},
        "profiles": [],
        "data": ["R_rzz", "Z_rzz"],
    },
}
data_index["e_rho_rt"] = {
    "label": "\\partial_{\\rho\\theta} \\mathbf{e}_{\\rho}",
    "units": "m",
    "units_long": "meters",
    "description": "Covariant radial basis vector, second derivative wrt radial coordinate and poloidal angle",
    "fun": "compute_covariant_basis",
    "dim": 3,
    "dependencies": {
        "params": [],
        "transforms": {},
        "profiles": [],
        "data": ["R_rrt", "Z_rrt"],
    },
}
data_index["e_rho_rz"] = {
    "label": "\\partial_{\\rho\\zeta} \\mathbf{e}_{\\rho}",
    "units": "m",
    "units_long": "meters",
    "description": "Covariant radial basis vector, second derivative wrt radial coordinate and toroidal angle",
    "fun": "compute_covariant_basis",
    "dim": 3,
    "dependencies": {
        "params": [],
        "transforms": {},
        "profiles": [],
        "data": ["R_rrz", "Z_rrz"],
    },
}
data_index["e_rho_tz"] = {
    "label": "\\partial_{\\theta\\zeta} \\mathbf{e}_{\\rho}",
    "units": "m",
    "units_long": "meters",
    "description": "Covariant radial basis vector, second derivative wrt poloidal and toroidal angles",
    "fun": "compute_covariant_basis",
    "dim": 3,
    "dependencies": {
        "params": [],
        "transforms": {},
        "profiles": [],
        "data": ["R_rtz", "Z_rtz"],
    },
}
data_index["e_theta_rr"] = {
    "label": "\\partial_{\\rho\\rho} \\mathbf{e}_{\\theta}",
    "units": "m",
    "units_long": "meters",
    "description": "Covariant poloidal basis vector, second derivative wrt radial coordinate",
    "fun": "compute_covariant_basis",
    "dim": 3,
    "dependencies": {
        "params": [],
        "transforms": {},
        "profiles": [],
        "data": ["R_rrt", "Z_rrt"],
    },
}
data_index["e_theta_tt"] = {
    "label": "\\partial_{\\theta\\theta} \\mathbf{e}_{\\theta}",
    "units": "m",
    "units_long": "meters",
    "description": "Covariant poloidal basis vector, second derivative wrt poloidal angle",
    "fun": "compute_covariant_basis",
    "dim": 3,
    "dependencies": {
        "params": [],
        "transforms": {},
        "profiles": [],
        "data": ["R_ttt", "Z_ttt"],
    },
}
data_index["e_theta_zz"] = {
    "label": "\\partial_{\\zeta\\zeta} \\mathbf{e}_{\\theta}",
    "units": "m",
    "units_long": "meters",
    "description": "Covariant poloidal basis vector, second derivative wrt toroidal angle",
    "fun": "compute_covariant_basis",
    "dim": 3,
    "dependencies": {
        "params": [],
        "transforms": {},
        "profiles": [],
        "data": ["R_tzz", "Z_tzz"],
    },
}
data_index["e_theta_rt"] = {
    "label": "\\partial_{\\rho\\theta} \\mathbf{e}_{\\theta}",
    "units": "m",
    "units_long": "meters",
    "description": "Covariant poloidal basis vector, second derivative wrt radial coordinate and poloidal angle",
    "fun": "compute_covariant_basis",
    "dim": 3,
    "dependencies": {
        "params": [],
        "transforms": {},
        "profiles": [],
        "data": ["R_rtt", "Z_rtt"],
    },
}
data_index["e_theta_rz"] = {
    "label": "\\partial_{\\rho\\zeta} \\mathbf{e}_{\\theta}",
    "units": "m",
    "units_long": "meters",
    "description": "Covariant poloidal basis vector, second derivative wrt radial coordinate and toroidal angle",
    "fun": "compute_covariant_basis",
    "dim": 3,
    "dependencies": {
        "params": [],
        "transforms": {},
        "profiles": [],
        "data": ["R_rtz", "Z_rtz"],
    },
}
data_index["e_theta_tz"] = {
    "label": "\\partial_{\\theta\\zeta} \\mathbf{e}_{\\theta}",
    "units": "m",
    "units_long": "meters",
    "description": "Covariant poloidal basis vector, second derivative wrt poloidal and toroidal angles",
    "fun": "compute_covariant_basis",
    "dim": 3,
    "dependencies": {
        "params": [],
        "transforms": {},
        "profiles": [],
        "data": ["R_ttz", "Z_ttz"],
    },
}
data_index["e_zeta_rr"] = {
    "label": "\\partial_{\\rho\\rho} \\mathbf{e}_{\\zeta}",
    "units": "m",
    "units_long": "meters",
    "description": "Covariant toroidal basis vector, second derivative wrt radial coordinate",
    "fun": "compute_covariant_basis",
    "dim": 3,
    "dependencies": {
        "params": [],
        "transforms": {},
        "profiles": [],
        "data": ["R_rrz", "R_rr", "Z_rrz"],
    },
}
data_index["e_zeta_tt"] = {
    "label": "\\partial_{\\theta\\theta} \\mathbf{e}_{\\zeta}",
    "units": "m",
    "units_long": "meters",
    "description": "Covariant toroidal basis vector, second derivative wrt poloidal angle",
    "fun": "compute_covariant_basis",
    "dim": 3,
    "dependencies": {
        "params": [],
        "transforms": {},
        "profiles": [],
        "data": ["R_ttz", "R_tt", "Z_ttz"],
    },
}
data_index["e_zeta_zz"] = {
    "label": "\\partial_{\\zeta\\zeta} \\mathbf{e}_{\\zeta}",
    "units": "m",
    "units_long": "meters",
    "description": "Covariant toroidal basis vector, second derivative wrt toroidal angle",
    "fun": "compute_covariant_basis",
    "dim": 3,
    "dependencies": {
        "params": [],
        "transforms": {},
        "profiles": [],
        "data": ["R_zzz", "R_zz", "Z_zzz"],
    },
}
data_index["e_zeta_rt"] = {
    "label": "\\partial_{\\rho\\theta} \\mathbf{e}_{\\zeta}",
    "units": "m",
    "units_long": "meters",
    "description": "Covariant toroidal basis vector, second derivative wrt radial coordinate and poloidal angle",
    "fun": "compute_covariant_basis",
    "dim": 3,
    "dependencies": {
        "params": [],
        "transforms": {},
        "profiles": [],
        "data": ["R_rtz", "R_rt", "Z_rtz"],
    },
}
data_index["e_zeta_rz"] = {
    "label": "\\partial_{\\rho\\zeta} \\mathbf{e}_{\\zeta}",
    "units": "m",
    "units_long": "meters",
    "description": "Covariant toroidal basis vector, second derivative wrt radial coordinate and toroidal angle",
    "fun": "compute_covariant_basis",
    "dim": 3,
    "dependencies": {
        "params": [],
        "transforms": {},
        "profiles": [],
        "data": ["R_rzz", "R_rz", "Z_rzz"],
    },
}
data_index["e_zeta_tz"] = {
    "label": "\\partial_{\\theta\\zeta} \\mathbf{e}_{\\zeta}",
    "units": "m",
    "units_long": "meters",
    "description": "Covariant toroidal basis vector, second derivative wrt poloidal and toroidal angles",
    "fun": "compute_covariant_basis",
    "dim": 3,
    "dependencies": {
        "params": [],
        "transforms": {},
        "profiles": [],
        "data": ["R_tzz", "R_tz", "Z_tzz"],
    },
}

# contravariant basis
data_index["e^rho"] = {
    "label": "\\mathbf{e}^{\\rho}",
    "units": "m^{-1}",
    "units_long": "inverse meters",
    "description": "Contravariant radial basis vector",
    "fun": "compute_contravariant_basis",
    "dim": 3,
    "dependencies": {
        "params": [],
        "transforms": {},
        "profiles": [],
        "data": ["e_theta", "e_zeta", "sqrt(g)"],
    },
}
data_index["e^theta"] = {
    "label": "\\mathbf{e}^{\\theta}",
    "units": "m^{-1}",
    "units_long": "inverse meters",
    "description": "Contravariant poloidal basis vector",
    "fun": "compute_contravariant_basis",
    "dim": 3,
    "dependencies": {
        "params": [],
        "transforms": {},
        "profiles": [],
        "data": ["e_zeta", "e_rho", "sqrt(g)"],
    },
}
data_index["e^zeta"] = {
    "label": "\\mathbf{e}^{\\zeta}",
    "units": "m^{-1}",
    "units_long": "inverse meters",
    "description": "Contravariant toroidal basis vector",
    "fun": "compute_contravariant_basis",
    "dim": 3,
    "dependencies": {
        "params": [],
        "transforms": {},
        "profiles": [],
        "data": ["R"],
    },
}

# Jacobian
data_index["sqrt(g)"] = {
    "label": "\\sqrt{g}",
    "units": "m^{3}",
    "units_long": "cubic meters",
    "description": "Jacobian determinant",
    "fun": "compute_jacobian",
    "dim": 1,
    "dependencies": {
        "params": [],
        "transforms": {},
        "profiles": [],
        "data": ["e_rho", "e_theta", "e_zeta"],
    },
}
data_index["|e_theta x e_zeta|"] = {
    "label": "|e_{\\theta} \\times e_{\\zeta}|",
    "units": "m^{2}",
    "units_long": "square meters",
    "description": "2D jacobian determinant for constant rho surface",
    "fun": "compute_jacobian",
    "dim": 1,
    "dependencies": {
        "params": [],
        "transforms": {},
        "profiles": [],
        "data": ["e_theta", "e_zeta"],
    },
}
data_index["|e_zeta x e_rho|"] = {
    "label": "|e_{\\zeta} \\times e_{\\rho}|",
    "units": "m^{2}",
    "units_long": "square meters",
    "description": "2D jacobian determinant for constant theta surface",
    "fun": "compute_jacobian",
    "dim": 1,
    "dependencies": {
        "params": [],
        "transforms": {},
        "profiles": [],
        "data": ["e_zeta", "e_rho"],
    },
}
data_index["|e_rho x e_theta|"] = {
    "label": "|e_{\\rho} \\times e_{\\theta}|",
    "units": "m^{2}",
    "units_long": "square meters",
    "description": "2D jacobian determinant for constant zeta surface",
    "fun": "compute_jacobian",
    "dim": 1,
    "dependencies": {
        "params": [],
        "transforms": {},
        "profiles": [],
        "data": ["e_rho", "e_theta"],
    },
}
data_index["sqrt(g)_r"] = {
    "label": "\\partial_{\\rho} \\sqrt{g}",
    "units": "m^{3}",
    "units_long": "cubic meters",
    "description": "Jacobian determinant, derivative wrt radial coordinate",
    "fun": "compute_jacobian",
    "dim": 1,
    "dependencies": {
        "params": [],
        "transforms": {},
        "profiles": [],
        "data": ["e_rho", "e_theta", "e_zeta", "e_rho_r", "e_theta_r", "e_zeta_r"],
    },
}
data_index["sqrt(g)_t"] = {
    "label": "\\partial_{\\theta} \\sqrt{g}",
    "units": "m^{3}",
    "units_long": "cubic meters",
    "description": "Jacobian determinant, derivative wrt poloidal angle",
    "fun": "compute_jacobian",
    "dim": 1,
    "dependencies": {
        "params": [],
        "transforms": {},
        "profiles": [],
        "data": ["e_rho", "e_theta", "e_zeta", "e_rho_t", "e_theta_t", "e_zeta_t"],
    },
}
data_index["sqrt(g)_z"] = {
    "label": "\\partial_{\\zeta} \\sqrt{g}",
    "units": "m^{3}",
    "units_long": "cubic meters",
    "description": "Jacobian determinant, derivative wrt toroidal angle",
    "fun": "compute_jacobian",
    "dim": 1,
    "dependencies": {
        "params": [],
        "transforms": {},
        "profiles": [],
        "data": ["e_rho", "e_theta", "e_zeta", "e_rho_z", "e_theta_z", "e_zeta_z"],
    },
}
data_index["sqrt(g)_rr"] = {
    "label": "\\partial_{\\rho\\rho} \\sqrt{g}",
    "units": "m^{3}",
    "units_long": "cubic meters",
    "description": "Jacobian determinant, second derivative wrt radial coordinate",
    "fun": "compute_jacobian",
    "dim": 1,
    "dependencies": {
        "params": [],
        "transforms": {},
        "profiles": [],
        "data": [
            "e_rho",
            "e_theta",
            "e_zeta",
            "e_rho_r",
            "e_theta_r",
            "e_zeta_r",
            "e_rho_rr",
            "e_theta_rr",
            "e_zeta_rr",
        ],
    },
}
data_index["sqrt(g)_tt"] = {
    "label": "\\partial_{\\theta\\theta} \\sqrt{g}",
    "units": "m^{3}",
    "units_long": "cubic meters",
    "description": "Jacobian determinant, second derivative wrt poloidal angle",
    "fun": "compute_jacobian",
    "dim": 1,
    "dependencies": {
        "params": [],
        "transforms": {},
        "profiles": [],
        "data": [
            "e_rho",
            "e_theta",
            "e_zeta",
            "e_rho_t",
            "e_theta_t",
            "e_zeta_t",
            "e_rho_tt",
            "e_theta_tt",
            "e_zeta_tt",
        ],
    },
}
data_index["sqrt(g)_zz"] = {
    "label": "\\partial_{\\zeta\\zeta} \\sqrt{g}",
    "units": "m^{3}",
    "units_long": "cubic meters",
    "description": "Jacobian determinant, second derivative wrt toroidal angle",
    "fun": "compute_jacobian",
    "dim": 1,
    "dependencies": {
        "params": [],
        "transforms": {},
        "profiles": [],
        "data": [
            "e_rho",
            "e_theta",
            "e_zeta",
            "e_rho_z",
            "e_theta_z",
            "e_zeta_z",
            "e_rho_zz",
            "e_theta_zz",
            "e_zeta_zz",
        ],
    },
}
data_index["sqrt(g)_tz"] = {
    "label": "\\partial_{\\theta\\zeta} \\sqrt{g}",
    "units": "m^{3}",
    "units_long": "cubic meters",
    "description": "Jacobian determinant, second derivative wrt poloidal and toroidal angles",
    "fun": "compute_jacobian",
    "dim": 1,
    "dependencies": {
        "params": [],
        "transforms": {},
        "profiles": [],
        "data": [
            "e_rho",
            "e_theta",
            "e_zeta",
            "e_rho_z",
            "e_theta_z",
            "e_zeta_z",
            "e_rho_t",
            "e_theta_t",
            "e_zeta_t",
            "e_rho_tz",
            "e_theta_tz",
            "e_zeta_tz",
        ],
    },
}

# covariant metric coefficients
data_index["g_rr"] = {
    "label": "g_{\\rho\\rho}",
    "units": "m^{2}",
    "units_long": "square meters",
    "description": "Radial/Radial element of covariant metric tensor",
    "fun": "compute_covariant_metric_coefficients",
    "dim": 1,
    "dependencies": {
        "params": [],
        "transforms": {},
        "profiles": [],
        "data": ["e_rho"],
    },
}
data_index["g_tt"] = {
    "label": "g_{\\theta\\theta}",
    "units": "m^{2}",
    "units_long": "square meters",
    "description": "Poloidal/Poloidal element of covariant metric tensor",
    "fun": "compute_covariant_metric_coefficients",
    "dim": 1,
    "dependencies": {
        "params": [],
        "transforms": {},
        "profiles": [],
        "data": ["e_theta"],
    },
}
data_index["g_zz"] = {
    "label": "g_{\\zeta\\zeta}",
    "units": "m^{2}",
    "units_long": "square meters",
    "description": "Toroidal/Toroidal element of covariant metric tensor",
    "fun": "compute_covariant_metric_coefficients",
    "dim": 1,
    "dependencies": {
        "params": [],
        "transforms": {},
        "profiles": [],
        "data": ["e_zeta"],
    },
}
data_index["g_rt"] = {
    "label": "g_{\\rho\\theta}",
    "units": "m^{2}",
    "units_long": "square meters",
    "description": "Radial/Poloidal element of covariant metric tensor",
    "fun": "compute_covariant_metric_coefficients",
    "dim": 1,
    "dependencies": {
        "params": [],
        "transforms": {},
        "profiles": [],
        "data": ["e_rho", "e_theta"],
    },
}
data_index["g_rz"] = {
    "label": "g_{\\rho\\zeta}",
    "units": "m^{2}",
    "units_long": "square meters",
    "description": "Radial/Toroidal element of covariant metric tensor",
    "fun": "compute_covariant_metric_coefficients",
    "dim": 1,
    "dependencies": {
        "params": [],
        "transforms": {},
        "profiles": [],
        "data": ["e_rho", "e_zeta"],
    },
}
data_index["g_tz"] = {
    "label": "g_{\\theta\\zeta}",
    "units": "m^{2}",
    "units_long": "square meters",
    "description": "Poloidal/Toroidal element of covariant metric tensor",
    "fun": "compute_covariant_metric_coefficients",
    "dim": 1,
    "dependencies": {
        "params": [],
        "transforms": {},
        "profiles": [],
        "data": ["e_theta", "e_zeta"],
    },
}
data_index["g_tt_r"] = {
    "label": "\\partial_{\\rho} g_{\\theta\\theta}",
    "units": "m^{2}",
    "units_long": "square meters",
    "description": "Poloidal/Poloidal element of covariant metric tensor, derivative wrt rho",
    "fun": "compute_covariant_metric_coefficients",
    "dim": 1,
    "dependencies": {
        "params": [],
        "transforms": {},
        "profiles": [],
        "data": ["e_theta", "e_theta_r"],
    },
}
data_index["g_tz_r"] = {
    "label": "\\partial_{\\rho} g_{\\theta\\zeta}",
    "units": "m^{2}",
    "units_long": "square meters",
    "description": "Poloidal/Toroidal element of covariant metric tensor, derivative wrt rho",
    "fun": "compute_covariant_metric_coefficients",
    "dim": 1,
    "dependencies": {
        "params": [],
        "transforms": {},
        "profiles": [],
        "data": ["e_theta", "e_zeta", "e_theta_r", "e_zeta_r"],
    },
}

# contravariant metric coefficients
data_index["g^rr"] = {
    "label": "g^{\\rho\\rho}",
    "units": "m^{-2}",
    "units_long": "inverse square meters",
    "description": "Radial/Radial element of contravariant metric tensor",
    "fun": "compute_contravariant_metric_coefficients",
    "dim": 1,
    "dependencies": {
        "params": [],
        "transforms": {},
        "profiles": [],
        "data": ["e^rho"],
    },
}
data_index["g^tt"] = {
    "label": "g^{\\theta\\theta}",
    "units": "m^{-2}",
    "units_long": "inverse square meters",
    "description": "Poloidal/Poloidal element of contravariant metric tensor",
    "fun": "compute_contravariant_metric_coefficients",
    "dim": 1,
    "dependencies": {
        "params": [],
        "transforms": {},
        "profiles": [],
        "data": ["e^theta"],
    },
}
data_index["g^zz"] = {
    "label": "g^{\\zeta\\zeta}",
    "units": "m^{-2}",
    "units_long": "inverse square meters",
    "description": "Toroidal/Toroidal element of contravariant metric tensor",
    "fun": "compute_contravariant_metric_coefficients",
    "dim": 1,
    "dependencies": {
        "params": [],
        "transforms": {},
        "profiles": [],
        "data": ["e^zeta"],
    },
}
data_index["g^rt"] = {
    "label": "g^{\\rho\\theta}",
    "units": "m^{-2}",
    "units_long": "inverse square meters",
    "description": "Radial/Poloidal element of contravariant metric tensor",
    "fun": "compute_contravariant_metric_coefficients",
    "dim": 1,
    "dependencies": {
        "params": [],
        "transforms": {},
        "profiles": [],
        "data": ["e^rho", "e^theta"],
    },
}
data_index["g^rz"] = {
    "label": "g^{\\rho\\zeta}",
    "units": "m^{-2}",
    "units_long": "inverse square meters",
    "description": "Radial/Toroidal element of contravariant metric tensor",
    "fun": "compute_contravariant_metric_coefficients",
    "dim": 1,
    "dependencies": {
        "params": [],
        "transforms": {},
        "profiles": [],
        "data": ["e^rho", "e^zeta"],
    },
}
data_index["g^tz"] = {
    "label": "g^{\\theta\\zeta}",
    "units": "m^{-2}",
    "units_long": "inverse square meters",
    "description": "Poloidal/Toroidal element of contravariant metric tensor",
    "fun": "compute_contravariant_metric_coefficients",
    "dim": 1,
    "dependencies": {
        "params": [],
        "transforms": {},
        "profiles": [],
        "data": ["e^theta", "e^zeta"],
    },
}
data_index["|grad(rho)|"] = {
    "label": "|\\nabla \\rho|",
    "units": "m^{-1}",
    "units_long": "inverse meters",
    "description": "Magnitude of contravariant radial basis vector",
    "fun": "compute_contravariant_metric_coefficients",
    "dim": 1,
    "dependencies": {
        "params": [],
        "transforms": {},
        "profiles": [],
        "data": ["g^rr"],
    },
}
data_index["|grad(theta)|"] = {
    "label": "|\\nabla \\theta|",
    "units": "m^{-1}",
    "units_long": "inverse meters",
    "description": "Magnitude of contravariant poloidal basis vector",
    "fun": "compute_contravariant_metric_coefficients",
    "dim": 1,
    "dependencies": {
        "params": [],
        "transforms": {},
        "profiles": [],
        "data": ["g^tt"],
    },
}
data_index["|grad(zeta)|"] = {
    "label": "|\\nabla \\zeta|",
    "units": "m^{-1}",
    "units_long": "inverse meters",
    "description": "Magnitude of contravariant toroidal basis vector",
    "fun": "compute_contravariant_metric_coefficients",
    "dim": 1,
    "dependencies": {
        "params": [],
        "transforms": {},
        "profiles": [],
        "data": ["g^zz"],
    },
}

# geometry
data_index["V"] = {
    "label": "V",
    "units": "m^{3}",
    "units_long": "cubic meters",
    "description": "Volume",
    "fun": "compute_geometry",
    "dim": 0,
    "dependencies": {
        "params": [],
        "transforms": {"grid": []},
        "profiles": [],
        "data": ["sqrt(g)"],
    },
}
data_index["A"] = {
    "label": "A",
    "units": "m^{2}",
    "units_long": "square meters",
    "description": "Cross-sectional area",
    "fun": "compute_geometry",
    "dim": 0,
    "dependencies": {
        "params": [],
        "transforms": {"grid": []},
        "profiles": [],
        "data": ["sqrt(g)", "R"],
    },
}
data_index["R0"] = {
    "label": "R_{0}",
    "units": "m",
    "units_long": "meters",
    "description": "Major radius",
    "fun": "compute_geometry",
    "dim": 0,
    "dependencies": {
        "params": [],
        "transforms": {},
        "profiles": [],
        "data": ["V", "A"],
    },
}
data_index["a"] = {
    "label": "a",
    "units": "m",
    "units_long": "meters",
    "description": "Minor radius",
    "fun": "compute_geometry",
    "dim": 0,
    "dependencies": {
        "params": [],
        "transforms": {},
        "profiles": [],
        "data": ["A"],
    },
}
data_index["R0/a"] = {
    "label": "R_{0} / a",
    "units": "~",
    "units_long": "None",
    "description": "Aspect ratio",
    "fun": "compute_geometry",
    "dim": 0,
    "dependencies": {
        "params": [],
        "transforms": {},
        "profiles": [],
        "data": ["R0", "a"],
    },
}
data_index["V(r)"] = {
    "label": "V(\\rho)",
    "units": "m^{3}",
    "units_long": "cubic meters",
    "description": "Volume enclosed by flux surfaces",
    "fun": "compute_geometry",
    "dim": 1,
    "dependencies": {
        "params": [],
        "transforms": {"grid": []},
        "profiles": [],
        "data": ["e_theta", "e_zeta", "Z"],
    },
}
data_index["V_r(r)"] = {
    "label": "\\partial_{\\rho} V(\\rho)",
    "units": "m^{3}",
    "units_long": "cubic meters",
    "description": "Volume enclosed by flux surfaces, derivative wrt radial coordinate",
    "fun": "compute_geometry",
    "dim": 1,
    "dependencies": {
        "params": [],
        "transforms": {"grid": []},
        "profiles": [],
        "data": ["sqrt(g)"],
    },
}
data_index["V_rr(r)"] = {
    "label": "\\partial_{\\rho\\rho} V(\\rho)",
    "units": "m^{3}",
    "units_long": "cubic meters",
    "description": "Volume enclosed by flux surfaces, second derivative wrt radial coordinate",
    "fun": "compute_geometry",
    "dim": 1,
    "dependencies": {
        "params": [],
        "transforms": {"grid": []},
        "profiles": [],
        "data": ["sqrt(g)_r", "sqrt(g)"],
    },
}
data_index["S(r)"] = {
    "label": "S(\\rho)",
    "units": "m^{2}",
    "units_long": "square meters",
    "description": "Surface area of flux surfaces",
    "fun": "compute_geometry",
    "dim": 1,
    "dependencies": {
        "params": [],
        "transforms": {"grid": []},
        "profiles": [],
        "data": ["|e_theta x e_zeta|"],
    },
}

# contravariant magnetic field
data_index["B0"] = {
    "label": "\\psi' / \\sqrt{g}",
    "units": "T \\cdot m^{-1}",
    "units_long": "Tesla / meters",
    "description": "",
    "fun": "compute_contravariant_magnetic_field",
    "dim": 1,
    "dependencies": {
        "params": [],
        "transforms": {},
        "profiles": [],
        "data": ["psi_r", "sqrt(g)"],
    },
}
data_index["B^rho"] = {
    "label": "B^{\\rho}",
    "units": "T \\cdot m^{-1}",
    "units_long": "Tesla / meters",
    "description": "Contravariant radial component of magnetic field",
    "fun": "compute_contravariant_magnetic_field",
    "dim": 1,
    "dependencies": {
        "params": [],
        "transforms": {},
        "profiles": [],
        "data": [],
    },
}
data_index["B^theta"] = {
    "label": "B^{\\theta}",
    "units": "T \\cdot m^{-1}",
    "units_long": "Tesla / meters",
    "description": "Contravariant poloidal component of magnetic field",
    "fun": "compute_contravariant_magnetic_field",
    "dim": 1,
    "dependencies": {
        "params": [],
        "transforms": {},
        "profiles": [],
        "data": ["B0", "iota", "lambda_z"],
    },
}
data_index["B^zeta"] = {
    "label": "B^{\\zeta}",
    "units": "T \\cdot m^{-1}",
    "units_long": "Tesla / meters",
    "description": "Contravariant toroidal component of magnetic field",
    "fun": "compute_contravariant_magnetic_field",
    "dim": 1,
    "dependencies": {
        "params": [],
        "transforms": {},
        "profiles": [],
        "data": ["B0", "lambda_t"],
    },
}
data_index["B"] = {
    "label": "\\mathbf{B}",
    "units": "T",
    "units_long": "Tesla",
    "description": "Magnetic field",
    "fun": "compute_contravariant_magnetic_field",
    "dim": 3,
    "dependencies": {
        "params": [],
        "transforms": {},
        "profiles": [],
        "data": ["B^theta", "e_theta", "B^zeta", "e_zeta"],
    },
}
data_index["B_R"] = {
    "label": "B_{R}",
    "units": "T",
    "units_long": "Tesla",
    "description": "Radial component of magnetic field in lab frame",
    "fun": "compute_contravariant_magnetic_field",
    "dim": 1,
    "dependencies": {
        "params": [],
        "transforms": {},
        "profiles": [],
        "data": ["B"],
    },
}
data_index["B_phi"] = {
    "label": "B_{\\phi}",
    "units": "T",
    "units_long": "Tesla",
    "description": "Toroidal component of magnetic field in lab frame",
    "fun": "compute_contravariant_magnetic_field",
    "dim": 1,
    "dependencies": {
        "params": [],
        "transforms": {},
        "profiles": [],
        "data": ["B"],
    },
}
data_index["B_Z"] = {
    "label": "B_{Z}",
    "units": "T",
    "units_long": "Tesla",
    "description": "Vertical component of magnetic field in lab frame",
    "fun": "compute_contravariant_magnetic_field",
    "dim": 1,
    "dependencies": {
        "params": [],
        "transforms": {},
        "profiles": [],
        "data": ["B"],
    },
}
data_index["B0_r"] = {
    "label": "\\psi'' / \\sqrt{g} - \\psi' \\partial_{\\rho} \\sqrt{g} / g",
    "units": "T \\cdot m^{-1}",
    "units_long": "Tesla / meters",
    "description": "",
    "fun": "compute_contravariant_magnetic_field",
    "dim": 1,
    "dependencies": {
        "params": [],
        "transforms": {},
        "profiles": [],
        "data": ["psi_r", "psi_rr", "sqrt(g)", "sqrt(g)_r"],
    },
}
data_index["B^theta_r"] = {
    "label": "\\partial_{\\rho} B^{\\theta}",
    "units": "T \\cdot m^{-1}",
    "units_long": "Tesla / meters",
    "description": "Contravariant poloidal component of magnetic field, derivative wrt radial coordinate",
    "fun": "compute_contravariant_magnetic_field",
    "dim": 1,
    "dependencies": {
        "params": [],
        "transforms": {},
        "profiles": [],
        "data": ["B0_r", "iota", "lambda_z", "B0", "iota_r", "lambda_rz"],
    },
}
data_index["B^zeta_r"] = {
    "label": "\\partial_{\\rho} B^{\\zeta}",
    "units": "T \\cdot m^{-1}",
    "units_long": "Tesla / meters",
    "description": "Contravariant toroidal component of magnetic field, derivative wrt radial coordinate",
    "fun": "compute_contravariant_magnetic_field",
    "dim": 1,
    "dependencies": {
        "params": [],
        "transforms": {},
        "profiles": [],
        "data": ["B0_r", "lambda_t", "B0", "lambda_rt"],
    },
}
data_index["B_r"] = {
    "label": "\\partial_{\\rho} \\mathbf{B}",
    "units": "T",
    "units_long": "Tesla",
    "description": "Magnetic field, derivative wrt radial coordinate",
    "fun": "compute_contravariant_magnetic_field",
    "dim": 3,
    "dependencies": {
        "params": [],
        "transforms": {},
        "profiles": [],
        "data": [
            "B^theta_r",
            "B^theta",
            "B^zeta_r",
            "B^zeta",
            "e_theta",
            "e_theta_r",
            "e_zeta",
            "e_zeta_r",
        ],
    },
}
data_index["B0_t"] = {
    "label": "-\\psi' \\partial_{\\theta} \\sqrt{g} / g",
    "units": "T \\cdot m^{-1}",
    "units_long": "Tesla / meters",
    "description": "",
    "fun": "compute_contravariant_magnetic_field",
    "dim": 1,
    "dependencies": {
        "params": [],
        "transforms": {},
        "profiles": [],
        "data": ["psi_r", "sqrt(g)_t", "sqrt(g)"],
    },
}
data_index["B^theta_t"] = {
    "label": "\\partial_{\\theta} B^{\\theta}",
    "units": "T \\cdot m^{-1}",
    "units_long": "Tesla / meters",
    "description": "Contravariant poloidal component of magnetic field, derivative wrt poloidal angle",
    "fun": "compute_contravariant_magnetic_field",
    "dim": 1,
    "dependencies": {
        "params": [],
        "transforms": {},
        "profiles": [],
        "data": ["B0", "B0_t", "iota", "lambda_z", "lambda_tz"],
    },
}
data_index["B^zeta_t"] = {
    "label": "\\partial_{\\theta} B^{\\zeta}",
    "units": "T \\cdot m^{-1}",
    "units_long": "Tesla / meters",
    "description": "Contravariant toroidal component of magnetic field, derivative wrt poloidal angle",
    "fun": "compute_contravariant_magnetic_field",
    "dim": 1,
    "dependencies": {
        "params": [],
        "transforms": {},
        "profiles": [],
        "data": ["B0", "B0_t", "lambda_t", "lambda_tt"],
    },
}
data_index["B_t"] = {
    "label": "\\partial_{\\theta} \\mathbf{B}",
    "units": "T",
    "units_long": "Tesla",
    "description": "Magnetic field, derivative wrt poloidal angle",
    "fun": "compute_contravariant_magnetic_field",
    "dim": 3,
    "dependencies": {
        "params": [],
        "transforms": {},
        "profiles": [],
        "data": [
            "B^theta_t",
            "B^theta",
            "B^zeta_t",
            "B^zeta",
            "e_theta",
            "e_theta_t",
            "e_zeta",
            "e_zeta_t",
        ],
    },
}
data_index["B0_z"] = {
    "label": "-\\psi' \\partial_{\\zeta} \\sqrt{g} / g",
    "units": "T \\cdot m^{-1}",
    "units_long": "Tesla / meters",
    "description": "",
    "fun": "compute_contravariant_magnetic_field",
    "dim": 1,
    "dependencies": {
        "params": [],
        "transforms": {},
        "profiles": [],
        "data": ["psi_r", "sqrt(g)", "sqrt(g)_z"],
    },
}
data_index["B^theta_z"] = {
    "label": "\\partial_{\\zeta} B^{\\theta}",
    "units": "T \\cdot m^{-1}",
    "units_long": "Tesla / meters",
    "description": "Contravariant poloidal component of magnetic field, derivative wrt toroidal angle",
    "fun": "compute_contravariant_magnetic_field",
    "dim": 1,
    "dependencies": {
        "params": [],
        "transforms": {},
        "profiles": [],
        "data": ["B0", "B0_z", "iota", "lambda_z", "lambda_zz"],
    },
}
data_index["B^zeta_z"] = {
    "label": "\\partial_{\\zeta} B^{\\zeta}",
    "units": "T \\cdot m^{-1}",
    "units_long": "Tesla / meters",
    "description": "Contravariant toroidal component of magnetic field, derivative wrt toroidal angle",
    "fun": "compute_contravariant_magnetic_field",
    "dim": 1,
    "dependencies": {
        "params": [],
        "transforms": {},
        "profiles": [],
        "data": ["B0", "B0_z", "lambda_t", "lambda_tz"],
    },
}
data_index["B_z"] = {
    "label": "\\partial_{\\zeta} \\mathbf{B}",
    "units": "T",
    "units_long": "Tesla",
    "description": "Magnetic field, derivative wrt toroidal angle",
    "fun": "compute_contravariant_magnetic_field",
    "dim": 3,
    "dependencies": {
        "params": [],
        "transforms": {},
        "profiles": [],
        "data": [
            "B^theta_z",
            "B^theta",
            "B^zeta_z",
            "B^zeta",
            "e_theta",
            "e_theta_z",
            "e_zeta",
            "e_zeta_z",
        ],
    },
}
data_index["B0_tt"] = {
    "label": "-\\psi' \\partial_{\\theta\\theta} \\sqrt{g} / g + "
    + "2 \\psi' (\\partial_{\\theta} \\sqrt{g})^2 / (\\sqrt{g})^{3}",
    "units": "T \\cdot m^{-1}",
    "units_long": "Tesla / meters",
    "description": "",
    "fun": "compute_contravariant_magnetic_field",
    "dim": 1,
    "dependencies": {
        "params": [],
        "transforms": {},
        "profiles": [],
        "data": ["psi_r", "sqrt(g)", "sqrt(g)_t", "sqrt(g)_tt"],
    },
}
data_index["B^theta_tt"] = {
    "label": "\\partial_{\\theta\\theta} B^{\\theta}",
    "units": "T \\cdot m^{-1}",
    "units_long": "Tesla / meters",
    "description": "Contravariant poloidal component of magnetic field, second derivative wrt poloidal angle",
    "fun": "compute_contravariant_magnetic_field",
    "dim": 1,
    "dependencies": {
        "params": [],
        "transforms": {},
        "profiles": [],
        "data": ["B0", "B0_t", "B0_tt", "iota", "lambda_z", "lambda_tz", "lambda_ttz"],
    },
}
data_index["B^zeta_tt"] = {
    "label": "\\partial_{\\theta\\theta} B^{\\zeta}",
    "units": "T \\cdot m^{-1}",
    "units_long": "Tesla / meters",
    "description": "Contravariant toroidal component of magnetic field, second derivative wrt poloidal angle",
    "fun": "compute_contravariant_magnetic_field",
    "dim": 1,
    "dependencies": {
        "params": [],
        "transforms": {},
        "profiles": [],
        "data": ["B0", "B0_t", "B0_tt", "lambda_t", "lambda_tt", "lambda_ttt"],
    },
}
data_index["B0_zz"] = {
    "label": "-\\psi' \\partial_{\\zeta\\zeta} \\sqrt{g} / g + "
    + "2 \\psi' (\\partial_{\\zeta} \\sqrt{g})^2 / (\\sqrt{g})^{3}",
    "units": "T \\cdot m^{-1}",
    "units_long": "Tesla / meters",
    "description": "",
    "fun": "compute_contravariant_magnetic_field",
    "dim": 1,
    "dependencies": {
        "params": [],
        "transforms": {},
        "profiles": [],
        "data": ["psi_r", "sqrt(g)", "sqrt(g)_z", "sqrt(g)_zz"],
    },
}
data_index["B^theta_zz"] = {
    "label": "\\partial_{\\zeta\\zeta} B^{\\theta}",
    "units": "T \\cdot m^{-1}",
    "units_long": "Tesla / meters",
    "description": "Contravariant poloidal component of magnetic field, second derivative wrt toroidal angle",
    "fun": "compute_contravariant_magnetic_field",
    "dim": 1,
    "dependencies": {
        "params": [],
        "transforms": {},
        "profiles": [],
        "data": ["B0", "B0_z", "B0_zz", "iota", "lambda_z", "lambda_zz", "lambda_zzz"],
    },
}
data_index["B^zeta_zz"] = {
    "label": "\\partial_{\\zeta\\zeta} B^{\\zeta}",
    "units": "T \\cdot m^{-1}",
    "units_long": "Tesla / meters",
    "description": "Contravariant toroidal component of magnetic field, second derivative wrt toroidal angle",
    "fun": "compute_contravariant_magnetic_field",
    "dim": 1,
    "dependencies": {
        "params": [],
        "transforms": {},
        "profiles": [],
        "data": ["B0", "B0_z", "B0_zz", "lambda_t", "lambda_tz", "lambda_tzz"],
    },
}
data_index["B0_tz"] = {
    "label": "-\\psi' \\partial_{\\theta\\zeta} \\sqrt{g} / g + "
    + "2 \\psi' \\partial_{\\theta} \\sqrt{g} \\partial_{\\zeta} \\sqrt{g} / "
    + "(\\sqrt{g})^{3}",
    "units": "T \\cdot m^{-1}",
    "units_long": "Tesla / meters",
    "description": "",
    "fun": "compute_contravariant_magnetic_field",
    "dim": 1,
    "dependencies": {
        "params": [],
        "transforms": {},
        "profiles": [],
        "data": ["psi_r", "sqrt(g)", "sqrt(g)_t", "sqrt(g)_z", "sqrt(g)_tz"],
    },
}
data_index["B^theta_tz"] = {
    "label": "\\partial_{\\theta\\zeta} B^{\\theta}",
    "units": "T \\cdot m^{-1}",
    "units_long": "Tesla / meters",
    "description": "Contravariant poloidal component of magnetic field, second derivative wrt poloidal and toroidal angles",
    "fun": "compute_contravariant_magnetic_field",
    "dim": 1,
    "dependencies": {
        "params": [],
        "transforms": {},
        "profiles": [],
        "data": [
            "B0",
            "B0_t",
            "B0_z",
            "B0_tz",
            "iota",
            "lambda_z",
            "lambda_zz",
            "lambda_tz",
            "lambda_tzz",
        ],
    },
}
data_index["B^zeta_tz"] = {
    "label": "\\partial_{\\theta\\zeta} B^{\\zeta}",
    "units": "T \\cdot m^{-1}",
    "units_long": "Tesla / meters",
    "description": "Contravariant toroidal component of magnetic field, second derivative wrt poloidal and toroidal angles",
    "fun": "compute_contravariant_magnetic_field",
    "dim": 1,
    "dependencies": {
        "params": [],
        "transforms": {},
        "profiles": [],
        "data": [
            "B0",
            "B0_t",
            "B0_z",
            "B0_tz",
            "lambda_t",
            "lambda_tt",
            "lambda_tz",
            "lambda_ttz",
        ],
    },
}

# covariant magnetic field
data_index["B_rho"] = {
    "label": "B_{\\rho}",
    "units": "T \\cdot m",
    "units_long": "Tesla * meters",
    "description": "Covariant radial component of magnetic field",
    "fun": "compute_covariant_magnetic_field",
    "dim": 1,
    "dependencies": {
        "params": [],
        "transforms": {},
        "profiles": [],
        "data": ["B", "e_rho"],
    },
}
data_index["B_theta"] = {
    "label": "B_{\\theta}",
    "units": "T \\cdot m",
    "units_long": "Tesla * meters",
    "description": "Covariant poloidal component of magnetic field",
    "fun": "compute_covariant_magnetic_field",
    "dim": 1,
    "dependencies": {
        "params": [],
        "transforms": {},
        "profiles": [],
        "data": ["B", "e_theta"],
    },
}
data_index["B_zeta"] = {
    "label": "B_{\\zeta}",
    "units": "T \\cdot m",
    "units_long": "Tesla * meters",
    "description": "Covariant toroidal component of magnetic field",
    "fun": "compute_covariant_magnetic_field",
    "dim": 1,
    "dependencies": {
        "params": [],
        "transforms": {},
        "profiles": [],
        "data": ["B", "e_zeta"],
    },
}
data_index["B_rho_r"] = {
    "label": "\\partial_{\\rho} B_{\\rho}",
    "units": "T \\cdot m",
    "units_long": "Tesla * meters",
    "description": "Covariant radial component of magnetic field, derivative wrt radial coordinate",
    "fun": "compute_covariant_magnetic_field",
    "dim": 1,
    "dependencies": {
        "params": [],
        "transforms": {},
        "profiles": [],
        "data": ["B", "B_r", "e_rho", "e_rho_r"],
    },
}
data_index["B_theta_r"] = {
    "label": "\\partial_{\\rho} B_{\\theta}",
    "units": "T \\cdot m",
    "units_long": "Tesla * meters",
    "description": "Covariant poloidal component of magnetic field, derivative wrt radial coordinate",
    "fun": "compute_covariant_magnetic_field",
    "dim": 1,
    "dependencies": {
        "params": [],
        "transforms": {},
        "profiles": [],
        "data": ["B", "B_r", "e_theta", "e_theta_r"],
    },
}
data_index["B_zeta_r"] = {
    "label": "\\partial_{\\rho} B_{\\zeta}",
    "units": "T \\cdot m",
    "units_long": "Tesla * meters",
    "description": "Covariant toroidal component of magnetic field, derivative wrt radial coordinate",
    "fun": "compute_covariant_magnetic_field",
    "dim": 1,
    "dependencies": {
        "params": [],
        "transforms": {},
        "profiles": [],
        "data": ["B", "B_r", "e_zeta", "e_zeta_r"],
    },
}
data_index["B_rho_t"] = {
    "label": "\\partial_{\\theta} B_{\\rho}",
    "units": "T \\cdot m",
    "units_long": "Tesla * meters",
    "description": "Covariant radial component of magnetic field, derivative wrt poloidal angle",
    "fun": "compute_covariant_magnetic_field",
    "dim": 1,
    "dependencies": {
        "params": [],
        "transforms": {},
        "profiles": [],
        "data": ["B", "B_t", "e_rho", "e_rho_t"],
    },
}
data_index["B_theta_t"] = {
    "label": "\\partial_{\\theta} B_{\\theta}",
    "units": "T \\cdot m",
    "units_long": "Tesla * meters",
    "description": "Covariant poloidal component of magnetic field, derivative wrt poloidal angle",
    "fun": "compute_covariant_magnetic_field",
    "dim": 1,
    "dependencies": {
        "params": [],
        "transforms": {},
        "profiles": [],
        "data": ["B", "B_t", "e_theta", "e_theta_t"],
    },
}
data_index["B_zeta_t"] = {
    "label": "\\partial_{\\theta} B_{\\zeta}",
    "units": "T \\cdot m",
    "units_long": "Tesla * meters",
    "description": "Covariant toroidal component of magnetic field, derivative wrt poloidal angle",
    "fun": "compute_covariant_magnetic_field",
    "dim": 1,
    "dependencies": {
        "params": [],
        "transforms": {},
        "profiles": [],
        "data": ["B", "B_t", "e_zeta", "e_zeta_t"],
    },
}
data_index["B_rho_z"] = {
    "label": "\\partial_{\\zeta} B_{\\rho}",
    "units": "T \\cdot m",
    "units_long": "Tesla * meters",
    "description": "Covariant radial component of magnetic field, derivative wrt toroidal angle",
    "fun": "compute_covariant_magnetic_field",
    "dim": 1,
    "dependencies": {
        "params": [],
        "transforms": {},
        "profiles": [],
        "data": ["B", "B_z", "e_rho", "e_rho_z"],
    },
}
data_index["B_theta_z"] = {
    "label": "\\partial_{\\zeta} B_{\\theta}",
    "units": "T \\cdot m",
    "units_long": "Tesla * meters",
    "description": "Covariant poloidal component of magnetic field, derivative wrt toroidal angle",
    "fun": "compute_covariant_magnetic_field",
    "dim": 1,
    "dependencies": {
        "params": [],
        "transforms": {},
        "profiles": [],
        "data": ["B", "B_z", "e_theta", "e_theta_z"],
    },
}
data_index["B_zeta_z"] = {
    "label": "\\partial_{\\zeta} B_{\\zeta}",
    "units": "T \\cdot m",
    "units_long": "Tesla * meters",
    "description": "Covariant toroidal component of magnetic field, derivative wrt toroidal angle",
    "fun": "compute_covariant_magnetic_field",
    "dim": 1,
    "dependencies": {
        "params": [],
        "transforms": {},
        "profiles": [],
        "data": ["B", "B_z", "e_zeta", "e_zeta_z"],
    },
}

# magnetic field magnitude
data_index["|B|"] = {
    "label": "|\\mathbf{B}|",
    "units": "T",
    "units_long": "Tesla",
    "description": "Magnitude of magnetic field",
    "fun": "compute_magnetic_field_magnitude",
    "dim": 1,
    "dependencies": {
        "params": [],
        "transforms": {},
        "profiles": [],
        "data": ["|B|^2"],
    },
}
data_index["|B|^2"] = {
    "label": "|\\mathbf{B}|^{2}",
    "units": "T",
    "units_long": "Tesla",
    "description": "Magnitude of magnetic field, squared",
    "fun": "compute_magnetic_field_magnitude",
    "dim": 1,
    "dependencies": {
        "params": [],
        "transforms": {},
        "profiles": [],
        "data": ["B^theta", "B^zeta", "g_tt", "g_tz", "g_zz"],
    },
}
data_index["|B|_t"] = {
    "label": "\\partial_{\\theta} |\\mathbf{B}|",
    "units": "T",
    "units_long": "Tesla",
    "description": "Magnitude of magnetic field, derivative wrt poloidal angle",
    "fun": "compute_magnetic_field_magnitude",
    "dim": 1,
    "dependencies": {
        "params": [],
        "transforms": {},
        "profiles": [],
        "data": [
            "B^theta",
            "B^zeta",
            "B^theta_t",
            "B^zeta_t",
            "g_tt",
            "g_tz",
            "g_zz",
            "e_theta",
            "e_zeta",
            "e_theta_t",
            "e_zeta_t",
            "|B|",
        ],
    },
}
data_index["|B|_z"] = {
    "label": "\\partial_{\\zeta} |\\mathbf{B}|",
    "units": "T",
    "units_long": "Tesla",
    "description": "Magnitude of magnetic field, derivative wrt toroidal angle",
    "fun": "compute_magnetic_field_magnitude",
    "dim": 1,
    "dependencies": {
        "params": [],
        "transforms": {},
        "profiles": [],
        "data": [
            "B^theta",
            "B^zeta",
            "B^theta_z",
            "B^zeta_z",
            "g_tt",
            "g_tz",
            "g_zz",
            "e_theta",
            "e_zeta",
            "e_theta_z",
            "e_zeta_z",
            "|B|",
        ],
    },
}
data_index["|B|_tt"] = {
    "label": "\\partial_{\\theta\\theta} |\\mathbf{B}|",
    "units": "T",
    "units_long": "Tesla",
    "description": "Magnitude of magnetic field, second derivative wrt poloidal angle",
    "fun": "compute_magnetic_field_magnitude",
    "dim": 1,
    "dependencies": {
        "params": [],
        "transforms": {},
        "profiles": [],
        "data": [
            "B^theta",
            "B^zeta",
            "B^theta_t",
            "B^zeta_t",
            "B^theta_tt",
            "B^zeta_tt",
            "g_tt",
            "g_tz",
            "g_zz",
            "e_theta",
            "e_zeta",
            "e_theta_t",
            "e_zeta_t",
            "e_theta_tt",
            "e_zeta_tt",
            "|B|",
            "|B|_t",
        ],
    },
}
data_index["|B|_zz"] = {
    "label": "\\partial_{\\zeta\\zeta} |\\mathbf{B}|",
    "units": "T",
    "units_long": "Tesla",
    "description": "Magnitude of magnetic field, second derivative wrt toroidal angle",
    "fun": "compute_magnetic_field_magnitude",
    "dim": 1,
    "dependencies": {
        "params": [],
        "transforms": {},
        "profiles": [],
        "data": [
            "B^theta",
            "B^zeta",
            "B^theta_z",
            "B^zeta_z",
            "B^theta_zz",
            "B^zeta_zz",
            "g_tt",
            "g_tz",
            "g_zz",
            "e_theta",
            "e_zeta",
            "e_theta_z",
            "e_zeta_z",
            "e_theta_zz",
            "e_zeta_zz",
            "|B|",
            "|B|_z",
        ],
    },
}
data_index["|B|_tz"] = {
    "label": "\\partial_{\\theta\\zeta} |\\mathbf{B}|",
    "units": "T",
    "units_long": "Tesla",
    "description": "Magnitude of magnetic field, derivative wrt poloidal and toroidal angles",
    "fun": "compute_magnetic_field_magnitude",
    "dim": 1,
    "dependencies": {
        "params": [],
        "transforms": {},
        "profiles": [],
        "data": [
            "B^theta",
            "B^zeta",
            "B^theta_t",
            "B^zeta_t",
            "B^theta_z",
            "B^zeta_z",
            "B^theta_tz",
            "B^zeta_tz",
            "g_tt",
            "g_tz",
            "g_zz",
            "e_theta",
            "e_zeta",
            "e_theta_t",
            "e_zeta_t",
            "e_theta_z",
            "e_zeta_z",
            "e_theta_tz",
            "e_zeta_tz",
            "|B|",
            "|B|_t",
            "|B|_z",
        ],
    },
}

# magnetic pressure gradient
data_index["grad(|B|^2)_rho"] = {
    "label": "(\\nabla B^{2})_{\\rho}",
    "units": "T^{2}",
    "units_long": "Tesla squared",
    "description": "Covariant radial component of magnetic pressure gradient",
    "fun": "compute_magnetic_pressure_gradient",
    "dim": 1,
    "dependencies": {
        "params": [],
        "transforms": {},
        "profiles": [],
        "data": [
            "B^theta",
            "B^zeta",
            "B^theta_r",
            "B^zeta_r",
            "B_theta",
            "B_zeta",
            "B_theta_r",
            "B_zeta_r",
        ],
    },
}
data_index["grad(|B|^2)_theta"] = {
    "label": "(\\nabla B^{2})_{\\theta}",
    "units": "T^{2}",
    "units_long": "Tesla squared",
    "description": "Covariant poloidal component of magnetic pressure gradient",
    "fun": "compute_magnetic_pressure_gradient",
    "dim": 1,
    "dependencies": {
        "params": [],
        "transforms": {},
        "profiles": [],
        "data": [
            "B^theta",
            "B^zeta",
            "B^theta_t",
            "B^zeta_t",
            "B_theta",
            "B_zeta",
            "B_theta_t",
            "B_zeta_t",
        ],
    },
}
data_index["grad(|B|^2)_zeta"] = {
    "label": "(\\nabla B^{2})_{\\zeta}",
    "units": "T^{2}",
    "units_long": "Tesla squared",
    "description": "Covariant toroidal component of magnetic pressure gradient",
    "fun": "compute_magnetic_pressure_gradient",
    "dim": 1,
    "dependencies": {
        "params": [],
        "transforms": {},
        "profiles": [],
        "data": [
            "B^theta",
            "B^zeta",
            "B^theta_z",
            "B^zeta_z",
            "B_theta",
            "B_zeta",
            "B_theta_z",
            "B_zeta_z",
        ],
    },
}
data_index["grad(|B|^2)"] = {
    "label": "\\nabla B^{2}",
    "units": "T^{2} \\cdot m^{-1}",
    "units_long": "Tesla squared / meters",
    "description": "Magnetic pressure gradient",
    "fun": "compute_magnetic_pressure_gradient",
    "dim": 3,
    "dependencies": {
        "params": [],
        "transforms": {},
        "profiles": [],
        "data": [
            "grad(|B|^2)_rho",
            "grad(|B|^2)_theta",
            "grad(|B|^2)_zeta",
            "e^rho",
            "e^theta",
            "e^zeta",
        ],
    },
}
data_index["|grad(|B|^2)|/2mu0"] = {
    "label": "|\\nabla B^{2}/(2\\mu_0)|",
    "units": "N \\cdot m^{-3}",
    "units_long": "Newton / cubic meter",
    "description": "Magnitude of magnetic pressure gradient",
    "fun": "compute_magnetic_pressure_gradient",
    "dim": 1,
    "dependencies": {
        "params": [],
        "transforms": {},
        "profiles": [],
        "data": [
            "grad(|B|^2)_rho",
            "grad(|B|^2)_theta",
            "grad(|B|^2)_zeta",
            "g^rr",
            "g^tt",
            "g^zz",
            "g^rt",
            "g^rz",
            "g^tz",
        ],
    },
}

# magnetic tension
data_index["(curl(B)xB)_rho"] = {
    "label": "((\\nabla \\times \\mathbf{B}) \\times \\mathbf{B})_{\\rho}",
    "units": "T^{2}",
    "units_long": "Tesla squared",
    "description": "Covariant radial component of Lorentz force",
    "fun": "compute_magnetic_tension",
    "dim": 1,
    "dependencies": {
        "params": [],
        "transforms": {},
        "profiles": [],
        "data": ["sqrt(g)", "B^theta", "B^zeta", "J^theta", "J^zeta"],
    },
}
data_index["(curl(B)xB)_theta"] = {
    "label": "((\\nabla \\times \\mathbf{B}) \\times \\mathbf{B})_{\\theta}",
    "units": "T^{2}",
    "units_long": "Tesla squared",
    "description": "Covariant poloidal component of Lorentz force",
    "fun": "compute_magnetic_tension",
    "dim": 1,
    "dependencies": {
        "params": [],
        "transforms": {},
        "profiles": [],
        "data": ["sqrt(g)", "B^zeta", "J^rho"],
    },
}
data_index["(curl(B)xB)_zeta"] = {
    "label": "((\\nabla \\times \\mathbf{B}) \\times \\mathbf{B})_{\\zeta}",
    "units": "T^{2}",
    "units_long": "Tesla squared",
    "description": "Covariant toroidal component of Lorentz force",
    "fun": "compute_magnetic_tension",
    "dim": 1,
    "dependencies": {
        "params": [],
        "transforms": {},
        "profiles": [],
        "data": ["sqrt(g)", "B^theta", "J^rho"],
    },
}
data_index["curl(B)xB"] = {
    "label": "(\\nabla \\times \\mathbf{B}) \\times \\mathbf{B}",
    "units": "T^{2} \\cdot m^{-1}",
    "units_long": "Tesla squared / meters",
    "description": "Lorentz force",
    "fun": "compute_magnetic_tension",
    "dim": 3,
    "dependencies": {
        "params": [],
        "transforms": {},
        "profiles": [],
        "data": [
            "(curl(B)xB)_rho",
            "(curl(B)xB)_theta",
            "(curl(B)xB)_zeta",
            "e^rho",
            "e^theta",
            "e^zeta",
        ],
    },
}
data_index["(B*grad)B"] = {
    "label": "(\\mathbf{B} \\cdot \\nabla) \\mathbf{B}",
    "units": "T^{2} \\cdot m^{-1}",
    "units_long": "Tesla squared / meters",
    "description": "Magnetic tension",
    "fun": "compute_magnetic_tension",
    "dim": 3,
    "dependencies": {
        "params": [],
        "transforms": {},
        "profiles": [],
        "data": ["curl(B)xB", "grad(|B|^2)"],
    },
}
data_index["((B*grad)B)_rho"] = {
    "label": "((\\mathbf{B} \\cdot \\nabla) \\mathbf{B})_{\\rho}",
    "units": "T^{2}",
    "units_long": "Tesla squared",
    "description": "Covariant radial component of magnetic tension",
    "fun": "compute_magnetic_tension",
    "dim": 1,
    "dependencies": {
        "params": [],
        "transforms": {},
        "profiles": [],
        "data": ["(B*grad)B", "e_rho"],
    },
}
data_index["((B*grad)B)_theta"] = {
    "label": "((\\mathbf{B} \\cdot \\nabla) \\mathbf{B})_{\\theta}",
    "units": "T^{2}",
    "units_long": "Tesla squared",
    "description": "Covariant poloidal component of magnetic tension",
    "fun": "compute_magnetic_tension",
    "dim": 1,
    "dependencies": {
        "params": [],
        "transforms": {},
        "profiles": [],
        "data": ["(B*grad)B", "e_theta"],
    },
}
data_index["((B*grad)B)_zeta"] = {
    "label": "((\\mathbf{B} \\cdot \\nabla) \\mathbf{B})_{\\zeta}",
    "units": "T^{2}",
    "units_long": "Tesla squared",
    "description": "Covariant toroidal component of magnetic tension",
    "fun": "compute_magnetic_tension",
    "dim": 1,
    "dependencies": {
        "params": [],
        "transforms": {},
        "profiles": [],
        "data": ["(B*grad)B", "e_zeta"],
    },
}
data_index["|(B*grad)B|"] = {
    "label": "|(\\mathbf{B} \\cdot \\nabla) \\mathbf{B}|",
    "units": "T^2 \\cdot m^{-1}",
    "units_long": "Tesla squared / meters",
    "description": "Magnitude of magnetic tension",
    "fun": "compute_magnetic_tension",
    "dim": 1,
    "dependencies": {
        "params": [],
        "transforms": {},
        "profiles": [],
        "data": [
            "((B*grad)B)_rho",
            "((B*grad)B)_theta",
            "((B*grad)B)_zeta",
            "g^rr",
            "g^tt",
            "g^zz",
            "g^rt",
            "g^rz",
            "g^tz",
        ],
    },
}

# B dot grad(B)
data_index["B*grad(|B|)"] = {
    "label": "\\mathbf{B} \\cdot \\nabla B",
    "units": "T^2 \\cdot m^{-1}",
    "units_long": "Tesla squared / meters",
    "description": "",
    "fun": "compute_B_dot_gradB",
    "dim": 1,
    "dependencies": {
        "params": [],
        "transforms": {},
        "profiles": [],
        "data": ["B^theta", "B^zeta", "|B|_t", "|B|_z"],
    },
}
data_index["(B*grad(|B|))_t"] = {
    "label": "\\partial_{\\theta} (\\mathbf{B} \\cdot \\nabla B)",
    "units": "T^2 \\cdot m^{-1}",
    "units_long": "Tesla squared / meters",
    "description": "",
    "fun": "compute_B_dot_gradB",
    "dim": 1,
    "dependencies": {
        "params": [],
        "transforms": {},
        "profiles": [],
        "data": [
            "B^theta",
            "B^zeta",
            "B^theta_t",
            "B^zeta_t",
            "|B|_t",
            "|B|_z",
            "|B|_tt",
            "|B|_tz",
        ],
    },
}
data_index["(B*grad(|B|))_z"] = {
    "label": "\\partial_{\\zeta} (\\mathbf{B} \\cdot \\nabla B)",
    "units": "T^2 \\cdot m^{-1}",
    "units_long": "Tesla squared / meters",
    "description": "",
    "fun": "compute_B_dot_gradB",
    "dim": 1,
    "dependencies": {
        "params": [],
        "transforms": {},
        "profiles": [],
        "data": [
            "B^theta",
            "B^zeta",
            "B^theta_z",
            "B^zeta_z",
            "|B|_t",
            "|B|_z",
            "|B|_tz",
            "|B|_zz",
        ],
    },
}

# Boozer magnetic field
data_index["I"] = {
    "label": "I",
    "units": "T \\cdot m",
    "units_long": "Tesla * meters",
    "description": "Boozer toroidal current",
    "fun": "compute_boozer_magnetic_field",
    "dim": 1,
    "dependencies": {
        "params": [],
        "transforms": {"grid": []},
        "profiles": [],
        "data": ["B_theta"],
    },
}
data_index["current"] = {
    "label": "\\frac{2\\pi}{\\mu_0} I",
    "units": "A",
    "units_long": "Amperes",
    "description": "Net toroidal current",
    "fun": "compute_boozer_magnetic_field",
    "dim": 1,
    "dependencies": {
        "params": [],
        "transforms": {},
        "profiles": [],
        "data": ["I"],
    },
}
data_index["I_r"] = {
    "label": "\\partial_{\\rho} I",
    "units": "T \\cdot m",
    "units_long": "Tesla * meters",
    "description": "Boozer toroidal current, derivative wrt radial coordinate",
    "fun": "compute_boozer_magnetic_field",
    "dim": 1,
    "dependencies": {
        "params": [],
        "transforms": {"grid": []},
        "profiles": [],
        "data": ["B_theta_r"],
    },
}
data_index["current_r"] = {
    "label": "\\frac{2\\pi}{\\mu_0} \\partial_{\\rho} I",
    "units": "A",
    "units_long": "Amperes",
    "description": "Net toroidal current, derivative wrt radial coordinate",
    "fun": "compute_boozer_magnetic_field",
    "dim": 1,
    "dependencies": {
        "params": [],
        "transforms": {},
        "profiles": [],
        "data": ["I_r"],
    },
}
data_index["G"] = {
    "label": "G",
    "units": "T \\cdot m",
    "units_long": "Tesla * meters",
    "description": "Boozer poloidal current",
    "fun": "compute_boozer_magnetic_field",
    "dim": 1,
    "dependencies": {
        "params": [],
        "transforms": {"grid": []},
        "profiles": [],
        "data": ["B_zeta"],
    },
}
data_index["G_r"] = {
    "label": "\\partial_{\\rho} G",
    "units": "T \\cdot m",
    "units_long": "Tesla * meters",
    "description": "Boozer poloidal current, derivative wrt radial coordinate",
    "fun": "compute_boozer_magnetic_field",
    "dim": 1,
    "dependencies": {
        "params": [],
        "transforms": {"grid": []},
        "profiles": [],
        "data": ["B_zeta_r"],
    },
}

# contravariant current density
data_index["J^rho"] = {
    "label": "J^{\\rho}",
    "units": "A \\cdot m^{-3}",
    "units_long": "Amperes / cubic meter",
    "description": "Contravariant radial component of plasma current density",
    "fun": "compute_contravariant_current_density",
    "dim": 1,
    "dependencies": {
        "params": [],
        "transforms": {},
        "profiles": [],
        "data": ["sqrt(g)", "B_zeta_t", "B_theta_z"],
    },
}
data_index["J^theta"] = {
    "label": "J^{\\theta}",
    "units": "A \\cdot m^{-3}",
    "units_long": "Amperes / cubic meter",
    "description": "Contravariant poloidal component of plasma current density",
    "fun": "compute_contravariant_current_density",
    "dim": 1,
    "dependencies": {
        "params": [],
        "transforms": {},
        "profiles": [],
        "data": ["sqrt(g)", "B_rho_z", "B_zeta_r"],
    },
}
data_index["J^zeta"] = {
    "label": "J^{\\zeta}",
    "units": "A \\cdot m^{-3}",
    "units_long": "Amperes / cubic meter",
    "description": "Contravariant toroidal component of plasma current density",
    "fun": "compute_contravariant_current_density",
    "dim": 1,
    "dependencies": {
        "params": [],
        "transforms": {},
        "profiles": [],
        "data": ["sqrt(g)", "B_theta_r", "B_rho_t"],
    },
}
data_index["J"] = {
    "label": "\\mathbf{J}",
    "units": "A \\cdot m^{-2}",
    "units_long": "Amperes / square meter",
    "description": "Plasma current density",
    "fun": "compute_contravariant_current_density",
    "dim": 3,
    "dependencies": {
        "params": [],
        "transforms": {},
        "profiles": [],
        "data": ["J^rho", "J^theta", "J^zeta", "e_rho", "e_theta", "e_zeta"],
    },
}
data_index["J_R"] = {
    "label": "J_{R}",
    "units": "A \\cdot m^{-2}",
    "units_long": "Amperes / square meter",
    "description": "Radial componenet of plasma current density in lab frame",
    "fun": "compute_contravariant_current_density",
    "dim": 1,
    "dependencies": {
        "params": [],
        "transforms": {},
        "profiles": [],
        "data": ["J"],
    },
}
data_index["J_phi"] = {
    "label": "J_{\\phi}",
    "units": "A \\cdot m^{-2}",
    "units_long": "Amperes / square meter",
    "description": "Toroidal componenet of plasma current density in lab frame",
    "fun": "compute_contravariant_current_density",
    "dim": 1,
    "dependencies": {
        "params": [],
        "transforms": {},
        "profiles": [],
        "data": ["J"],
    },
}
data_index["J_Z"] = {
    "label": "J_{Z}",
    "units": "A \\cdot m^{-2}",
    "units_long": "Amperes / square meter",
    "description": "Vertical componenet of plasma current density in lab frame",
    "fun": "compute_contravariant_current_density",
    "dim": 1,
    "dependencies": {
        "params": [],
        "transforms": {},
        "profiles": [],
        "data": ["J"],
    },
}
data_index["|J|"] = {
    "label": "|\\mathbf{J}|",
    "units": "A \\cdot m^{-2}",
    "units_long": "Amperes / square meter",
    "description": "Magnitue of plasma current density",
    "fun": "compute_contravariant_current_density",
    "dim": 1,
    "dependencies": {
        "params": [],
        "transforms": {},
        "profiles": [],
        "data": [
            "J^rho",
            "J^theta",
            "J^zeta",
            "g_rr",
            "g_tt",
            "g_zz",
            "g_rt",
            "g_rz",
            "g_tz",
        ],
    },
}
data_index["J_parallel"] = {
    "label": "\\mathbf{J} \\cdot \\mathbf{b}",
    "units": "A \\cdot m^{-2}",
    "units_long": "Amperes / square meter",
    "description": "Plasma current density parallel to magnetic field",
    "fun": "compute_contravariant_current_density",
    "dim": 1,
    "dependencies": {
        "params": [],
        "transforms": {},
        "profiles": [],
        "data": ["J^rho", "J^theta", "J^zeta", "B_rho", "B_theta", "B_zeta", "|B|"],
    },
}
data_index["<J dot B>"] = {
    "label": "\\langle \\mathbf{J} \\cdot \\mathbf{B} \\rangle",
    "units": "T A \\cdot m^{-2}",
    "units_long": "Tesla Amperes / square meter",
    "description": "Current density parallel to magnetic field, flux surface averaged.",
    "fun": "compute_contravariant_current_density",
    "dim": 1,
    "R_derivs": [
        [0, 0, 0],
        [1, 0, 0],
        [0, 1, 0],
        [0, 0, 1],
        [2, 0, 0],
        [0, 2, 0],
        [0, 0, 2],
        [1, 1, 0],
        [1, 0, 1],
        [0, 1, 1],
    ],
    "L_derivs": [
        [0, 0, 0],
        [0, 1, 0],
        [0, 0, 1],
        [0, 2, 0],
        [0, 0, 2],
        [1, 1, 0],
        [1, 0, 1],
        [0, 1, 1],
    ],
}
data_index["div(J_perp)"] = {
    "label": "\\nabla \\cdot \\mathbf{J}_{\\perp}",
    "units": "A \\cdot m^{-3}",
    "units_long": "Amperes / cubic meter",
    "description": "Divergence of plasma current density perpendicular to magnetic field",
    "fun": "compute_force_error",
    "dim": 1,
    "dependencies": {
        "params": [],
        "transforms": {},
        "profiles": [],
        "data": ["J^rho", "p_r", "|B|"],
    },
}

# energy
data_index["W"] = {
    "label": "W",
    "units": "J",
    "units_long": "Joules",
    "description": "Plasma total energy",
    "fun": "compute_energy",
    "dim": 0,
    "dependencies": {
        "params": [],
        "transforms": {},
        "profiles": [],
        "data": ["W_B", "W_p"],
    },
}
data_index["W_B"] = {
    "label": "W_B",
    "units": "J",
    "units_long": "Joules",
    "description": "Plasma magnetic energy",
    "fun": "compute_energy",
    "dim": 0,
    "dependencies": {
        "params": [],
        "transforms": {"grid": []},
        "profiles": [],
        "data": ["|B|", "sqrt(g)"],
    },
}
data_index["W_p"] = {
    "label": "W_p",
    "units": "J",
    "units_long": "Joules",
    "description": "Plasma thermodynamic energy",
    "fun": "compute_energy",
    "dim": 0,
    "dependencies": {
        "params": [],
        "transforms": {"grid": []},
        "profiles": [],
        "data": ["p", "sqrt(g)"],
        "kwargs": ["gamma"],
    },
}

# force error
data_index["F_rho"] = {
    "label": "F_{\\rho}",
    "units": "N \\cdot m^{-2}",
    "units_long": "Newtons / square meter",
    "description": "Covariant radial component of force balance error",
    "fun": "compute_force_error",
    "dim": 1,
    "dependencies": {
        "params": [],
        "transforms": {},
        "profiles": [],
        "data": ["p_r", "sqrt(g)", "B^theta", "B^zeta", "J^theta", "J^zeta"],
    },
}
data_index["F_theta"] = {
    "label": "F_{\\theta}",
    "units": "N \\cdot m^{-2}",
    "units_long": "Newtons / square meter",
    "description": "Covariant poloidal component of force balance error",
    "fun": "compute_force_error",
    "dim": 1,
    "dependencies": {
        "params": [],
        "transforms": {},
        "profiles": [],
        "data": ["sqrt(g)", "B^zeta", "J^rho"],
    },
}
data_index["F_zeta"] = {
    "label": "F_{\\zeta}",
    "units": "N \\cdot m^{-2}",
    "units_long": "Newtons / square meter",
    "description": "Covariant toroidal component of force balance error",
    "fun": "compute_force_error",
    "dim": 1,
    "dependencies": {
        "params": [],
        "transforms": {},
        "profiles": [],
        "data": ["sqrt(g)", "B^theta", "J^rho"],
    },
}
data_index["F_beta"] = {
    "label": "F_{\\beta}",
    "units": "A",
    "units_long": "Amperes",
    "description": "Covariant helical component of force balance error",
    "fun": "compute_force_error",
    "dim": 1,
    "dependencies": {
        "params": [],
        "transforms": {},
        "profiles": [],
        "data": ["sqrt(g)", "J^rho"],
    },
}
data_index["F"] = {
    "label": "\\mathbf{J} \\times \\mathbf{B} - \\nabla p",
    "units": "N \\cdot m^{-3}",
    "units_long": "Newtons / cubic meter",
    "description": "Force balance error",
    "fun": "compute_force_error",
    "dim": 3,
    "dependencies": {
        "params": [],
        "transforms": {},
        "profiles": [],
        "data": ["F_rho", "F_theta", "F_zeta", "e^rho", "e^theta", "e^zeta"],
    },
}
data_index["|F|"] = {
    "label": "|\\mathbf{J} \\times \\mathbf{B} - \\nabla p|",
    "units": "N \\cdot m^{-3}",
    "units_long": "Newtons / cubic meter",
    "description": "Magnitude of force balance error",
    "fun": "compute_force_error",
    "dim": 1,
    "dependencies": {
        "params": [],
        "transforms": {},
        "profiles": [],
        "data": [
            "F_rho",
            "F_theta",
            "F_zeta",
            "g^rr",
            "g^tt",
            "g^zz",
            "g^rt",
            "g^rz",
            "g^tz",
        ],
    },
}
data_index["<|F|>_vol"] = {
    "label": "<|\\mathbf{J} \\times \\mathbf{B} - \\nabla p|>_{vol}",
    "units": "N \\cdot m^{-3}",
    "units_long": "Newtons / cubic meter",
    "description": "Volume average of magnitude of force balance error",
    "fun": "compute_force_error",
    "dim": 0,
    "dependencies": {
        "params": [],
        "transforms": {"grid": []},
        "profiles": [],
        "data": ["|F|", "sqrt(g)", "V"],
    },
}
data_index["|beta|"] = {
    "label": "|B^{\\theta} \\nabla \\zeta - B^{\\zeta} \\nabla \\theta|",
    "units": "T \\cdot m^{-2}",
    "units_long": "Tesla / square meter",
    "description": "Magnitude of helical basis vector",
    "fun": "compute_force_error",
    "dim": 1,
    "dependencies": {
        "params": [],
        "transforms": {},
        "profiles": [],
        "data": ["B^theta", "B^zeta", "g^tt", "g^zz", "g^tz"],
    },
}

# quasi-symmetry
# TODO: add w_mn, etc from boozer stuff
data_index["nu"] = {
    "label": "\\nu = \\zeta_{B} - \\zeta",
    "units": "rad",
    "units_long": "radians",
    "description": "Boozer toroidal stream function",
    "fun": "compute_boozer_coordinates",
    "dim": 1,
    "dependencies": {
        "params": [],
        "transforms": {"w": [[0, 0, 0]], "B": [[0, 0, 0]]},
        "profiles": [],
        "data": ["lambda", "B_theta", "B_zeta"],
    },
}
data_index["nu_t"] = {
    "label": "\\partial_{\\theta} \\nu",
    "units": "rad",
    "units_long": "radians",
    "description": "Boozer toroidal stream function, derivative wrt poloidal angle",
    "fun": "compute_boozer_coordinates",
    "dim": 1,
    "dependencies": {
        "params": [],
        "transforms": {"w": [[0, 1, 0]], "B": [[0, 0, 0]]},
        "profiles": [],
        "data": ["lambda_t", "B_theta", "B_zeta"],
    },
}
data_index["nu_z"] = {
    "label": "\\partial_{\\zeta} \\nu",
    "units": "rad",
    "units_long": "radians",
    "description": "Boozer toroidal stream function, derivative wrt toroidal angle",
    "fun": "compute_boozer_coordinates",
    "dim": 1,
    "dependencies": {
        "params": [],
        "transforms": {"w": [[0, 0, 1]], "B": [[0, 0, 0]]},
        "profiles": [],
        "data": ["lambda_z", "B_theta", "B_zeta"],
    },
}
data_index["theta_B"] = {
    "label": "\\theta_{B}",
    "units": "rad",
    "units_long": "radians",
    "description": "Boozer poloidal angular coordinate",
    "fun": "compute_boozer_coordinates",
    "dim": 1,
    "dependencies": {
        "params": [],
        "transforms": {},
        "profiles": [],
        "data": ["theta", "lambda", "iota", "nu"],
    },
}
data_index["zeta_B"] = {
    "label": "\\zeta_{B}",
    "units": "rad",
    "units_long": "radians",
    "description": "Boozer toroidal angular coordinate",
    "fun": "compute_boozer_coordinates",
    "dim": 1,
    "dependencies": {
        "params": [],
        "transforms": {},
        "profiles": [],
        "data": ["zeta", "nu"],
    },
}
data_index["sqrt(g)_B"] = {
    "label": "\\sqrt{g}_{B}",
    "units": "~",
    "units_long": "None",
    "description": "Jacobian determinant of Boozer coordinates",
    "fun": "compute_boozer_coordinates",
    "dim": 1,
    "dependencies": {
        "params": [],
        "transforms": {},
        "profiles": [],
        "data": ["lambda_t", "lambda_z", "nu_t", "nu_z", "iota"],
    },
}
data_index["|B|_mn"] = {
    "label": "B_{mn}^{Boozer}",
    "units": "T",
    "units_long": "Tesla",
    "description": "Boozer harmonics of magnetic field",
    "fun": "compute_boozer_coordinates",
    "dim": 1,
    "dependencies": {
        "params": [],
        "transforms": {"B": [[0, 0, 0]]},
        "profiles": [],
        "data": ["sqrt(g)_B", "|B|", "rho", "theta_B", "zeta_B"],
    },
}
data_index["B modes"] = {
    "label": "Boozer modes",
    "units": "",
    "units_long": "None",
    "description": "Boozer harmonics",
    "fun": "compute_boozer_coordinates",
    "dim": 1,
    "dependencies": {
        "params": [],
        "transforms": {"B": [[0, 0, 0]]},
        "profiles": [],
        "data": ["|B|_mn"],
    },
}
data_index["f_C"] = {
    "label": "(\\mathbf{B} \\times \\nabla \\psi) \\cdot \\nabla B - "
    + "(M G + N I) / (M \\iota - N) \\mathbf{B} \\cdot \\nabla B",
    "units": "T^{3}",
    "units_long": "Tesla cubed",
    "description": "Two-term quasisymmetry metric",
    "fun": "compute_quasisymmetry_error",
    "dim": 1,
    "dependencies": {
        "params": [],
        "transforms": {},
        "profiles": [],
        "data": [
            "iota",
            "psi_r",
            "sqrt(g)",
            "B_theta",
            "B_zeta",
            "|B|_t",
            "|B|_z",
            "G",
            "I",
            "B*grad(|B|)",
        ],
        "kwargs": ["helicity"],
    },
}
data_index["f_T"] = {
    "label": "\\nabla \\psi \\times \\nabla B \\cdot \\nabla "
    + "(\\mathbf{B} \\cdot \\nabla B)",
    "units": "T^{4} \\cdot m^{-2}",
    "units_long": "Tesla quarted / square meters",
    "description": "Triple product quasisymmetry metric",
    "fun": "compute_quasisymmetry_error",
    "dim": 1,
    "dependencies": {
        "params": [],
        "transforms": {},
        "profiles": [],
        "data": [
            "psi_r",
            "sqrt(g)",
            "|B|_t",
            "|B|_z",
            "(B*grad(|B|))_t",
            "(B*grad(|B|))_z",
        ],
    },
}

# stability
data_index["D_Mercier"] = {
    "label": "D_{Mercier}",
    "units": "~",
    "units_long": "None",
    "description": "Mercier stability criterion",
    "fun": "compute_mercier_stability",
    "dim": 1,
    "dependencies": {
        "params": [],
        "transforms": {},
        "profiles": [],
        "data": ["D_shear", "D_current", "D_well", "D_geodesic"],
    },
}
data_index["D_shear"] = {
    "label": "D_{shear}",
    "units": "~",
    "units_long": "None",
    "description": "Mercier stability criterion magnetic shear term",
    "fun": "compute_mercier_stability",
    "dim": 1,
    "dependencies": {
        "params": [],
        "transforms": {},
        "profiles": [],
        "data": ["iota_r", "psi_r"],
    },
}
data_index["D_current"] = {
    "label": "D_{current}",
    "units": "~",
    "units_long": "None",
    "description": "Mercier stability criterion toroidal current term",
    "fun": "compute_mercier_stability",
    "dim": 1,
    "dependencies": {
        "params": [],
        "transforms": {"grid": []},
        "profiles": [],
        "data": [
            "G",
            "iota_r",
            "psi_r",
            "B",
            "J",
            "I_r",
            "sqrt(g)",
            "|grad(rho)|",
            "|grad(psi)|",
        ],
    },
}
data_index["D_well"] = {
    "label": "D_{well}",
    "units": "~",
    "units_long": "None",
    "description": "Mercier stability criterion magnetic well term",
    "fun": "compute_mercier_stability",
    "dim": 1,
    "dependencies": {
        "params": [],
        "transforms": {"grid": []},
        "profiles": [],
        "data": [
            "p_r",
            "psi",
            "psi_r",
            "psi_rr",
            "V_rr(r)",
            "V_r(r)",
            "|B|^2",
            "|grad(psi)|",
            "sqrt(g)",
            "|grad(rho)|",
        ],
    },
}
data_index["D_geodesic"] = {
    "label": "D_{geodesic}",
    "units": "~",
    "units_long": "None",
    "description": "Mercier stability criterion geodesic curvature term",
    "fun": "compute_mercier_stability",
    "dim": 1,
    "dependencies": {
        "params": [],
        "transforms": {"grid": []},
        "profiles": [],
        "data": ["|grad(psi)|", "sqrt(g)", "|grad(rho)|", "J", "B", "|B|^2"],
    },
}
data_index["<B^2>"] = {
    "label": "\\langle B^2 \\rangle",
    "units": "T^2",
    "units_long": "Tesla squared",
    "description": "Flux surface average magnetic field squared",
    "fun": "compute_magnetic_well",
    "dim": 1,
    "dependencies": {
        "params": [],
        "transforms": {"grid": []},
        "profiles": [],
        "data": [
            "sqrt(g)",
            "|B|^2",
            "V_r(r)",
        ],
    },
}
data_index["<B^2>_r"] = {
    "label": "\\partial_{\\rho} \\langle B^2 \\rangle",
    "units": "T^2",
    "units_long": "Tesla squared",
    "description": "Flux surface average magnetic field squared, radial derivative",
    "fun": "compute_magnetic_well",
    "dim": 1,
    "dependencies": {
        "params": [],
        "transforms": {"grid": []},
        "profiles": [],
        "data": [
            "sqrt(g)",
            "sqrt(g)_r",
            "B",
            "B_r",
            "|B|^2",
            "<B^2>",
            "V_r(r)",
            "V_rr(r)",
        ],
    },
}
data_index["magnetic well"] = {
    "label": "Magnetic Well",
    "units": "~",
    "units_long": "None",
    "description": "Magnetic well proxy for MHD stability",
    "fun": "compute_magnetic_well",
    "dim": 1,
<<<<<<< HEAD
    "R_derivs": [
        [0, 0, 0],
        [1, 0, 0],
        [0, 1, 0],
        [0, 0, 1],
        [2, 0, 0],
        [1, 1, 0],
        [1, 0, 1],
    ],
    "L_derivs": [[0, 0, 0], [0, 1, 0], [0, 0, 1], [1, 0, 1], [1, 1, 0]],
}
# Quantities related to bootstrap current
data_index["<J dot B> Redl"] = {
    "label": "\\langle\\mathbf{J}\\cdot\\mathbf{B}\\rangle_{Redl}",
    "units": "T A m^{-2}",
    "units_long": "Tesla Ampere / meter^2",
    "description": "Bootstrap current profile, Redl model for quasisymmetry",
    "fun": "compute_J_dot_B_Redl",
    "dim": 1,
    "R_derivs": [[0, 0, 0], [1, 0, 0], [0, 1, 0], [0, 0, 1]],
    "L_derivs": [[0, 0, 0], [0, 1, 0], [0, 0, 1]],
=======
    "dependencies": {
        "params": [],
        "transforms": {"grid": []},
        "profiles": [],
        "data": [
            "V(r)",
            "V_r(r)",
            "p_r",
            "<B^2>_r",
        ],
    },
>>>>>>> 0a9f48a9
}<|MERGE_RESOLUTION|>--- conflicted
+++ resolved
@@ -3553,28 +3553,12 @@
     "description": "Current density parallel to magnetic field, flux surface averaged.",
     "fun": "compute_contravariant_current_density",
     "dim": 1,
-    "R_derivs": [
-        [0, 0, 0],
-        [1, 0, 0],
-        [0, 1, 0],
-        [0, 0, 1],
-        [2, 0, 0],
-        [0, 2, 0],
-        [0, 0, 2],
-        [1, 1, 0],
-        [1, 0, 1],
-        [0, 1, 1],
-    ],
-    "L_derivs": [
-        [0, 0, 0],
-        [0, 1, 0],
-        [0, 0, 1],
-        [0, 2, 0],
-        [0, 0, 2],
-        [1, 1, 0],
-        [1, 0, 1],
-        [0, 1, 1],
-    ],
+    "dependencies": {
+        "params": [],
+        "transforms": {},
+        "profiles": [],
+        "data": ["J_parallel"],
+    },
 }
 data_index["div(J_perp)"] = {
     "label": "\\nabla \\cdot \\mathbf{J}_{\\perp}",
@@ -4064,17 +4048,17 @@
     "description": "Magnetic well proxy for MHD stability",
     "fun": "compute_magnetic_well",
     "dim": 1,
-<<<<<<< HEAD
-    "R_derivs": [
-        [0, 0, 0],
-        [1, 0, 0],
-        [0, 1, 0],
-        [0, 0, 1],
-        [2, 0, 0],
-        [1, 1, 0],
-        [1, 0, 1],
-    ],
-    "L_derivs": [[0, 0, 0], [0, 1, 0], [0, 0, 1], [1, 0, 1], [1, 1, 0]],
+    "dependencies": {
+        "params": [],
+        "transforms": {"grid": []},
+        "profiles": [],
+        "data": [
+            "V(r)",
+            "V_r(r)",
+            "p_r",
+            "<B^2>_r",
+        ],
+    },
 }
 # Quantities related to bootstrap current
 data_index["<J dot B> Redl"] = {
@@ -4084,19 +4068,16 @@
     "description": "Bootstrap current profile, Redl model for quasisymmetry",
     "fun": "compute_J_dot_B_Redl",
     "dim": 1,
-    "R_derivs": [[0, 0, 0], [1, 0, 0], [0, 1, 0], [0, 0, 1]],
-    "L_derivs": [[0, 0, 0], [0, 1, 0], [0, 0, 1]],
-=======
     "dependencies": {
         "params": [],
         "transforms": {"grid": []},
         "profiles": [],
         "data": [
-            "V(r)",
-            "V_r(r)",
-            "p_r",
-            "<B^2>_r",
+            "|B|",
+            "sqrt(g)",
+            "G",
+            "I",
+            "iota",
         ],
     },
->>>>>>> 0a9f48a9
 }