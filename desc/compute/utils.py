"""Functions for flux surface averages and vector algebra operations."""

import copy
import inspect
import warnings

import numpy as np
from termcolor import colored

from desc.backend import cond, fori_loop, jnp, put
from desc.grid import ConcentricGrid, LinearGrid
from desc.utils import sort_args

from .data_index import data_index

# map from profile name to equilibrium parameter name
profile_names = {
    "pressure": "p_l",
    "iota": "i_l",
    "current": "c_l",
    "electron_temperature": "Te_l",
    "electron_density": "ne_l",
    "ion_temperature": "Ti_l",
    "atomic_number": "Zeff_l",
}


<<<<<<< HEAD
def compute(names, params, transforms, profiles, data=None, **kwargs):
=======
def _parse_parameterization(p):
    if isinstance(p, str):
        return p
    klass = p.__class__
    module = klass.__module__
    if module == "builtins":
        return klass.__qualname__  # avoid outputs like 'builtins.str'
    return module + "." + klass.__qualname__


def _sort_args(args):
    return [arg for arg in arg_order if arg in args]


def compute(parameterization, names, params, transforms, profiles, data=None, **kwargs):
>>>>>>> f9bc3cb8
    """Compute the quantity given by name on grid.

    Parameters
    ----------
    names : str or array-like of str
        Name(s) of the quantity(s) to compute.
    params : dict of ndarray
        Parameters from the equilibrium, such as R_lmn, Z_lmn, i_l, p_l, etc
        Defaults to attributes of self.
    transforms : dict of Transform
        Transforms for R, Z, lambda, etc. Default is to build from grid
    profiles : dict of Profile
        Profile objects for pressure, iota, current, etc. Defaults to attributes
        of self
    data : dict of ndarray
        Data computed so far, generally output from other compute functions

    Returns
    -------
    data : dict of ndarray
        Computed quantity and intermediate variables.

    """
    p = _parse_parameterization(parameterization)
    if isinstance(names, str):
        names = [names]
    for name in names:
        if name not in data_index[p]:
            raise ValueError("Unrecognized value '{}'.".format(name))
    allowed_kwargs = {"helicity", "M_booz", "N_booz", "gamma", "basis"}
    bad_kwargs = kwargs.keys() - allowed_kwargs
    if len(bad_kwargs) > 0:
        raise ValueError(f"Unrecognized argument(s): {bad_kwargs}")

    for name in names:
        assert _has_params(name, params, p), f"Don't have params to compute {name}"
        assert _has_profiles(
            name, profiles, p
        ), f"Don't have profiles to compute {name}"
        assert _has_transforms(
            name, transforms, p
        ), f"Don't have transforms to compute {name}"

    if data is None:
        data = {}

    data = _compute(
        p,
        names,
        params=params,
        transforms=transforms,
        profiles=profiles,
        data=data,
        **kwargs,
    )
    return data


def _compute(
    parameterization, names, params, transforms, profiles, data=None, **kwargs
):
    """Same as above but without checking inputs for faster recursion."""
    for name in names:
        if name in data:
            # don't compute something that's already been computed
            continue
        if not has_dependencies(
            parameterization, name, params, transforms, profiles, data
        ):
            # then compute the missing dependencies
            data = _compute(
                parameterization,
                data_index[parameterization][name]["dependencies"]["data"],
                params=params,
                transforms=transforms,
                profiles=profiles,
                data=data,
                **kwargs,
            )
            if transforms["grid"].axis.size:
                data = _compute(
                    parameterization,
                    data_index[parameterization][name]["dependencies"][
                        "axis_limit_data"
                    ],
                    params=params,
                    transforms=transforms,
                    profiles=profiles,
                    data=data,
                    **kwargs,
                )
        # now compute the quantity
        data = data_index[parameterization][name]["fun"](
            params, transforms, profiles, data, **kwargs
        )
    return data


def get_data_deps(keys, obj, has_axis=False):
    """Get list of data keys needed to compute a given quantity.

    Parameters
    ----------
    keys : str or array-like of str
        Name of the desired quantity from the data index
    obj : Equilibrium, Curve, Surface, Coil, etc.
        Object to compute quantity for.
    has_axis : bool
        Whether the grid to compute on has a node on the magnetic axis.

    Returns
    -------
    deps : list of str
        Names of quantities needed to compute key
    """
    p = _parse_parameterization(obj)
    keys = [keys] if isinstance(keys, str) else keys

    def _get_deps_1_key(key):
        if has_axis:
            if "full_with_axis_dependencies" in data_index[p][key]:
                return data_index[p][key]["full_with_axis_dependencies"]["data"]
        elif "full_dependencies" in data_index[p][key]:
            return data_index[p][key]["full_dependencies"]["data"]
        deps = data_index[p][key]["dependencies"]["data"]
        if len(deps) == 0:
            return deps
        out = deps.copy()  # to avoid modifying the data_index
        for dep in deps:
            out += _get_deps_1_key(dep)
        if has_axis:
            axis_limit_deps = data_index[p][key]["dependencies"]["axis_limit_data"]
            out += axis_limit_deps.copy()  # to be safe
            for dep in axis_limit_deps:
                out += _get_deps_1_key(dep)
        return sorted(list(set(out)))

    out = []
    for key in keys:
        out += _get_deps_1_key(key)
    return sorted(list(set(out)))


def get_derivs(keys, obj, has_axis=False):
    """Get dict of derivative orders needed to compute a given quantity.

    Parameters
    ----------
    keys : str or array-like of str
        Name of the desired quantity from the data index
    obj : Equilibrium, Curve, Surface, Coil, etc.
        Object to compute quantity for.
    has_axis : bool
        Whether the grid to compute on has a node on the magnetic axis.

    Returns
    -------
    derivs : dict of list of int
        Orders of derivatives needed to compute key.
        Keys for R, Z, L, etc
    """
    p = _parse_parameterization(obj)
    keys = [keys] if isinstance(keys, str) else keys

    def _get_derivs_1_key(key):
        if has_axis:
            if "full_with_axis_dependencies" in data_index[p][key]:
                return data_index[p][key]["full_with_axis_dependencies"]["transforms"]
        elif "full_dependencies" in data_index[p][key]:
            return data_index[p][key]["full_dependencies"]["transforms"]
        deps = [key] + get_data_deps(key, p, has_axis=has_axis)
        derivs = {}
        for dep in deps:
            for key, val in data_index[p][dep]["dependencies"]["transforms"].items():
                if key not in derivs:
                    derivs[key] = []
                derivs[key] += val
        return derivs

    derivs = {}
    for key in keys:
        derivs1 = _get_derivs_1_key(key)
        for key1, val in derivs1.items():
            if key1 not in derivs:
                derivs[key1] = []
            derivs[key1] += val
    return {key: np.unique(val, axis=0).tolist() for key, val in derivs.items()}


def get_profiles(keys, obj, grid=None, has_axis=False, **kwargs):
    """Get profiles needed to compute a given quantity on a given grid.

    Parameters
    ----------
    keys : str or array-like of str
        Name of the desired quantity from the data index.
    obj : Equilibrium, Curve, Surface, Coil, etc.
        Object to compute quantity for.
    grid : Grid
        Grid to compute quantity on.
    has_axis : bool
        Whether the grid to compute on has a node on the magnetic axis.

    Returns
    -------
    profiles : list of str or dict of Profile
        Profiles needed to compute key.
        if eq is None, returns a list of the names of profiles needed
        otherwise, returns a dict of Profiles
        Keys for pressure, iota, etc.
    """
    p = _parse_parameterization(obj)
    keys = [keys] if isinstance(keys, str) else keys
    has_axis = has_axis or (grid is not None and grid.axis.size)
    deps = list(keys) + get_data_deps(keys, p, has_axis=has_axis)
    profs = []
    for key in deps:
        profs += data_index[p][key]["dependencies"]["profiles"]
    profs = sorted(list(set(profs)))
    if isinstance(obj, str) or inspect.isclass(obj):
        return profs
    # need to use copy here because profile may be None
    profiles = {name: copy.deepcopy(getattr(obj, name)) for name in profs}
    if grid is None:
        return profiles
    for val in profiles.values():
        if val is not None:
            val.grid = grid
    return profiles


def get_params(keys, obj, has_axis=False, **kwargs):
    """Get parameters needed to compute a given quantity.

    Parameters
    ----------
    keys : str or array-like of str
        Name of the desired quantity from the data index
    obj : Equilibrium, Curve, Surface, Coil, etc.
        Object to compute quantity for.
    has_axis : bool
        Whether the grid to compute on has a node on the magnetic axis.

    Returns
    -------
    params : list of str or dict of ndarray
        Parameters needed to compute key.
        If eq is None, returns a list of the names of params needed
        otherwise, returns a dict of ndarray with keys for R_lmn, Z_lmn, etc.
    """
    p = _parse_parameterization(obj)
    keys = [keys] if isinstance(keys, str) else keys
    deps = list(keys) + get_data_deps(keys, p, has_axis=has_axis)
    params = []
    for key in deps:
<<<<<<< HEAD
        params += data_index[key]["dependencies"]["params"]
    params = sort_args(list(set(params)))
    if eq is None:
=======
        params += data_index[p][key]["dependencies"]["params"]
    if p == "desc.equilibrium.equilibrium.Equilibrium":
        # probably need some way to distinguish between params from different instances
        # of the same class?
        params = _sort_args(list(set(params)))
    if isinstance(obj, str) or inspect.isclass(obj):
>>>>>>> f9bc3cb8
        return params
    params = {name: np.atleast_1d(getattr(obj, name)).copy() for name in params}
    return params


def get_transforms(keys, obj, grid, **kwargs):
    """Get transforms needed to compute a given quantity on a given grid.

    Parameters
    ----------
    keys : str or array-like of str
        Name of the desired quantity from the data index
    obj : Equilibrium, Curve, Surface, Coil, etc.
        Object to compute quantity for.
    grid : Grid
        Grid to compute quantity on

    Returns
    -------
    transforms : dict of Transform
        Transforms needed to compute key.
        Keys for R, Z, L, etc

    """
    from desc.basis import DoubleFourierSeries
    from desc.transform import Transform

    keys = [keys] if isinstance(keys, str) else keys
    derivs = get_derivs(keys, obj, has_axis=grid.axis.size)
    transforms = {"grid": grid}
    for c in derivs.keys():
        if hasattr(obj, c + "_basis"):
            transforms[c] = Transform(
                grid, getattr(obj, c + "_basis"), derivs=derivs[c], build=True
            )
        elif c == "B":
            transforms["B"] = Transform(
                grid,
                DoubleFourierSeries(
                    M=kwargs.get("M_booz", 2 * obj.M),
                    N=kwargs.get("N_booz", 2 * obj.N),
                    NFP=obj.NFP,
                    sym=obj.R_basis.sym,
                ),
                derivs=derivs["B"],
                build=True,
                build_pinv=True,
            )
        elif c == "w":
            transforms["w"] = Transform(
                grid,
                DoubleFourierSeries(
                    M=kwargs.get("M_booz", 2 * obj.M),
                    N=kwargs.get("N_booz", 2 * obj.N),
                    NFP=obj.NFP,
                    sym=obj.Z_basis.sym,
                ),
                derivs=derivs["w"],
                build=True,
                build_pinv=True,
            )
        elif c == "rotmat":
            transforms["rotmat"] = obj.rotmat
        elif c == "shift":
            transforms["shift"] = obj.shift

    return transforms


def has_dependencies(parameterization, qty, params, transforms, profiles, data):
    """Determine if we have the ingredients needed to compute qty.

    Parameters
    ----------
    parameterization : str or class
        Type of thing we're checking dependencies for. eg desc.equilibrium.Equilibrium
    qty : str
        Name of something from the data index.
    params : dict of ndarray
        Dictionary of parameters we have.
    transforms : dict of Transform
        Dictionary of transforms we have.
    profiles : dict of Profile
        Dictionary of profiles we have.
    data : dict of ndarray
        Dictionary of what we've computed so far.

    Returns
    -------
    has_dependencies : bool
        Whether we have what we need.
    """
    return (
        _has_data(qty, data, parameterization)
        and (
            not transforms["grid"].axis.size
            or _has_axis_limit_data(qty, data, parameterization)
        )
        and _has_params(qty, params, parameterization)
        and _has_profiles(qty, profiles, parameterization)
        and _has_transforms(qty, transforms, parameterization)
    )


def _has_data(qty, data, parameterization):
    p = _parse_parameterization(parameterization)
    deps = data_index[p][qty]["dependencies"]["data"]
    return all(d in data for d in deps)


def _has_axis_limit_data(qty, data, parameterization):
    p = _parse_parameterization(parameterization)
    deps = data_index[p][qty]["dependencies"]["axis_limit_data"]
    return all(d in data for d in deps)


def _has_params(qty, params, parameterization):
    p = _parse_parameterization(parameterization)
    deps = data_index[p][qty]["dependencies"]["params"]
    return all(d in params for d in deps)


def _has_profiles(qty, profiles, parameterization):
    p = _parse_parameterization(parameterization)
    deps = data_index[p][qty]["dependencies"]["profiles"]
    return all(d in profiles for d in deps)


def _has_transforms(qty, transforms, parameterization):
    p = _parse_parameterization(parameterization)
    flags = {}
    derivs = data_index[p][qty]["dependencies"]["transforms"]
    for key in derivs.keys():
        if key not in transforms:
            return False
        else:
            flags[key] = np.array(
                [d in transforms[key].derivatives.tolist() for d in derivs[key]]
            ).all()
    return all(flags.values())


def dot(a, b, axis=-1):
    """Batched vector dot product.

    Parameters
    ----------
    a : array-like
        First array of vectors.
    b : array-like
        Second array of vectors.
    axis : int
        Axis along which vectors are stored.

    Returns
    -------
    y : array-like
        y = sum(a*b, axis=axis)

    """
    return jnp.sum(a * b, axis=axis, keepdims=False)


def cross(a, b, axis=-1):
    """Batched vector cross product.

    Parameters
    ----------
    a : array-like
        First array of vectors.
    b : array-like
        Second array of vectors.
    axis : int
        Axis along which vectors are stored.

    Returns
    -------
    y : array-like
        y = a x b

    """
    return jnp.cross(a, b, axis=axis)


def _get_grid_surface(grid, surface_label):
    """Return grid quantities associated with the given surface label.

    Parameters
    ----------
    grid : Grid
        Collocation grid containing the nodes to evaluate at.
    surface_label : str
        The surface label of rho, theta, or zeta.

    Returns
    -------
    unique_size : ndarray
        The number of the unique values of the surface_label.
    inverse_idx : ndarray
        Indexing array to go from unique values to full grid.
    spacing : ndarray
        The relevant columns of grid.spacing.
    has_endpoint_dupe : bool
        Whether this surface label's nodes have a duplicate at the endpoint
        of a periodic domain. (e.g. a node at 0 and 2π).

    """
    assert surface_label in {"rho", "theta", "zeta"}
    if surface_label == "rho":
        unique_size = grid.num_rho
        inverse_idx = grid.inverse_rho_idx
        spacing = grid.spacing[:, 1:]
        has_endpoint_dupe = False
    elif surface_label == "theta":
        unique_size = grid.num_theta
        inverse_idx = grid.inverse_theta_idx
        spacing = grid.spacing[:, [0, 2]]
        has_endpoint_dupe = (grid.nodes[grid.unique_theta_idx[0], 1] == 0) & (
            grid.nodes[grid.unique_theta_idx[-1], 1] == 2 * np.pi
        )
    else:
        unique_size = grid.num_zeta
        inverse_idx = grid.inverse_zeta_idx
        spacing = grid.spacing[:, :2]
        has_endpoint_dupe = (grid.nodes[grid.unique_zeta_idx[0], 2] == 0) & (
            grid.nodes[grid.unique_zeta_idx[-1], 2] == 2 * np.pi / grid.NFP
        )
    return unique_size, inverse_idx, spacing, has_endpoint_dupe


def compress(grid, x, surface_label="rho"):
    """Compress x by returning only the elements at unique surface_label indices.

    Parameters
    ----------
    grid : Grid
        Collocation grid containing the nodes to evaluate at.
    x : ndarray
        The array to compress.
        Should usually represent a surface function (a function constant over a surface)
        in an array that matches the grid's pattern.
    surface_label : str
        The surface label of rho, theta, or zeta.

    Returns
    -------
    compress_x : ndarray
        x[grid.unique_surface_label_indices]
        This array will be sorted such that the
            first element corresponds to the value associated with the smallest surface
            last element  corresponds to the value associated with the largest surface

    """
    assert surface_label in {"rho", "theta", "zeta"}
    assert len(x) == grid.num_nodes
    if surface_label == "rho":
        return x[grid.unique_rho_idx]
    if surface_label == "theta":
        return x[grid.unique_theta_idx]
    if surface_label == "zeta":
        return x[grid.unique_zeta_idx]


def expand(grid, x, surface_label="rho"):
    """Expand x by duplicating elements to match the grid's pattern.

    Parameters
    ----------
    grid : Grid
        Collocation grid containing the nodes to evaluate at.
    x : ndarray
        Stores the values of a surface function (a function constant over a surface)
        for all unique surfaces of the specified label on the grid.
        - len(x) should be grid.num_surface_label
        - x should be sorted such that the
            first element corresponds to the value associated with the smallest surface
            last element  corresponds to the value associated with the largest surface
    surface_label : str
        The surface label of rho, theta, or zeta.

    Returns
    -------
    expand_x : ndarray
        X expanded to match the grid's pattern.

    """
    assert surface_label in {"rho", "theta", "zeta"}
    if surface_label == "rho":
        assert len(x) == grid.num_rho
        return x[grid.inverse_rho_idx]
    if surface_label == "theta":
        assert len(x) == grid.num_theta
        return x[grid.inverse_theta_idx]
    if surface_label == "zeta":
        assert len(x) == grid.num_zeta
        return x[grid.inverse_zeta_idx]


def cumtrapz(y, x=None, dx=1.0, axis=-1, initial=None):
    """Cumulatively integrate y(x) using the composite trapezoidal rule.

    Taken from SciPy, but changed NumPy references to JAX.NumPy:
        https://github.com/scipy/scipy/blob/v1.10.1/scipy/integrate/_quadrature.py

    Parameters
    ----------
    y : array_like
        Values to integrate.
    x : array_like, optional
        The coordinate to integrate along. If None (default), use spacing `dx`
        between consecutive elements in `y`.
    dx : float, optional
        Spacing between elements of `y`. Only used if `x` is None.
    axis : int, optional
        Specifies the axis to cumulate. Default is -1 (last axis).
    initial : scalar, optional
        If given, insert this value at the beginning of the returned result.
        Typically, this value should be 0. Default is None, which means no
        value at ``x[0]`` is returned and `res` has one element less than `y`
        along the axis of integration.

    Returns
    -------
    res : ndarray
        The result of cumulative integration of `y` along `axis`.
        If `initial` is None, the shape is such that the axis of integration
        has one less value than `y`. If `initial` is given, the shape is equal
        to that of `y`.

    """
    y = jnp.asarray(y)
    if x is None:
        d = dx
    else:
        x = jnp.asarray(x)
        if x.ndim == 1:
            d = jnp.diff(x)
            # reshape to correct shape
            shape = [1] * y.ndim
            shape[axis] = -1
            d = d.reshape(shape)
        elif len(x.shape) != len(y.shape):
            raise ValueError("If given, shape of x must be 1-D or the " "same as y.")
        else:
            d = jnp.diff(x, axis=axis)

        if d.shape[axis] != y.shape[axis] - 1:
            raise ValueError(
                "If given, length of x along axis must be the " "same as y."
            )

    def tupleset(t, i, value):
        l = list(t)
        l[i] = value
        return tuple(l)

    nd = len(y.shape)
    slice1 = tupleset((slice(None),) * nd, axis, slice(1, None))
    slice2 = tupleset((slice(None),) * nd, axis, slice(None, -1))
    res = jnp.cumsum(d * (y[slice1] + y[slice2]) / 2.0, axis=axis)

    if initial is not None:
        if not jnp.isscalar(initial):
            raise ValueError("`initial` parameter should be a scalar.")

        shape = list(res.shape)
        shape[axis] = 1
        res = jnp.concatenate(
            [jnp.full(shape, initial, dtype=res.dtype), res], axis=axis
        )

    return res


def line_integrals(
    grid,
    q=jnp.array([1.0]),
    line_label="theta",
    fix_surface=("rho", 1.0),
    expand_out=True,
):
    """Compute line integrals over curves covering the given surface.

    As an example, by specifying the combination of ``line_label="theta"`` and
    ``fix_surface=("rho", 1.0)``, the intention is to integrate along the
    outermost perimeter of a particular zeta surface (toroidal cross-section),
    for each zeta surface in the grid.

    Notes
    -----
        It is assumed that the integration curve has length 1 when the line
        label is rho and length 2π when the line label is theta or zeta.
        You may want to multiply the input by the line length Jacobian.

        Correctness is not guaranteed on grids with duplicate nodes.
        An attempt to print a warning is made if the given grid has duplicate
        nodes and is one of the predefined grid types
        (``Linear``, ``Concentric``, ``Quadrature``).
        If the grid is custom, no attempt is made to warn.

    Parameters
    ----------
    grid : Grid
        Collocation grid containing the nodes to evaluate at.
    q : ndarray
        Quantity to integrate.
        The first dimension of the array should have size ``grid.num_nodes``.

        When ``q`` is 1-dimensional, the intention is to integrate,
        over the domain parameterized by rho, theta, and zeta,
        a scalar function over the previously mentioned domain.

        When ``q`` is 2-dimensional, the intention is to integrate,
        over the domain parameterized by rho, theta, and zeta,
        a vector-valued function over the previously mentioned domain.

        When ``q`` is 3-dimensional, the intention is to integrate,
        over the domain parameterized by rho, theta, and zeta,
        a matrix-valued function over the previously mentioned domain.
    line_label : str
        The coordinate curve to compute the integration over.
        To clarify, a theta (poloidal) curve is the intersection of a
        rho surface (flux surface) and zeta (toroidal) surface.
    fix_surface : str, float
        A tuple of the form: label, value.
        ``fix_surface`` label should differ from ``line_label``.
        By default, ``fix_surface`` is chosen to be the flux surface at rho=1.
    expand_out : bool
        Whether to expand the output array so that the output has the same
        shape as the input. Defaults to true so that the output may be
        broadcast in the same way as the input. Setting to false will save
        memory.

    Returns
    -------
    integrals : ndarray
        Line integrals of the input over curves covering the given surface.
        By default, the returned array has the same shape as the input.

    """
    assert (
        line_label != fix_surface[0]
    ), "There is no valid use for this combination of inputs."
    assert line_label == "theta" or not isinstance(
        grid, ConcentricGrid
    ), "ConcentricGrid should only be used for theta line integrals."
    if isinstance(grid, LinearGrid) and grid.endpoint:
        warnings.warn(
            colored(
                "Correctness not guaranteed on grids with duplicate nodes.", "yellow"
            )
        )
    # Generate a new quantity q_prime which is zero everywhere
    # except on the fixed surface, on which q_prime takes the value of q.
    # Then forward the computation to surface_integrals().
    # The differential element of the line integral, denoted dl,
    # should correspond to the line label's spacing.
    # The differential element of the surface integral is
    # ds = dl * fix_surface_dl, so we scale q_prime by 1 / fix_surface_dl.
    labels = {"rho": 0, "theta": 1, "zeta": 2}
    column_id = labels[fix_surface[0]]
    mask = grid.nodes[:, column_id] == fix_surface[1]
    q_prime = (mask * jnp.atleast_1d(q).T / grid.spacing[:, column_id]).T
    (surface_label,) = labels.keys() - {line_label, fix_surface[0]}
    return surface_integrals(grid, q_prime, surface_label, expand_out)


def surface_integrals(grid, q=jnp.array([1.0]), surface_label="rho", expand_out=True):
    """Compute a surface integral for each surface in the grid.

    Notes
    -----
        It is assumed that the integration surface has area 4π^2 when the
        surface label is rho and area 2π when the surface label is theta or
        zeta. You may want to multiply the input by the surface area Jacobian.

    Parameters
    ----------
    grid : Grid
        Collocation grid containing the nodes to evaluate at.
    q : ndarray
        Quantity to integrate.
        The first dimension of the array should have size ``grid.num_nodes``.

        When ``q`` is 1-dimensional, the intention is to integrate,
        over the domain parameterized by rho, theta, and zeta,
        a scalar function over the previously mentioned domain.

        When ``q`` is 2-dimensional, the intention is to integrate,
        over the domain parameterized by rho, theta, and zeta,
        a vector-valued function over the previously mentioned domain.

        When ``q`` is 3-dimensional, the intention is to integrate,
        over the domain parameterized by rho, theta, and zeta,
        a matrix-valued function over the previously mentioned domain.
    surface_label : str
        The surface label of rho, theta, or zeta to compute the integration over.
    expand_out : bool
        Whether to expand the output array so that the output has the same
        shape as the input. Defaults to true so that the output may be
        broadcast in the same way as the input. Setting to false will save
        memory.

    Returns
    -------
    integrals : ndarray
        Surface integral of the input over each surface in the grid.
        By default, the returned array has the same shape as the input.

    """
    return surface_integrals_map(grid, surface_label, expand_out)(q)


def surface_integrals_map(grid, surface_label="rho", expand_out=True):
    """Returns a method to compute any surface integral for each surface in the grid.

    Parameters
    ----------
    grid : Grid
        Collocation grid containing the nodes to evaluate at.
    surface_label : str
        The surface label of rho, theta, or zeta to compute the integration over.
    expand_out : bool
        Whether to expand the output array so that the output has the same
        shape as the input. Defaults to true so that the output may be
        broadcast in the same way as the input. Setting to false will save
        memory.

    Returns
    -------
    function : callable
        Method to compute any surface integral of the input ``q`` over each
        surface in the grid with code: ``function(q)``.

    """
    if surface_label == "theta" and isinstance(grid, ConcentricGrid):
        warnings.warn(
            colored(
                "Integrals over constant theta surfaces are poorly defined for "
                + "ConcentricGrid.",
                "yellow",
            )
        )
    unique_size, inverse_idx, spacing, has_endpoint_dupe = _get_grid_surface(
        grid, surface_label
    )

    # Todo: Define masks as a sparse matrix once sparse matrices are
    #       are no longer experimental in jax.
    # The ith row of masks is True only at the indices which correspond to the
    # ith surface. The integral over the ith surface is the dot product of the
    # ith row vector and the vector of integrands of all surfaces.
    masks = inverse_idx == jnp.arange(unique_size)[:, jnp.newaxis]
    # Imagine a torus cross-section at zeta=π.
    # A grid with a duplicate zeta=π node has 2 of those cross-sections.
    #     In grid.py, we multiply by 1/n the areas of surfaces with
    # duplicity n. This prevents the area of that surface from being
    # double-counted, as surfaces with the same node value are combined
    # into 1 integral, which sums their areas. Thus, if the zeta=π
    # cross-section has duplicity 2, we ensure that the area on the zeta=π
    # surface will have the correct total area of π+π = 2π.
    #     An edge case exists if the duplicate surface has nodes with
    # different values for the surface label, which only occurs when
    # has_endpoint_dupe is true. If has_endpoint_dupe is true, this grid
    # has a duplicate surface at surface_label=0 and
    # surface_label=max surface value. Although the modulo of these values
    # are equal, their numeric values are not, so the integration
    # would treat them as different surfaces. We solve this issue by
    # combining the indices corresponding to the integrands of the duplicated
    # surface, so that the duplicate surface is treated as one, like in the
    # previous paragraph.
    masks = cond(
        has_endpoint_dupe,
        lambda masks: put(masks, jnp.asarray([0, -1]), masks[0] | masks[-1]),
        lambda masks: masks,
        masks,
    )
    spacing = jnp.prod(spacing, axis=1)

    def _surface_integrals(q=jnp.array([1.0])):
        """Compute a surface integral for each surface in the grid.

        Notes
        -----
            It is assumed that the integration surface has area 4π^2 when the
            surface label is rho and area 2π when the surface label is theta or
            zeta. You may want to multiply the input by the surface area Jacobian.

        Parameters
        ----------
        q : ndarray
            Quantity to integrate.
            The first dimension of the array should have size ``grid.num_nodes``.

            When ``q`` is 1-dimensional, the intention is to integrate,
            over the domain parameterized by rho, theta, and zeta,
            a scalar function over the previously mentioned domain.

            When ``q`` is 2-dimensional, the intention is to integrate,
            over the domain parameterized by rho, theta, and zeta,
            a vector-valued function over the previously mentioned domain.

            When ``q`` is 3-dimensional, the intention is to integrate,
            over the domain parameterized by rho, theta, and zeta,
            a matrix-valued function over the previously mentioned domain.

        Returns
        -------
        integrals : ndarray
            Surface integral of the input over each surface in the grid.

        """
        integrands = (spacing * jnp.nan_to_num(q).T).T
        # `integrands` may have shape (g.size, f.size, v.size), where
        #     g is the grid function depending on the integration variables
        #     f is a function which may be independent of the integration variables
        #     v is the vector of components of f (or g).
        # The intention is to integrate `integrands` which is a
        #     vector-valued            (with v.size components)
        #     function-valued          (with image size of f.size)
        #     function over the grid   (with domain size of g.size = grid.num_nodes)
        # over each surface in the grid.

        # The distinction between f and v is semantic.
        # We may alternatively consider an `integrands` of shape (g.size, f.size) to
        # represent a vector-valued (with f.size components) function over the grid.
        # Likewise, we may alternatively consider an `integrands` of shape
        # (g.size, v.size) to represent a function-valued (with image size v.size)
        # function over the grid. When `integrands` has dimension one, it is a
        # scalar function over the grid. That is, a
        #     vector-valued            (with 1 component),
        #     function-valued          (with image size of 1)
        #     function over the grid   (with domain size of g.size = grid.num_nodes)

        # The integration is performed by applying `masks`, the surface
        # integral operator, to `integrands`. This operator hits the matrix formed
        # by the last two dimensions of `integrands`, for every element along the
        # previous dimension of `integrands`. Therefore, when `integrands` has three
        # dimensions, the second must hold g. We may choose which of the first and
        # third dimensions hold f and v. The choice below transposes `integrands` to
        # shape (v.size, g.size, f.size). As we expect f.size >> v.size, the
        # integration is in theory faster since numpy optimizes large matrix
        # products. However, timing results showed no difference.
        axis_to_move = (integrands.ndim == 3) * 2
        integrals = jnp.moveaxis(
            masks @ jnp.moveaxis(integrands, axis_to_move, 0), 0, axis_to_move
        )
        return expand(grid, integrals, surface_label) if expand_out else integrals

    return _surface_integrals


def surface_averages(
    grid,
    q,
    sqrt_g=jnp.array([1.0]),
    surface_label="rho",
    denominator=None,
    expand_out=True,
):
    """Compute a surface average for each surface in the grid.

    Notes
    -----
        Implements the flux-surface average formula given by equation 4.9.11 in
        W.D. D'haeseleer et al. (1991) doi:10.1007/978-3-642-75595-8.

    Parameters
    ----------
    grid : Grid
        Collocation grid containing the nodes to evaluate at.
    q : ndarray
        Quantity to average.
        The first dimension of the array should have size ``grid.num_nodes``.

        When ``q`` is 1-dimensional, the intention is to average,
        over the domain parameterized by rho, theta, and zeta,
        a scalar function over the previously mentioned domain.

        When ``q`` is 2-dimensional, the intention is to average,
        over the domain parameterized by rho, theta, and zeta,
        a vector-valued function over the previously mentioned domain.

        When ``q`` is 3-dimensional, the intention is to average,
        over the domain parameterized by rho, theta, and zeta,
        a matrix-valued function over the previously mentioned domain.
    sqrt_g : ndarray
        Coordinate system Jacobian determinant; see ``data_index["sqrt(g)"]``.
    surface_label : str
        The surface label of rho, theta, or zeta to compute the average over.
    denominator : ndarray
        This can optionally be supplied to avoid redundant computations.
        Volume enclosed by the surfaces, derivative wrt the surface label.
        This array should succeed broadcasting with arrays of size
        ``grid.num_nodes`` (``grid.num_surface_label``) if ``expand_out``
        is true (false).
    expand_out : bool
        Whether to expand the output array so that the output has the same
        shape as the input. Defaults to true so that the output may be
        broadcast in the same way as the input. Setting to false will save
        memory.

    Returns
    -------
    averages : ndarray
        Surface average of the input over each surface in the grid.
        By default, the returned array has the same shape as the input.

    """
    return surface_averages_map(grid, surface_label, expand_out)(q, sqrt_g, denominator)


def surface_averages_map(grid, surface_label="rho", expand_out=True):
    """Returns a method to compute any surface average for each surface in the grid.

    Parameters
    ----------
    grid : Grid
        Collocation grid containing the nodes to evaluate at.
    surface_label : str
        The surface label of rho, theta, or zeta to compute the average over.
    expand_out : bool
        Whether to expand the output array so that the output has the same
        shape as the input. Defaults to true so that the output may be
        broadcast in the same way as the input. Setting to false will save
        memory.

    Returns
    -------
    function : callable
        Method to compute any surface average of the input ``q`` and optionally
        the volume Jacobian ``sqrt_g``  over each surface in the grid with code:
        ``function(q, sqrt_g)``.

    """
    compute_surface_integrals = surface_integrals_map(grid, surface_label, False)

    def _surface_averages(q, sqrt_g=jnp.array([1.0]), denominator=None):
        """Compute a surface average for each surface in the grid.

        Notes
        -----
            Implements the flux-surface average formula given by equation 4.9.11 in
            W.D. D'haeseleer et al. (1991) doi:10.1007/978-3-642-75595-8.

        Parameters
        ----------
        q : ndarray
            Quantity to average.
            The first dimension of the array should have size ``grid.num_nodes``.

            When ``q`` is 1-dimensional, the intention is to average,
            over the domain parameterized by rho, theta, and zeta,
            a scalar function over the previously mentioned domain.

            When ``q`` is 2-dimensional, the intention is to average,
            over the domain parameterized by rho, theta, and zeta,
            a vector-valued function over the previously mentioned domain.

            When ``q`` is 3-dimensional, the intention is to average,
            over the domain parameterized by rho, theta, and zeta,
            a matrix-valued function over the previously mentioned domain.
        sqrt_g : ndarray
            Coordinate system Jacobian determinant; see ``data_index["sqrt(g)"]``.
        denominator : ndarray
            This can optionally be supplied to avoid redundant computations.
            Volume enclosed by the surfaces, derivative wrt the surface label.
            This array should succeed broadcasting with arrays of size
            ``grid.num_nodes`` (``grid.num_surface_label``) if ``expand_out``
            is true (false).

        Returns
        -------
        averages : ndarray
            Surface average of the input over each surface in the grid.

        """
        q = jnp.atleast_1d(q)
        sqrt_g = jnp.atleast_1d(sqrt_g)
        numerator = compute_surface_integrals((sqrt_g * q.T).T)
        # memory optimization to call expand() at most once
        if denominator is None:
            # skip integration if constant
            denominator = (
                (4 * jnp.pi**2 if surface_label == "rho" else 2 * jnp.pi) * sqrt_g
                if sqrt_g.size == 1
                else compute_surface_integrals(sqrt_g)
            )
            averages = (numerator.T / denominator).T
            if expand_out:
                averages = expand(grid, averages, surface_label)
        else:
            if expand_out:
                # implies denominator given with size grid.num_nodes
                numerator = expand(grid, numerator, surface_label)
            averages = (numerator.T / denominator).T
        return averages

    return _surface_averages


def surface_integrals_transform(grid, surface_label="rho"):
    """Returns a method to compute any integral transform over each surface in grid.

    The returned method takes an array input ``q`` and returns an array output.

    Given a set of kernel functions in ``q``, each parameterized by at most
    five variables, the returned method computes an integral transform,
    reducing ``q`` to a set of functions of at most three variables.

    Define the domain D = u_1 × u_2 × u_3 and the codomain C = u_4 × u_5 × u_6.
    For every surface of constant u_1 in the domain, the returned method
    evaluates the transform T_{u_1}: (u_2 × u_3) × C → C, where T_{u_1} projects
    away the parameters u_2 and u_3 via an integration of the given kernel
    function K_{u_1} over the corresponding surface of constant u_1.

    Notes
    -----
        It is assumed that the integration surface has area 4π^2 when the
        surface label is rho and area 2π when the surface label is theta or
        zeta. You may want to multiply the input ``q`` by the surface area
        Jacobian.

    Parameters
    ----------
    grid : Grid
        Collocation grid containing the nodes to evaluate at.
    surface_label : str
        The surface label of rho, theta, or zeta to compute the integration over.
        These correspond to the domain parameters discussed in this method's
        description. In particular, ``surface_label`` names u_1.

    Returns
    -------
    function : callable
        Method to compute any surface integral transform of the input ``q`` over
        each surface in the grid with code: ``function(q)``.

        The first dimension of ``q`` should always discretize some function, g,
        over the domain, and therefore, have size ``grid.num_nodes``.
        The second dimension may discretize some function, f, over the
        codomain, and therefore, have size that matches the desired number of
        points at which the output is evaluated.
        If the integrand is vector-valued then the third dimension may
        hold the components of size v.size.

        This method can also be used to compute the output one point at a time.
        In this case, ``q`` will be at most two-dimensional, and the second
        dimension may hold the vector components.

        There is technically no difference between the labels f and v, so their
        roles may be swapped if this is more convenient.

        Input
        -----
        If ``q`` is one-dimensional, then it should have shape
        (``grid.num_nodes``, ).
        If ``q`` is two-dimensional, then either
            1) g and f are scalar functions, so the input should have shape
               (``grid.num_nodes``, f.size).
            2) g (or f) is a vector-valued function, and f has been evaluated at
               only one point, so the input should have shape
               (``grid.num_nodes``, v.size).
        If ``q`` is three-dimensional, then it should have shape
        (``grid.num_nodes``, f.size, v.size).

        Output
        ------
        Each element along the first dimension of the returned array, stores
        T_{u_1} for a particular surface of constant u_1 in the given grid.
        The order is sorted in increasing order of the values which specify u_1.

        If ``q`` is one-dimensional, the returned array has shape
        (grid.num_surface_label, ).
        If ``q`` is two-dimensional, the returned array has shape
        (grid.num_surface_label, (f or v).size), depending on whether f or v is
        the relevant label.
        If ``q`` is three-dimensional, the returned array has shape
        (grid.num_surface_label, f.size, v.size).

    """
    # Although this method seems to duplicate surface_integrals(), the
    # intentions of these methods may be to implement different algorithms.
    # We can rely on surface_integrals() for the computation because its current
    # implementation is flexible enough to implement both algorithms.
    # Expansion should not occur here. The typical use case of this method is to
    # transform into the computational domain, so the second dimension that
    # discretizes f over the codomain will typically have size grid.num_nodes
    # to broadcast with quantities in data_index.
    return surface_integrals_map(grid, surface_label, expand_out=False)


def surface_max(grid, x, surface_label="rho"):
    """Get the max of x for each surface in the grid.

    Parameters
    ----------
    grid : Grid
        Collocation grid containing the nodes to evaluate at.
    x : ndarray
        Quantity to find max.
        The array should have size grid.num_nodes.
    surface_label : str
        The surface label of rho, theta, or zeta to compute max over.

    Returns
    -------
    maxs : ndarray
        Maximum of x over each surface in grid.
        The returned array has the same shape as the input.

    """
    return -surface_min(grid, -x, surface_label)


def surface_min(grid, x, surface_label="rho"):
    """Get the min of x for each surface in the grid.

    Parameters
    ----------
    grid : Grid
        Collocation grid containing the nodes to evaluate at.
    x : ndarray
        Quantity to find min.
        The array should have size grid.num_nodes.
    surface_label : str
        The surface label of rho, theta, or zeta to compute min over.

    Returns
    -------
    mins : ndarray
        Minimum of x over each surface in grid.
        The returned array has the same shape as the input.

    """
    unique_size, inverse_idx, _, _ = _get_grid_surface(grid, surface_label)
    inverse_idx = jnp.asarray(inverse_idx)
    x = jnp.asarray(x)
    mins = jnp.full(unique_size, jnp.inf)

    def body(i, mins):
        mins = put(mins, inverse_idx[i], jnp.minimum(x[i], mins[inverse_idx[i]]))
        return mins

    mins = fori_loop(0, inverse_idx.size, body, mins)
    # The above implementation was benchmarked to be more efficient, after jit
    # compilation, than the alternative given in the two lines below.
    # masks = inverse_idx == jnp.arange(unique_size)[:, jnp.newaxis]  # noqa: E501,E800
    # mins = jnp.amin(x[jnp.newaxis, :], axis=1, initial=jnp.inf, where=masks)  # noqa: E501,E800
    return expand(grid, mins, surface_label)<|MERGE_RESOLUTION|>--- conflicted
+++ resolved
@@ -25,9 +25,6 @@
 }
 
 
-<<<<<<< HEAD
-def compute(names, params, transforms, profiles, data=None, **kwargs):
-=======
 def _parse_parameterization(p):
     if isinstance(p, str):
         return p
@@ -38,12 +35,7 @@
     return module + "." + klass.__qualname__
 
 
-def _sort_args(args):
-    return [arg for arg in arg_order if arg in args]
-
-
 def compute(parameterization, names, params, transforms, profiles, data=None, **kwargs):
->>>>>>> f9bc3cb8
     """Compute the quantity given by name on grid.
 
     Parameters
@@ -299,18 +291,12 @@
     deps = list(keys) + get_data_deps(keys, p, has_axis=has_axis)
     params = []
     for key in deps:
-<<<<<<< HEAD
-        params += data_index[key]["dependencies"]["params"]
-    params = sort_args(list(set(params)))
-    if eq is None:
-=======
         params += data_index[p][key]["dependencies"]["params"]
     if p == "desc.equilibrium.equilibrium.Equilibrium":
         # probably need some way to distinguish between params from different instances
         # of the same class?
-        params = _sort_args(list(set(params)))
+        params = sort_args(params)
     if isinstance(obj, str) or inspect.isclass(obj):
->>>>>>> f9bc3cb8
         return params
     params = {name: np.atleast_1d(getattr(obj, name)).copy() for name in params}
     return params
