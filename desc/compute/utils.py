"""Functions for flux surface averages and vector algebra operations."""

import copy
import inspect
import warnings

import numpy as np
from termcolor import colored

from desc.backend import cond, fori_loop, jnp, put
from desc.grid import ConcentricGrid, LinearGrid

from .data_index import data_index

<<<<<<< HEAD
# defines the order in which objective arguments get concatenated into the state vector
arg_order = (
    "R_lmn",
    "Z_lmn",
    "L_lmn",
    "p_l",
    "i_l",
    "c_l",
    "Psi",
    "Te_l",
    "ne_l",
    "Ti_l",
    "Zeff_l",
    "a_lmn",
    "Ra_n",
    "Za_n",
    "Rb_lmn",
    "Zb_lmn",
)
# map from profile name to equilibrium parameter name
profile_names = {
    "pressure": "p_l",
    "iota": "i_l",
    "current": "c_l",
    "electron_temperature": "Te_l",
    "electron_density": "ne_l",
    "ion_temperature": "Ti_l",
    "atomic_number": "Zeff_l",
    "anisotropy": "a_lmn",
}

=======
>>>>>>> 74e8faa5

def _parse_parameterization(p):
    if isinstance(p, str):
        return p
    klass = p.__class__
    module = klass.__module__
    if module == "builtins":
        return klass.__qualname__  # avoid outputs like 'builtins.str'
    return module + "." + klass.__qualname__


def _sort_args(args):
    return [arg for arg in arg_order if arg in args]


def compute(parameterization, names, params, transforms, profiles, data=None, **kwargs):
    """Compute the quantity given by name on grid.

    Parameters
    ----------
    parameterization : str, class, or instance
        Type of object to compute for, eg Equilibrium, Curve, etc.
    names : str or array-like of str
        Name(s) of the quantity(s) to compute.
    params : dict of ndarray
        Parameters from the equilibrium, such as R_lmn, Z_lmn, i_l, p_l, etc.
        Defaults to attributes of self.
    transforms : dict of Transform
        Transforms for R, Z, lambda, etc. Default is to build from grid
    profiles : dict of Profile
        Profile objects for pressure, iota, current, etc. Defaults to attributes
        of self
    data : dict of ndarray
        Data computed so far, generally output from other compute functions

    Returns
    -------
    data : dict of ndarray
        Computed quantity and intermediate variables.

    """
    p = _parse_parameterization(parameterization)
    if isinstance(names, str):
        names = [names]
    for name in names:
        if name not in data_index[p]:
            raise ValueError(f"Unrecognized value '{name}' for parameterization {p}.")
    allowed_kwargs = {"helicity", "M_booz", "N_booz", "gamma", "basis"}
    bad_kwargs = kwargs.keys() - allowed_kwargs
    if len(bad_kwargs) > 0:
        raise ValueError(f"Unrecognized argument(s): {bad_kwargs}")

    for name in names:
        assert _has_params(name, params, p), f"Don't have params to compute {name}"
        assert _has_profiles(
            name, profiles, p
        ), f"Don't have profiles to compute {name}"
        assert _has_transforms(
            name, transforms, p
        ), f"Don't have transforms to compute {name}"

    if data is None:
        data = {}

    data = _compute(
        p,
        names,
        params=params,
        transforms=transforms,
        profiles=profiles,
        data=data,
        **kwargs,
    )
    return data


def _compute(
    parameterization, names, params, transforms, profiles, data=None, **kwargs
):
    """Same as above but without checking inputs for faster recursion."""
    for name in names:
        if name in data:
            # don't compute something that's already been computed
            continue
        if not has_dependencies(
            parameterization, name, params, transforms, profiles, data
        ):
            # then compute the missing dependencies
            data = _compute(
                parameterization,
                data_index[parameterization][name]["dependencies"]["data"],
                params=params,
                transforms=transforms,
                profiles=profiles,
                data=data,
                **kwargs,
            )
            if transforms["grid"].axis.size:
                data = _compute(
                    parameterization,
                    data_index[parameterization][name]["dependencies"][
                        "axis_limit_data"
                    ],
                    params=params,
                    transforms=transforms,
                    profiles=profiles,
                    data=data,
                    **kwargs,
                )
        # now compute the quantity
        data = data_index[parameterization][name]["fun"](
            params, transforms, profiles, data, **kwargs
        )
    return data


def get_data_deps(keys, obj, has_axis=False):
    """Get list of data keys needed to compute a given quantity.

    Parameters
    ----------
    keys : str or array-like of str
        Name of the desired quantity from the data index
    obj : Equilibrium, Curve, Surface, Coil, etc.
        Object to compute quantity for.
    has_axis : bool
        Whether the grid to compute on has a node on the magnetic axis.

    Returns
    -------
    deps : list of str
        Names of quantities needed to compute key
    """
    p = _parse_parameterization(obj)
    keys = [keys] if isinstance(keys, str) else keys

    def _get_deps_1_key(key):
        if has_axis:
            if "full_with_axis_dependencies" in data_index[p][key]:
                return data_index[p][key]["full_with_axis_dependencies"]["data"]
        elif "full_dependencies" in data_index[p][key]:
            return data_index[p][key]["full_dependencies"]["data"]
        deps = data_index[p][key]["dependencies"]["data"]
        if len(deps) == 0:
            return deps
        out = deps.copy()  # to avoid modifying the data_index
        for dep in deps:
            out += _get_deps_1_key(dep)
        if has_axis:
            axis_limit_deps = data_index[p][key]["dependencies"]["axis_limit_data"]
            out += axis_limit_deps.copy()  # to be safe
            for dep in axis_limit_deps:
                out += _get_deps_1_key(dep)
        return sorted(list(set(out)))

    out = []
    for key in keys:
        out += _get_deps_1_key(key)
    return sorted(list(set(out)))


def get_derivs(keys, obj, has_axis=False):
    """Get dict of derivative orders needed to compute a given quantity.

    Parameters
    ----------
    keys : str or array-like of str
        Name of the desired quantity from the data index
    obj : Equilibrium, Curve, Surface, Coil, etc.
        Object to compute quantity for.
    has_axis : bool
        Whether the grid to compute on has a node on the magnetic axis.

    Returns
    -------
    derivs : dict of list of int
        Orders of derivatives needed to compute key.
        Keys for R, Z, L, etc
    """
    p = _parse_parameterization(obj)
    keys = [keys] if isinstance(keys, str) else keys

    def _get_derivs_1_key(key):
        if has_axis:
            if "full_with_axis_dependencies" in data_index[p][key]:
                return data_index[p][key]["full_with_axis_dependencies"]["transforms"]
        elif "full_dependencies" in data_index[p][key]:
            return data_index[p][key]["full_dependencies"]["transforms"]
        deps = [key] + get_data_deps(key, p, has_axis=has_axis)
        derivs = {}
        for dep in deps:
            for key, val in data_index[p][dep]["dependencies"]["transforms"].items():
                if key not in derivs:
                    derivs[key] = []
                derivs[key] += val
        return derivs

    derivs = {}
    for key in keys:
        derivs1 = _get_derivs_1_key(key)
        for key1, val in derivs1.items():
            if key1 not in derivs:
                derivs[key1] = []
            derivs[key1] += val
    return {key: np.unique(val, axis=0).tolist() for key, val in derivs.items()}


def get_profiles(keys, obj, grid=None, has_axis=False, jitable=False, **kwargs):
    """Get profiles needed to compute a given quantity on a given grid.

    Parameters
    ----------
    keys : str or array-like of str
        Name of the desired quantity from the data index.
    obj : Equilibrium, Curve, Surface, Coil, etc.
        Object to compute quantity for.
    grid : Grid
        Grid to compute quantity on.
    has_axis : bool
        Whether the grid to compute on has a node on the magnetic axis.
    jitable: bool
        Whether to skip certain checks so that this operation works under JIT

    Returns
    -------
    profiles : list of str or dict of Profile
        Profiles needed to compute key.
        if eq is None, returns a list of the names of profiles needed
        otherwise, returns a dict of Profiles
        Keys for pressure, iota, etc.
    """
    p = _parse_parameterization(obj)
    keys = [keys] if isinstance(keys, str) else keys
    has_axis = has_axis or (grid is not None and grid.axis.size)
    deps = list(keys) + get_data_deps(keys, p, has_axis=has_axis)
    profs = []
    for key in deps:
        profs += data_index[p][key]["dependencies"]["profiles"]
    profs = sorted(list(set(profs)))
    if isinstance(obj, str) or inspect.isclass(obj):
        return profs
    # need to use copy here because profile may be None
    profiles = {name: copy.deepcopy(getattr(obj, name)) for name in profs}
    if grid is None:
        return profiles
    for val in profiles.values():
        if val is not None:
            if jitable and hasattr(val, "_transform"):
                val._transform.method = "jitable"
            val.grid = grid
    return profiles


def get_params(keys, obj, has_axis=False, **kwargs):
    """Get parameters needed to compute a given quantity.

    Parameters
    ----------
    keys : str or array-like of str
        Name of the desired quantity from the data index
    obj : Equilibrium, Curve, Surface, Coil, etc.
        Object to compute quantity for.
    has_axis : bool
        Whether the grid to compute on has a node on the magnetic axis.

    Returns
    -------
    params : list of str or dict of ndarray
        Parameters needed to compute key.
        If eq is None, returns a list of the names of params needed
        otherwise, returns a dict of ndarray with keys for R_lmn, Z_lmn, etc.
    """
    p = _parse_parameterization(obj)
    keys = [keys] if isinstance(keys, str) else keys
    deps = list(keys) + get_data_deps(keys, p, has_axis=has_axis)
    params = []
    for key in deps:
        params += data_index[p][key]["dependencies"]["params"]
    if p == "desc.equilibrium.equilibrium.Equilibrium":
        # probably need some way to distinguish between params from different instances
        # of the same class?
        params = _sort_args(list(set(params)))
    if isinstance(obj, str) or inspect.isclass(obj):
        return params
    params = {name: np.atleast_1d(getattr(obj, name)).copy() for name in params}
    return params


def get_transforms(keys, obj, grid, jitable=False, **kwargs):
    """Get transforms needed to compute a given quantity on a given grid.

    Parameters
    ----------
    keys : str or array-like of str
        Name of the desired quantity from the data index
    obj : Equilibrium, Curve, Surface, Coil, etc.
        Object to compute quantity for.
    grid : Grid
        Grid to compute quantity on
    jitable: bool
        Whether to skip certain checks so that this operation works under JIT

    Returns
    -------
    transforms : dict of Transform
        Transforms needed to compute key.
        Keys for R, Z, L, etc

    """
    from desc.basis import DoubleFourierSeries
    from desc.transform import Transform

    method = "jitable" if jitable else "auto"
    keys = [keys] if isinstance(keys, str) else keys
    derivs = get_derivs(keys, obj, has_axis=grid.axis.size)
    transforms = {"grid": grid}
    for c in derivs.keys():
        if hasattr(obj, c + "_basis"):
            transforms[c] = Transform(
                grid,
                getattr(obj, c + "_basis"),
                derivs=derivs[c],
                build=True,
                method=method,
            )
        elif c == "B":
            transforms["B"] = Transform(
                grid,
                DoubleFourierSeries(
                    M=kwargs.get("M_booz", 2 * obj.M),
                    N=kwargs.get("N_booz", 2 * obj.N),
                    NFP=obj.NFP,
                    sym=obj.R_basis.sym,
                ),
                derivs=derivs["B"],
                build=True,
                build_pinv=True,
                method=method,
            )
        elif c == "w":
            transforms["w"] = Transform(
                grid,
                DoubleFourierSeries(
                    M=kwargs.get("M_booz", 2 * obj.M),
                    N=kwargs.get("N_booz", 2 * obj.N),
                    NFP=obj.NFP,
                    sym=obj.Z_basis.sym,
                ),
                derivs=derivs["w"],
                build=True,
                build_pinv=True,
                method=method,
            )
        elif c == "rotmat":
            transforms["rotmat"] = obj.rotmat
        elif c == "shift":
            transforms["shift"] = obj.shift

    return transforms


def has_dependencies(parameterization, qty, params, transforms, profiles, data):
    """Determine if we have the ingredients needed to compute qty.

    Parameters
    ----------
    parameterization : str or class
        Type of thing we're checking dependencies for. eg desc.equilibrium.Equilibrium
    qty : str
        Name of something from the data index.
    params : dict of ndarray
        Dictionary of parameters we have.
    transforms : dict of Transform
        Dictionary of transforms we have.
    profiles : dict of Profile
        Dictionary of profiles we have.
    data : dict of ndarray
        Dictionary of what we've computed so far.

    Returns
    -------
    has_dependencies : bool
        Whether we have what we need.
    """
    return (
        _has_data(qty, data, parameterization)
        and (
            not transforms["grid"].axis.size
            or _has_axis_limit_data(qty, data, parameterization)
        )
        and _has_params(qty, params, parameterization)
        and _has_profiles(qty, profiles, parameterization)
        and _has_transforms(qty, transforms, parameterization)
    )


def _has_data(qty, data, parameterization):
    p = _parse_parameterization(parameterization)
    deps = data_index[p][qty]["dependencies"]["data"]
    return all(d in data for d in deps)


def _has_axis_limit_data(qty, data, parameterization):
    p = _parse_parameterization(parameterization)
    deps = data_index[p][qty]["dependencies"]["axis_limit_data"]
    return all(d in data for d in deps)


def _has_params(qty, params, parameterization):
    p = _parse_parameterization(parameterization)
    deps = data_index[p][qty]["dependencies"]["params"]
    return all(d in params for d in deps)


def _has_profiles(qty, profiles, parameterization):
    p = _parse_parameterization(parameterization)
    deps = data_index[p][qty]["dependencies"]["profiles"]
    return all(d in profiles for d in deps)


def _has_transforms(qty, transforms, parameterization):
    p = _parse_parameterization(parameterization)
    flags = {}
    derivs = data_index[p][qty]["dependencies"]["transforms"]
    for key in derivs.keys():
        if key not in transforms:
            return False
        else:
            flags[key] = np.array(
                [d in transforms[key].derivatives.tolist() for d in derivs[key]]
            ).all()
    return all(flags.values())


def dot(a, b, axis=-1):
    """Batched vector dot product.

    Parameters
    ----------
    a : array-like
        First array of vectors.
    b : array-like
        Second array of vectors.
    axis : int
        Axis along which vectors are stored.

    Returns
    -------
    y : array-like
        y = sum(a*b, axis=axis)

    """
    return jnp.sum(a * b, axis=axis, keepdims=False)


def cross(a, b, axis=-1):
    """Batched vector cross product.

    Parameters
    ----------
    a : array-like
        First array of vectors.
    b : array-like
        Second array of vectors.
    axis : int
        Axis along which vectors are stored.

    Returns
    -------
    y : array-like
        y = a x b

    """
    return jnp.cross(a, b, axis=axis)


def cumtrapz(y, x=None, dx=1.0, axis=-1, initial=None):
    """Cumulatively integrate y(x) using the composite trapezoidal rule.

    Taken from SciPy, but changed NumPy references to JAX.NumPy:
        https://github.com/scipy/scipy/blob/v1.10.1/scipy/integrate/_quadrature.py

    Parameters
    ----------
    y : array_like
        Values to integrate.
    x : array_like, optional
        The coordinate to integrate along. If None (default), use spacing `dx`
        between consecutive elements in `y`.
    dx : float, optional
        Spacing between elements of `y`. Only used if `x` is None.
    axis : int, optional
        Specifies the axis to cumulate. Default is -1 (last axis).
    initial : scalar, optional
        If given, insert this value at the beginning of the returned result.
        Typically, this value should be 0. Default is None, which means no
        value at ``x[0]`` is returned and `res` has one element less than `y`
        along the axis of integration.

    Returns
    -------
    res : ndarray
        The result of cumulative integration of `y` along `axis`.
        If `initial` is None, the shape is such that the axis of integration
        has one less value than `y`. If `initial` is given, the shape is equal
        to that of `y`.

    """
    y = jnp.asarray(y)
    if x is None:
        d = dx
    else:
        x = jnp.asarray(x)
        if x.ndim == 1:
            d = jnp.diff(x)
            # reshape to correct shape
            shape = [1] * y.ndim
            shape[axis] = -1
            d = d.reshape(shape)
        elif len(x.shape) != len(y.shape):
            raise ValueError("If given, shape of x must be 1-D or the " "same as y.")
        else:
            d = jnp.diff(x, axis=axis)

        if d.shape[axis] != y.shape[axis] - 1:
            raise ValueError(
                "If given, length of x along axis must be the " "same as y."
            )

    def tupleset(t, i, value):
        l = list(t)
        l[i] = value
        return tuple(l)

    nd = len(y.shape)
    slice1 = tupleset((slice(None),) * nd, axis, slice(1, None))
    slice2 = tupleset((slice(None),) * nd, axis, slice(None, -1))
    res = jnp.cumsum(d * (y[slice1] + y[slice2]) / 2.0, axis=axis)

    if initial is not None:
        if not jnp.isscalar(initial):
            raise ValueError("`initial` parameter should be a scalar.")

        shape = list(res.shape)
        shape[axis] = 1
        res = jnp.concatenate(
            [jnp.full(shape, initial, dtype=res.dtype), res], axis=axis
        )

    return res


def _get_grid_surface(grid, surface_label):
    """Return grid quantities associated with the given surface label.

    Parameters
    ----------
    grid : Grid
        Collocation grid containing the nodes to evaluate at.
    surface_label : str
        The surface label of rho, theta, or zeta.

    Returns
    -------
    unique_size : int
        The number of the unique values of the surface_label.
    inverse_idx : ndarray
        Indexing array to go from unique values to full grid.
    spacing : ndarray
        The relevant columns of grid.spacing.
    has_endpoint_dupe : bool
        Whether this surface label's nodes have a duplicate at the endpoint
        of a periodic domain. (e.g. a node at 0 and 2π).

    """
    assert surface_label in {"rho", "theta", "zeta"}
    if surface_label == "rho":
        unique_size = grid.num_rho
        inverse_idx = grid.inverse_rho_idx
        spacing = grid.spacing[:, 1:]
        has_endpoint_dupe = False
    elif surface_label == "theta":
        unique_size = grid.num_theta
        inverse_idx = grid.inverse_theta_idx
        spacing = grid.spacing[:, [0, 2]]
        has_endpoint_dupe = (grid.nodes[grid.unique_theta_idx[0], 1] == 0) & (
            grid.nodes[grid.unique_theta_idx[-1], 1] == 2 * np.pi
        )
    else:
        unique_size = grid.num_zeta
        inverse_idx = grid.inverse_zeta_idx
        spacing = grid.spacing[:, :2]
        has_endpoint_dupe = (grid.nodes[grid.unique_zeta_idx[0], 2] == 0) & (
            grid.nodes[grid.unique_zeta_idx[-1], 2] == 2 * np.pi / grid.NFP
        )
    return unique_size, inverse_idx, spacing, has_endpoint_dupe


def line_integrals(
    grid,
    q=jnp.array([1.0]),
    line_label="theta",
    fix_surface=("rho", 1.0),
    expand_out=True,
):
    """Compute line integrals over curves covering the given surface.

    As an example, by specifying the combination of ``line_label="theta"`` and
    ``fix_surface=("rho", 1.0)``, the intention is to integrate along the
    outermost perimeter of a particular zeta surface (toroidal cross-section),
    for each zeta surface in the grid.

    Notes
    -----
        It is assumed that the integration curve has length 1 when the line
        label is rho and length 2π when the line label is theta or zeta.
        You may want to multiply the input by the line length Jacobian.

        Correctness is not guaranteed on grids with duplicate nodes.
        An attempt to print a warning is made if the given grid has duplicate
        nodes and is one of the predefined grid types
        (``Linear``, ``Concentric``, ``Quadrature``).
        If the grid is custom, no attempt is made to warn.

    Parameters
    ----------
    grid : Grid
        Collocation grid containing the nodes to evaluate at.
    q : ndarray
        Quantity to integrate.
        The first dimension of the array should have size ``grid.num_nodes``.

        When ``q`` is 1-dimensional, the intention is to integrate,
        over the domain parameterized by rho, theta, and zeta,
        a scalar function over the previously mentioned domain.

        When ``q`` is 2-dimensional, the intention is to integrate,
        over the domain parameterized by rho, theta, and zeta,
        a vector-valued function over the previously mentioned domain.

        When ``q`` is 3-dimensional, the intention is to integrate,
        over the domain parameterized by rho, theta, and zeta,
        a matrix-valued function over the previously mentioned domain.
    line_label : str
        The coordinate curve to compute the integration over.
        To clarify, a theta (poloidal) curve is the intersection of a
        rho surface (flux surface) and zeta (toroidal) surface.
    fix_surface : str, float
        A tuple of the form: label, value.
        ``fix_surface`` label should differ from ``line_label``.
        By default, ``fix_surface`` is chosen to be the flux surface at rho=1.
    expand_out : bool
        Whether to expand the output array so that the output has the same
        shape as the input. Defaults to true so that the output may be
        broadcast in the same way as the input. Setting to false will save
        memory.

    Returns
    -------
    integrals : ndarray
        Line integrals of the input over curves covering the given surface.
        By default, the returned array has the same shape as the input.

    """
    assert (
        line_label != fix_surface[0]
    ), "There is no valid use for this combination of inputs."
    assert line_label == "theta" or not isinstance(
        grid, ConcentricGrid
    ), "ConcentricGrid should only be used for theta line integrals."
    if isinstance(grid, LinearGrid) and grid.endpoint:
        warnings.warn(
            colored(
                "Correctness not guaranteed on grids with duplicate nodes.", "yellow"
            )
        )
    # Generate a new quantity q_prime which is zero everywhere
    # except on the fixed surface, on which q_prime takes the value of q.
    # Then forward the computation to surface_integrals().
    # The differential element of the line integral, denoted dl,
    # should correspond to the line label's spacing.
    # The differential element of the surface integral is
    # ds = dl * fix_surface_dl, so we scale q_prime by 1 / fix_surface_dl.
    labels = {"rho": 0, "theta": 1, "zeta": 2}
    column_id = labels[fix_surface[0]]
    mask = grid.nodes[:, column_id] == fix_surface[1]
    q_prime = (mask * jnp.atleast_1d(q).T / grid.spacing[:, column_id]).T
    (surface_label,) = labels.keys() - {line_label, fix_surface[0]}
    return surface_integrals(grid, q_prime, surface_label, expand_out)


def surface_integrals(grid, q=jnp.array([1.0]), surface_label="rho", expand_out=True):
    """Compute a surface integral for each surface in the grid.

    Notes
    -----
        It is assumed that the integration surface has area 4π² when the
        surface label is rho and area 2π when the surface label is theta or
        zeta. You may want to multiply the input by the surface area Jacobian.

    Parameters
    ----------
    grid : Grid
        Collocation grid containing the nodes to evaluate at.
    q : ndarray
        Quantity to integrate.
        The first dimension of the array should have size ``grid.num_nodes``.

        When ``q`` is 1-dimensional, the intention is to integrate,
        over the domain parameterized by rho, theta, and zeta,
        a scalar function over the previously mentioned domain.

        When ``q`` is 2-dimensional, the intention is to integrate,
        over the domain parameterized by rho, theta, and zeta,
        a vector-valued function over the previously mentioned domain.

        When ``q`` is 3-dimensional, the intention is to integrate,
        over the domain parameterized by rho, theta, and zeta,
        a matrix-valued function over the previously mentioned domain.
    surface_label : str
        The surface label of rho, theta, or zeta to compute the integration over.
    expand_out : bool
        Whether to expand the output array so that the output has the same
        shape as the input. Defaults to true so that the output may be
        broadcast in the same way as the input. Setting to false will save
        memory.

    Returns
    -------
    integrals : ndarray
        Surface integral of the input over each surface in the grid.
        By default, the returned array has the same shape as the input.

    """
    return surface_integrals_map(grid, surface_label, expand_out)(q)


def surface_integrals_map(grid, surface_label="rho", expand_out=True):
    """Returns a method to compute any surface integral for each surface in the grid.

    Parameters
    ----------
    grid : Grid
        Collocation grid containing the nodes to evaluate at.
    surface_label : str
        The surface label of rho, theta, or zeta to compute the integration over.
    expand_out : bool
        Whether to expand the output array so that the output has the same
        shape as the input. Defaults to true so that the output may be
        broadcast in the same way as the input. Setting to false will save
        memory.

    Returns
    -------
    function : callable
        Method to compute any surface integral of the input ``q`` over each
        surface in the grid with code: ``function(q)``.

    """
    if surface_label == "theta" and isinstance(grid, ConcentricGrid):
        warnings.warn(
            colored(
                "Integrals over constant theta surfaces are poorly defined for "
                + "ConcentricGrid.",
                "yellow",
            )
        )
    unique_size, inverse_idx, spacing, has_endpoint_dupe = _get_grid_surface(
        grid, surface_label
    )

    # Todo: Define masks as a sparse matrix once sparse matrices are no longer
    #       experimental in jax.
    # The ith row of masks is True only at the indices which correspond to the
    # ith surface. The integral over the ith surface is the dot product of the
    # ith row vector and the vector of integrands of all surfaces.
    masks = inverse_idx == jnp.arange(unique_size)[:, jnp.newaxis]
    # Imagine a torus cross-section at zeta=π.
    # A grid with a duplicate zeta=π node has 2 of those cross-sections.
    #     In grid.py, we multiply by 1/n the areas of surfaces with
    # duplicity n. This prevents the area of that surface from being
    # double-counted, as surfaces with the same node value are combined
    # into 1 integral, which sums their areas. Thus, if the zeta=π
    # cross-section has duplicity 2, we ensure that the area on the zeta=π
    # surface will have the correct total area of π+π = 2π.
    #     An edge case exists if the duplicate surface has nodes with
    # different values for the surface label, which only occurs when
    # has_endpoint_dupe is true. If ``has_endpoint_dupe`` is true, this grid
    # has a duplicate surface at surface_label=0 and
    # surface_label=max surface value. Although the modulo of these values
    # are equal, their numeric values are not, so the integration
    # would treat them as different surfaces. We solve this issue by
    # combining the indices corresponding to the integrands of the duplicated
    # surface, so that the duplicate surface is treated as one, like in the
    # previous paragraph.
    masks = cond(
        has_endpoint_dupe,
        lambda _: put(masks, jnp.array([0, -1]), masks[0] | masks[-1]),
        lambda _: masks,
        operand=None,
    )
    spacing = jnp.prod(spacing, axis=1)

    def _surface_integrals(q=jnp.array([1.0])):
        """Compute a surface integral for each surface in the grid.

        Notes
        -----
            It is assumed that the integration surface has area 4π² when the
            surface label is rho and area 2π when the surface label is theta or
            zeta. You may want to multiply the input by the surface area Jacobian.

        Parameters
        ----------
        q : ndarray
            Quantity to integrate.
            The first dimension of the array should have size ``grid.num_nodes``.

            When ``q`` is 1-dimensional, the intention is to integrate,
            over the domain parameterized by rho, theta, and zeta,
            a scalar function over the previously mentioned domain.

            When ``q`` is 2-dimensional, the intention is to integrate,
            over the domain parameterized by rho, theta, and zeta,
            a vector-valued function over the previously mentioned domain.

            When ``q`` is 3-dimensional, the intention is to integrate,
            over the domain parameterized by rho, theta, and zeta,
            a matrix-valued function over the previously mentioned domain.

        Returns
        -------
        integrals : ndarray
            Surface integral of the input over each surface in the grid.

        """
        axis_to_move = (jnp.ndim(q) == 3) * 2
        integrands = (spacing * jnp.nan_to_num(q).T).T
        # `integrands` may have shape (g.size, f.size, v.size), where
        #     g is the grid function depending on the integration variables
        #     f is a function which may be independent of the integration variables
        #     v is the vector of components of f (or g).
        # The intention is to integrate `integrands` which is a
        #     vector-valued            (with v.size components)
        #     function-valued          (with image size of f.size)
        #     function over the grid   (with domain size of g.size = grid.num_nodes)
        # over each surface in the grid.

        # The distinction between f and v is semantic.
        # We may alternatively consider an `integrands` of shape (g.size, f.size) to
        # represent a vector-valued (with f.size components) function over the grid.
        # Likewise, we may alternatively consider an `integrands` of shape
        # (g.size, v.size) to represent a function-valued (with image size v.size)
        # function over the grid. When `integrands` has dimension one, it is a
        # scalar function over the grid. That is, a
        #     vector-valued            (with 1 component),
        #     function-valued          (with image size of 1)
        #     function over the grid   (with domain size of g.size = grid.num_nodes)

        # The integration is performed by applying `masks`, the surface
        # integral operator, to `integrands`. This operator hits the matrix formed
        # by the last two dimensions of `integrands`, for every element along the
        # previous dimension of `integrands`. Therefore, when `integrands` has three
        # dimensions, the second must hold g. We may choose which of the first and
        # third dimensions hold f and v. The choice below transposes `integrands` to
        # shape (v.size, g.size, f.size). As we expect f.size >> v.size, the
        # integration is in theory faster since numpy optimizes large matrix
        # products. However, timing results showed no difference.
        integrals = jnp.moveaxis(
            masks @ jnp.moveaxis(integrands, axis_to_move, 0), 0, axis_to_move
        )
        return grid.expand(integrals, surface_label) if expand_out else integrals

    return _surface_integrals


def surface_averages(
    grid,
    q,
    sqrt_g=jnp.array([1.0]),
    surface_label="rho",
    denominator=None,
    expand_out=True,
):
    """Compute a surface average for each surface in the grid.

    Notes
    -----
        Implements the flux-surface average formula given by equation 4.9.11 in
        W.D. D'haeseleer et al. (1991) doi:10.1007/978-3-642-75595-8.

    Parameters
    ----------
    grid : Grid
        Collocation grid containing the nodes to evaluate at.
    q : ndarray
        Quantity to average.
        The first dimension of the array should have size ``grid.num_nodes``.

        When ``q`` is 1-dimensional, the intention is to average,
        over the domain parameterized by rho, theta, and zeta,
        a scalar function over the previously mentioned domain.

        When ``q`` is 2-dimensional, the intention is to average,
        over the domain parameterized by rho, theta, and zeta,
        a vector-valued function over the previously mentioned domain.

        When ``q`` is 3-dimensional, the intention is to average,
        over the domain parameterized by rho, theta, and zeta,
        a matrix-valued function over the previously mentioned domain.
    sqrt_g : ndarray
        Coordinate system Jacobian determinant; see ``data_index["sqrt(g)"]``.
    surface_label : str
        The surface label of rho, theta, or zeta to compute the average over.
    denominator : ndarray
        By default, the denominator is computed as the surface integral of
        ``sqrt_g``. This parameter can optionally be supplied to avoid
        redundant computations or to use a different denominator to compute
        the average. This array should broadcast with arrays of size
        ``grid.num_nodes`` (``grid.num_surface_label``) if ``expand_out``
        is true (false).
    expand_out : bool
        Whether to expand the output array so that the output has the same
        shape as the input. Defaults to true so that the output may be
        broadcast in the same way as the input. Setting to false will save
        memory.

    Returns
    -------
    averages : ndarray
        Surface average of the input over each surface in the grid.
        By default, the returned array has the same shape as the input.

    """
    return surface_averages_map(grid, surface_label, expand_out)(q, sqrt_g, denominator)


def surface_averages_map(grid, surface_label="rho", expand_out=True):
    """Returns a method to compute any surface average for each surface in the grid.

    Parameters
    ----------
    grid : Grid
        Collocation grid containing the nodes to evaluate at.
    surface_label : str
        The surface label of rho, theta, or zeta to compute the average over.
    expand_out : bool
        Whether to expand the output array so that the output has the same
        shape as the input. Defaults to true so that the output may be
        broadcast in the same way as the input. Setting to false will save
        memory.

    Returns
    -------
    function : callable
        Method to compute any surface average of the input ``q`` and optionally
        the volume Jacobian ``sqrt_g`` over each surface in the grid with code:
        ``function(q, sqrt_g)``.

    """
    compute_surface_integrals = surface_integrals_map(grid, surface_label, False)

    def _surface_averages(q, sqrt_g=jnp.array([1.0]), denominator=None):
        """Compute a surface average for each surface in the grid.

        Notes
        -----
            Implements the flux-surface average formula given by equation 4.9.11 in
            W.D. D'haeseleer et al. (1991) doi:10.1007/978-3-642-75595-8.

        Parameters
        ----------
        q : ndarray
            Quantity to average.
            The first dimension of the array should have size ``grid.num_nodes``.

            When ``q`` is 1-dimensional, the intention is to average,
            over the domain parameterized by rho, theta, and zeta,
            a scalar function over the previously mentioned domain.

            When ``q`` is 2-dimensional, the intention is to average,
            over the domain parameterized by rho, theta, and zeta,
            a vector-valued function over the previously mentioned domain.

            When ``q`` is 3-dimensional, the intention is to average,
            over the domain parameterized by rho, theta, and zeta,
            a matrix-valued function over the previously mentioned domain.
        sqrt_g : ndarray
            Coordinate system Jacobian determinant; see ``data_index["sqrt(g)"]``.
        denominator : ndarray
            By default, the denominator is computed as the surface integral of
            ``sqrt_g``. This parameter can optionally be supplied to avoid
            redundant computations or to use a different denominator to compute
            the average. This array should broadcast with arrays of size
            ``grid.num_nodes`` (``grid.num_surface_label``) if ``expand_out``
            is true (false).

        Returns
        -------
        averages : ndarray
            Surface average of the input over each surface in the grid.

        """
        q = jnp.atleast_1d(q)
        sqrt_g = jnp.atleast_1d(sqrt_g)
        numerator = compute_surface_integrals((sqrt_g * q.T).T)
        # memory optimization to call expand() at most once
        if denominator is None:
            # skip integration if constant
            denominator = (
                (4 * jnp.pi**2 if surface_label == "rho" else 2 * jnp.pi) * sqrt_g
                if sqrt_g.size == 1
                else compute_surface_integrals(sqrt_g)
            )
            averages = (numerator.T / denominator).T
            if expand_out:
                averages = grid.expand(averages, surface_label)
        else:
            if expand_out:
                # implies denominator given with size grid.num_nodes
                numerator = grid.expand(numerator, surface_label)
            averages = (numerator.T / denominator).T
        return averages

    return _surface_averages


def surface_integrals_transform(grid, surface_label="rho"):
    """Returns a method to compute any integral transform over each surface in grid.

    The returned method takes an array input ``q`` and returns an array output.

    Given a set of kernel functions in ``q``, each parameterized by at most
    five variables, the returned method computes an integral transform,
    reducing ``q`` to a set of functions of at most three variables.

    Define the domain D = u₁ × u₂ × u₃ and the codomain C = u₄ × u₅ × u₆.
    For every surface of constant u₁ in the domain, the returned method
    evaluates the transform Tᵤ₁ : u₂ × u₃ × C → C, where Tᵤ₁ projects
    away the parameters u₂ and u₃ via an integration of the given kernel
    function Kᵤ₁ over the corresponding surface of constant u₁.

    Notes
    -----
        It is assumed that the integration surface has area 4π² when the
        surface label is rho and area 2π when the surface label is theta or
        zeta. You may want to multiply the input ``q`` by the surface area
        Jacobian.

    Parameters
    ----------
    grid : Grid
        Collocation grid containing the nodes to evaluate at.
    surface_label : str
        The surface label of rho, theta, or zeta to compute the integration over.
        These correspond to the domain parameters discussed in this method's
        description. In particular, ``surface_label`` names u₁.

    Returns
    -------
    function : callable
        Method to compute any surface integral transform of the input ``q`` over
        each surface in the grid with code: ``function(q)``.

        The first dimension of ``q`` should always discretize some function, g,
        over the domain, and therefore, have size ``grid.num_nodes``.
        The second dimension may discretize some function, f, over the
        codomain, and therefore, have size that matches the desired number of
        points at which the output is evaluated.
        If the integrand is vector-valued then the third dimension may
        hold the components of size v.size.

        This method can also be used to compute the output one point at a time.
        In this case, ``q`` will be at most two-dimensional, and the second
        dimension may hold the vector components.

        There is technically no difference between the labels f and v, so their
        roles may be swapped if this is more convenient.

        Input
        -----
        If ``q`` is one-dimensional, then it should have shape
        (``grid.num_nodes``, ).
        If ``q`` is two-dimensional, then either
            1) g and f are scalar functions, so the input should have shape
               (``grid.num_nodes``, f.size).
            2) g (or f) is a vector-valued function, and f has been evaluated at
               only one point, so the input should have shape
               (``grid.num_nodes``, v.size).
        If ``q`` is three-dimensional, then it should have shape
        (``grid.num_nodes``, f.size, v.size).

        Output
        ------
        Each element along the first dimension of the returned array, stores
        Tᵤ₁ for a particular surface of constant u₁ in the given grid.
        The order is sorted in increasing order of the values which specify u₁.

        If ``q`` is one-dimensional, the returned array has shape
        (grid.num_surface_label, ).
        If ``q`` is two-dimensional, the returned array has shape
        (grid.num_surface_label, (f or v).size), depending on whether f or v is
        the relevant label.
        If ``q`` is three-dimensional, the returned array has shape
        (grid.num_surface_label, f.size, v.size).

    """
    # Although this method seems to duplicate surface_integrals(), the
    # intentions of these methods may be to implement different algorithms.
    # We can rely on surface_integrals() for the computation because its current
    # implementation is flexible enough to implement both algorithms.
    # Expansion should not occur here. The typical use case of this method is to
    # transform into the computational domain, so the second dimension that
    # discretizes f over the codomain will typically have size grid.num_nodes
    # to broadcast with quantities in data_index.
    return surface_integrals_map(grid, surface_label, expand_out=False)


def surface_variance(
    grid,
    q,
    weights=jnp.array([1.0]),
    bias=False,
    surface_label="rho",
    expand_out=True,
):
    """Compute the weighted sample variance of ``q`` on each surface of the grid.

    Computes nₑ / (nₑ − b) * (∑ᵢ₌₁ⁿ (qᵢ − q̅)² wᵢ) / (∑ᵢ₌₁ⁿ wᵢ).
    wᵢ is the weight assigned to qᵢ given by the product of ``weights[i]`` and
       the differential surface area element (not already weighted by the area
       Jacobian) at the node where qᵢ is evaluated,
    q̅ is the weighted mean of q,
    b is 0 if the biased sample variance is to be returned and 1 otherwise,
    n is the number of samples on a surface, and
    nₑ ≝ (∑ᵢ₌₁ⁿ wᵢ)² / ∑ᵢ₌₁ⁿ wᵢ² is the effective number of samples.

    As the weights wᵢ approach each other, nₑ approaches n, and the output
    converges to ∑ᵢ₌₁ⁿ (qᵢ − q̅)² / (n − b).

    Notes
    -----
        There are three different methods to unbias the variance of a weighted
        sample so that the computed variance better estimates the true variance.
        Whether the method is correct for a particular use case depends on what
        the weights assigned to each sample represent.

        This function implements the first case, where the weights are not random
        and are intended to assign more weight to some samples for reasons
        unrelated to differences in uncertainty between samples. See
        https://en.wikipedia.org/wiki/Weighted_arithmetic_mean#Reliability_weights.

        The second case is when the weights are intended to assign more weight
        to samples with less uncertainty. See
        https://en.wikipedia.org/wiki/Inverse-variance_weighting.
        The unbiased sample variance for this case is obtained by replacing the
        effective number of samples in the formula this function implements,
        nₑ, with the actual number of samples n.

        The third case is when the weights denote the integer frequency of each
        sample. See
        https://en.wikipedia.org/wiki/Weighted_arithmetic_mean#Frequency_weights.
        This is indeed a distinct case from the above two because here the
        weights encode additional information about the distribution.

    Parameters
    ----------
    grid : Grid
        Collocation grid containing the nodes to evaluate at.
    q : ndarray
        Quantity to compute the sample variance.
    weights : ndarray
        Weight assigned to each sample of ``q``.
        A good candidate for this parameter is the surface area Jacobian.
    bias : bool
        If this condition is true, then the biased estimator of the sample
        variance is returned. This is desirable if you are only concerned with
        computing the variance of the given set of numbers and not the
        distribution the numbers are (potentially) sampled from.
    surface_label : str
        The surface label of rho, theta, or zeta to compute the variance over.
    expand_out : bool
        Whether to expand the output array so that the output has the same
        shape as the input. Defaults to true so that the output may be
        broadcast in the same way as the input. Setting to false will save
        memory.

    Returns
    -------
    variance : ndarray
        Variance of the given weighted sample over each surface in the grid.
        By default, the returned array has the same shape as the input.

    """
    _, _, spacing, _ = _get_grid_surface(grid, surface_label)
    integrate = surface_integrals_map(grid, surface_label, expand_out=False)

    v1 = integrate(weights)
    v2 = integrate(weights**2 * jnp.prod(spacing, axis=-1))
    # effective number of samples per surface
    n_e = v1**2 / v2
    # analogous to Bessel's bias correction
    correction = n_e / (n_e - (not bias))

    q = jnp.atleast_1d(q)
    # compute variance in two passes to avoid catastrophic round off error
    mean = (integrate((weights * q.T).T).T / v1).T
    mean = grid.expand(mean, surface_label)
    variance = (correction * integrate((weights * ((q - mean) ** 2).T).T).T / v1).T
    return grid.expand(variance, surface_label) if expand_out else variance


def surface_max(grid, x, surface_label="rho"):
    """Get the max of x for each surface in the grid.

    Parameters
    ----------
    grid : Grid
        Collocation grid containing the nodes to evaluate at.
    x : ndarray
        Quantity to find max.
        The array should have size grid.num_nodes.
    surface_label : str
        The surface label of rho, theta, or zeta to compute max over.

    Returns
    -------
    maxs : ndarray
        Maximum of x over each surface in grid.
        The returned array has the same shape as the input.

    """
    return -surface_min(grid, -x, surface_label)


def surface_min(grid, x, surface_label="rho"):
    """Get the min of x for each surface in the grid.

    Parameters
    ----------
    grid : Grid
        Collocation grid containing the nodes to evaluate at.
    x : ndarray
        Quantity to find min.
        The array should have size grid.num_nodes.
    surface_label : str
        The surface label of rho, theta, or zeta to compute min over.

    Returns
    -------
    mins : ndarray
        Minimum of x over each surface in grid.
        The returned array has the same shape as the input.

    """
    unique_size, inverse_idx, _, _ = _get_grid_surface(grid, surface_label)
    inverse_idx = jnp.asarray(inverse_idx)
    x = jnp.asarray(x)
    mins = jnp.full(unique_size, jnp.inf)

    def body(i, mins):
        mins = put(mins, inverse_idx[i], jnp.minimum(x[i], mins[inverse_idx[i]]))
        return mins

    mins = fori_loop(0, inverse_idx.size, body, mins)
    # The above implementation was benchmarked to be more efficient than
    # alternatives without explicit loops in GitHub pull request #501.
    return grid.expand(mins, surface_label)


# defines the order in which objective arguments get concatenated into the state vector
arg_order = (
    "R_lmn",
    "Z_lmn",
    "L_lmn",
    "p_l",
    "i_l",
    "c_l",
    "Psi",
    "Te_l",
    "ne_l",
    "Ti_l",
    "Zeff_l",
    "Ra_n",
    "Za_n",
    "Rb_lmn",
    "Zb_lmn",
)

# map from profile name to equilibrium parameter name
profile_names = {
    "pressure": "p_l",
    "iota": "i_l",
    "current": "c_l",
    "electron_temperature": "Te_l",
    "electron_density": "ne_l",
    "ion_temperature": "Ti_l",
    "atomic_number": "Zeff_l",
}<|MERGE_RESOLUTION|>--- conflicted
+++ resolved
@@ -12,40 +12,6 @@
 
 from .data_index import data_index
 
-<<<<<<< HEAD
-# defines the order in which objective arguments get concatenated into the state vector
-arg_order = (
-    "R_lmn",
-    "Z_lmn",
-    "L_lmn",
-    "p_l",
-    "i_l",
-    "c_l",
-    "Psi",
-    "Te_l",
-    "ne_l",
-    "Ti_l",
-    "Zeff_l",
-    "a_lmn",
-    "Ra_n",
-    "Za_n",
-    "Rb_lmn",
-    "Zb_lmn",
-)
-# map from profile name to equilibrium parameter name
-profile_names = {
-    "pressure": "p_l",
-    "iota": "i_l",
-    "current": "c_l",
-    "electron_temperature": "Te_l",
-    "electron_density": "ne_l",
-    "ion_temperature": "Ti_l",
-    "atomic_number": "Zeff_l",
-    "anisotropy": "a_lmn",
-}
-
-=======
->>>>>>> 74e8faa5
 
 def _parse_parameterization(p):
     if isinstance(p, str):
@@ -1329,12 +1295,12 @@
     "ne_l",
     "Ti_l",
     "Zeff_l",
+    "a_lmn",
     "Ra_n",
     "Za_n",
     "Rb_lmn",
     "Zb_lmn",
 )
-
 # map from profile name to equilibrium parameter name
 profile_names = {
     "pressure": "p_l",
@@ -1344,4 +1310,5 @@
     "electron_density": "ne_l",
     "ion_temperature": "Ti_l",
     "atomic_number": "Zeff_l",
+    "anisotropy": "a_lmn",
 }