--- conflicted
+++ resolved
@@ -2,7 +2,7 @@
 
 import functools
 
-from desc.backend import cond, jnp
+from desc.backend import jnp
 
 from .utils import safenorm, safenormalize
 
@@ -25,7 +25,7 @@
     return R
 
 
-def rotation_matrix(axis):
+def rotation_matrix(axis, angle=None):
     """Matrix to rotate points about axis by given angle.
 
     Parameters
@@ -36,28 +36,11 @@
 
     Returns
     -------
-<<<<<<< HEAD
-    rot : ndarray, shape(3,3)
-=======
     rotmat : ndarray, shape(3,3)
->>>>>>> 66b92a9b
         Matrix to rotate points in cartesian (X,Y,Z) coordinates.
 
     """
     axis = jnp.asarray(axis)
-<<<<<<< HEAD
-    eps = 1e2 * jnp.finfo(axis.dtype).eps
-    return cond(
-        jnp.all(jnp.abs(axis) < eps),
-        lambda axis: jnp.eye(3),
-        lambda axis: jnp.cos(jnp.linalg.norm(axis)) * jnp.eye(3)  # R1
-        + jnp.sin(jnp.linalg.norm(axis))  # R2
-        * jnp.cross(axis / jnp.linalg.norm(axis), jnp.identity(axis.shape[0]) * -1)
-        + (1 - jnp.cos(jnp.linalg.norm(axis)))  # R3
-        * jnp.outer(axis / jnp.linalg.norm(axis), axis / jnp.linalg.norm(axis)),
-        axis,
-    )
-=======
     norm = safenorm(axis)
     axis = safenormalize(axis)
     if angle is None:
@@ -67,7 +50,6 @@
     R2 = jnp.sin(angle) * jnp.cross(axis, jnp.identity(axis.shape[0]) * -1)
     R3 = (1 - jnp.cos(angle)) * jnp.outer(axis, axis)
     return jnp.where(norm < eps, jnp.eye(3), R1 + R2 + R3)  # if axis=0, no rotation
->>>>>>> 66b92a9b
 
 
 def xyz2rpz(pts):
