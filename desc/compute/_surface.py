--- conflicted
+++ resolved
@@ -276,11 +276,7 @@
     coordinates="tz",
     data=[],
     parameterization="desc.geometry.surface.FourierRZToroidalSurface",
-<<<<<<< HEAD
-=======
-    basis="{'rpz', 'xyz'}: Basis for returned vectors, Default 'rpz'",
     aliases=["e_theta_r"],
->>>>>>> 87db5bec
 )
 def _e_rho_t_FourierRZToroidalSurface(params, transforms, profiles, data, **kwargs):
     coords = jnp.zeros((transforms["grid"].num_nodes, 3))
@@ -302,16 +298,11 @@
     profiles=[],
     coordinates="tz",
     data=[],
-<<<<<<< HEAD
-    parameterization="desc.geometry.surface.FourierRZToroidalSurface",
-=======
     parameterization=[
         "desc.geometry.surface.FourierRZToroidalSurface",
         "desc.geometry.surface.ZernikeRZToroidalSection",
     ],
-    basis="{'rpz', 'xyz'}: Basis for returned vectors, Default 'rpz'",
     aliases=["e_zeta_r"],
->>>>>>> 87db5bec
 )
 def _e_rho_z_FourierRZToroidalSurface(params, transforms, profiles, data, **kwargs):
     coords = jnp.zeros((transforms["grid"].num_nodes, 3))
@@ -320,31 +311,6 @@
 
 
 @register_compute_fun(
-<<<<<<< HEAD
-    name="e_theta_r",
-    label="\\partial_{\\rho} \\mathbf{e}_{\\theta}",
-    units="m",
-    units_long="meters",
-    description="Covariant poloidal basis vector, derivative wrt radial coordinate",
-    dim=3,
-    params=[],
-    transforms={
-        "grid": [],
-    },
-    profiles=[],
-    coordinates="tz",
-    data=[],
-    parameterization="desc.geometry.surface.FourierRZToroidalSurface",
-)
-def _e_theta_r_FourierRZToroidalSurface(params, transforms, profiles, data, **kwargs):
-    coords = jnp.zeros((transforms["grid"].num_nodes, 3))
-    data["e_theta_r"] = coords
-    return data
-
-
-@register_compute_fun(
-=======
->>>>>>> 87db5bec
     name="e_theta_rr",
     label="\\partial_{\\rho \\rho} \\mathbf{e}_{\\theta}",
     units="m",
@@ -360,11 +326,7 @@
     coordinates="tz",
     data=[],
     parameterization="desc.geometry.surface.FourierRZToroidalSurface",
-<<<<<<< HEAD
-=======
-    basis="{'rpz', 'xyz'}: Basis for returned vectors, Default 'rpz'",
     aliases=["e_rho_rt"],
->>>>>>> 87db5bec
 )
 def _e_theta_rr_FourierRZToroidalSurface(params, transforms, profiles, data, **kwargs):
     coords = jnp.zeros((transforms["grid"].num_nodes, 3))
@@ -373,31 +335,6 @@
 
 
 @register_compute_fun(
-<<<<<<< HEAD
-    name="e_zeta_r",
-    label="\\partial_{\\rho} \\mathbf{e}_{\\zeta}",
-    units="m",
-    units_long="meters",
-    description="Covariant toroidal basis vector, derivative wrt radial coordinate",
-    dim=3,
-    params=[],
-    transforms={
-        "grid": [],
-    },
-    profiles=[],
-    coordinates="tz",
-    data=[],
-    parameterization="desc.geometry.surface.FourierRZToroidalSurface",
-)
-def _e_zeta_r_FourierRZToroidalSurface(params, transforms, profiles, data, **kwargs):
-    coords = jnp.zeros((transforms["grid"].num_nodes, 3))
-    data["e_zeta_r"] = coords
-    return data
-
-
-@register_compute_fun(
-=======
->>>>>>> 87db5bec
     name="e_zeta_rr",
     label="\\partial_{\\rho \\rho} \\mathbf{e}_{\\zeta}",
     units="m",
@@ -412,16 +349,11 @@
     profiles=[],
     coordinates="tz",
     data=[],
-<<<<<<< HEAD
-    parameterization="desc.geometry.surface.FourierRZToroidalSurface",
-=======
     parameterization=[
         "desc.geometry.surface.FourierRZToroidalSurface",
         "desc.geometry.surface.ZernikeRZToroidalSection",
     ],
-    basis="{'rpz', 'xyz'}: Basis for returned vectors, Default 'rpz'",
     aliases=["e_rho_rz"],
->>>>>>> 87db5bec
 )
 def _e_zeta_rr_FourierRZToroidalSurface(params, transforms, profiles, data, **kwargs):
     coords = jnp.zeros((transforms["grid"].num_nodes, 3))
@@ -644,31 +576,6 @@
 
 
 @register_compute_fun(
-<<<<<<< HEAD
-    name="e_rho_z",
-    label="\\partial_{\\zeta} \\mathbf{e}_{\\rho}",
-    units="m",
-    units_long="meters",
-    description="Covariant radial basis vector, derivative wrt toroidal angle",
-    dim=3,
-    params=[],
-    transforms={
-        "grid": [],
-    },
-    profiles=[],
-    coordinates="rt",
-    data=[],
-    parameterization="desc.geometry.surface.ZernikeRZToroidalSection",
-)
-def _e_rho_z_ZernikeRZToroidalSection(params, transforms, profiles, data, **kwargs):
-    coords = jnp.zeros((transforms["grid"].num_nodes, 3))
-    data["e_rho_z"] = coords
-    return data
-
-
-@register_compute_fun(
-=======
->>>>>>> 87db5bec
     name="e_theta_z",
     label="\\partial_{\\zeta} \\mathbf{e}_{\\theta}",
     units="m",
@@ -683,11 +590,7 @@
     coordinates="rt",
     data=[],
     parameterization="desc.geometry.surface.ZernikeRZToroidalSection",
-<<<<<<< HEAD
-=======
-    basis="{'rpz', 'xyz'}: Basis for returned vectors, Default 'rpz'",
     aliases=["e_zeta_t"],
->>>>>>> 87db5bec
 )
 def _e_theta_z_ZernikeRZToroidalSection(params, transforms, profiles, data, **kwargs):
     coords = jnp.zeros((transforms["grid"].num_nodes, 3))
@@ -696,76 +599,6 @@
 
 
 @register_compute_fun(
-<<<<<<< HEAD
-    name="e_zeta_r",
-    label="\\partial_{\\rho} \\mathbf{e}_{\\zeta}",
-    units="m",
-    units_long="meters",
-    description="Covariant toroidal basis vector, derivative wrt radial coordinate",
-    dim=3,
-    params=[],
-    transforms={
-        "grid": [],
-    },
-    profiles=[],
-    coordinates="rt",
-    data=[],
-    parameterization="desc.geometry.surface.ZernikeRZToroidalSection",
-)
-def _e_zeta_r_ZernikeRZToroidalSection(params, transforms, profiles, data, **kwargs):
-    coords = jnp.zeros((transforms["grid"].num_nodes, 3))
-    data["e_zeta_r"] = coords
-    return data
-
-
-@register_compute_fun(
-    name="e_zeta_rr",
-    label="\\partial_{\\rho \\rho} \\mathbf{e}_{\\zeta}",
-    units="m",
-    units_long="meters",
-    description="Covariant toroidal basis vector,"
-    " second derivative wrt radial coordinate",
-    dim=3,
-    params=[],
-    transforms={
-        "grid": [],
-    },
-    profiles=[],
-    coordinates="rt",
-    data=[],
-    parameterization="desc.geometry.surface.ZernikeRZToroidalSection",
-)
-def _e_zeta_rr_ZernikeRZToroidalSection(params, transforms, profiles, data, **kwargs):
-    coords = jnp.zeros((transforms["grid"].num_nodes, 3))
-    data["e_zeta_rr"] = coords
-    return data
-
-
-@register_compute_fun(
-    name="e_zeta_t",
-    label="\\partial_{\\theta} \\mathbf{e}_{\\zeta}",
-    units="m",
-    units_long="meters",
-    description="Covariant toroidal basis vector, derivative wrt poloidal angle",
-    dim=3,
-    params=[],
-    transforms={
-        "grid": [],
-    },
-    profiles=[],
-    coordinates="rt",
-    data=[],
-    parameterization="desc.geometry.surface.ZernikeRZToroidalSection",
-)
-def _e_zeta_t_ZernikeRZToroidalSection(params, transforms, profiles, data, **kwargs):
-    coords = jnp.zeros((transforms["grid"].num_nodes, 3))
-    data["e_zeta_t"] = coords
-    return data
-
-
-@register_compute_fun(
-=======
->>>>>>> 87db5bec
     name="e_zeta_z",
     label="\\partial_{\\zeta} \\mathbf{e}_{\\zeta}",
     units="m",
