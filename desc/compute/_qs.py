"""Compute functions for quasisymmetry objectives."""

from desc.backend import jnp, put, sign

from .data_index import register_compute_fun


@register_compute_fun(
    name="B_theta_mn",
    label="B_{\\theta, m, n}",
    units="T \\cdot m}",
    units_long="Tesla * meters",
    description="Fourier coefficients for covariant poloidal component of "
    + "magnetic field",
    dim=1,
    params=[],
    transforms={"B": [[0, 0, 0]]},
    profiles=[],
<<<<<<< HEAD
    function_of="rtz",
=======
    coordinates="rtz",
>>>>>>> 6df4ac77
    data=["B_theta"],
)
def _B_theta_mn(params, transforms, profiles, data, **kwargs):
    data["B_theta_mn"] = transforms["B"].fit(data["B_theta"])
    return data


@register_compute_fun(
    name="B_zeta_mn",
    label="B_{\\zeta, m, n}",
    units="T \\cdot m}",
    units_long="Tesla * meters",
    description="Fourier coefficients for covariant toroidal component of "
    + "magnetic field",
    dim=1,
    params=[],
    transforms={"B": [[0, 0, 0]]},
    profiles=[],
<<<<<<< HEAD
    function_of="rtz",
=======
    coordinates="rtz",
>>>>>>> 6df4ac77
    data=["B_zeta"],
)
def _B_zeta_mn(params, transforms, profiles, data, **kwargs):
    data["B_zeta_mn"] = transforms["B"].fit(data["B_zeta"])
    return data


@register_compute_fun(
    name="w_mn",
    label="w_{m,n}",
    units="T \\cdot m}",
    units_long="Tesla * meters",
    description="RHS of eq 10 in Hirshman 1995 'Transformation from VMEC to "
    + "Boozer Coordinates'",
    dim=1,
    params=[],
    transforms={"w": [[0, 0, 0]]},
    profiles=[],
<<<<<<< HEAD
    function_of="rtz",
=======
    coordinates="rtz",
>>>>>>> 6df4ac77
    data=["B_theta_mn", "B_zeta_mn"],
)
def _w_mn(params, transforms, profiles, data, **kwargs):
    w_mn = jnp.zeros((transforms["w"].basis.num_modes,))
    NFP = transforms["w"].basis.NFP
    for k, (l, m, n) in enumerate(transforms["w"].basis.modes):
        if m != 0:
            idx = transforms["B"].basis.get_idx(M=-m, N=n)
            w_mn = put(w_mn, k, (sign(n) * data["B_theta_mn"][idx] / jnp.abs(m))[0])
        elif n != 0:
            idx = transforms["B"].basis.get_idx(M=m, N=-n)
            w_mn = put(
                w_mn, k, (sign(m) * data["B_zeta_mn"][idx] / jnp.abs(NFP * n))[0]
            )
    data["w_mn"] = w_mn
    return data


@register_compute_fun(
    name="nu",
    label="\\nu = \\zeta_{B} - \\zeta",
    units="rad",
    units_long="radians",
    description="Boozer toroidal stream function",
    dim=1,
    params=[],
    transforms={"w": [[0, 0, 0]]},
    profiles=[],
<<<<<<< HEAD
    function_of="rtz",
=======
    coordinates="rtz",
>>>>>>> 6df4ac77
    data=["w_mn", "G", "I", "iota", "lambda"],
)
def _nu(params, transforms, profiles, data, **kwargs):
    GI = data["G"] + data["iota"] * data["I"]
    w = transforms["w"].transform(data["w_mn"])
    data["nu"] = (w - data["I"] * data["lambda"]) / GI
    return data


@register_compute_fun(
    name="nu_t",
    label="\\partial_{\\theta} \\nu",
    units="rad",
    units_long="radians",
    description="Boozer toroidal stream function, derivative wrt poloidal angle",
    dim=1,
    params=[],
    transforms={"w": [[0, 1, 0]]},
    profiles=[],
<<<<<<< HEAD
    function_of="rtz",
=======
    coordinates="rtz",
>>>>>>> 6df4ac77
    data=["w_mn", "G", "I", "iota", "lambda_t"],
)
def _nu_t(params, transforms, profiles, data, **kwargs):
    GI = data["G"] + data["iota"] * data["I"]
    w_t = transforms["w"].transform(data["w_mn"], dr=0, dt=1, dz=0)
    data["nu_t"] = (w_t - data["I"] * data["lambda_t"]) / GI
    return data


@register_compute_fun(
    name="nu_z",
    label="\\partial_{\\zeta} \\nu",
    units="rad",
    units_long="radians",
    description="Boozer toroidal stream function, derivative wrt toroidal angle",
    dim=1,
    params=[],
    transforms={"w": [[0, 0, 1]]},
    profiles=[],
<<<<<<< HEAD
    function_of="rtz",
=======
    coordinates="rtz",
>>>>>>> 6df4ac77
    data=["w_mn", "G", "I", "iota", "lambda_z"],
)
def _nu_z(params, transforms, profiles, data, **kwargs):
    GI = data["G"] + data["iota"] * data["I"]
    w_z = transforms["w"].transform(data["w_mn"], dr=0, dt=0, dz=1)
    data["nu_z"] = (w_z - data["I"] * data["lambda_z"]) / GI
    return data


@register_compute_fun(
    name="theta_B",
    label="\\theta_{B}",
    units="rad",
    units_long="radians",
    description="Boozer poloidal angular coordinate",
    dim=1,
    params=[],
    transforms={},
    profiles=[],
<<<<<<< HEAD
    function_of="rtz",
=======
    coordinates="rtz",
>>>>>>> 6df4ac77
    data=["theta", "lambda", "iota", "nu"],
)
def _theta_B(params, transforms, profiles, data, **kwargs):
    data["theta_B"] = data["theta"] + data["lambda"] + data["iota"] * data["nu"]
    return data


@register_compute_fun(
    name="zeta_B",
    label="\\zeta_{B}",
    units="rad",
    units_long="radians",
    description="Boozer toroidal angular coordinate",
    dim=1,
    params=[],
    transforms={},
    profiles=[],
<<<<<<< HEAD
    function_of="rtz",
=======
    coordinates="rtz",
>>>>>>> 6df4ac77
    data=["zeta", "nu"],
)
def _zeta_B(params, transforms, profiles, data, **kwargs):
    data["zeta_B"] = data["zeta"] + data["nu"]
    return data


@register_compute_fun(
    name="sqrt(g)_B",
    label="\\sqrt{g}_{B}",
    units="~",
    units_long="None",
    description="Jacobian determinant of Boozer coordinates",
    dim=1,
    params=[],
    transforms={},
    profiles=[],
<<<<<<< HEAD
    function_of="rtz",
=======
    coordinates="rtz",
>>>>>>> 6df4ac77
    data=["lambda_t", "lambda_z", "nu_t", "nu_z", "iota"],
)
def _sqrtg_B(params, transforms, profiles, data, **kwargs):
    data["sqrt(g)_B"] = (1 + data["lambda_t"]) * (1 + data["nu_z"]) + (
        data["iota"] - data["lambda_z"]
    ) * data["nu_t"]
    return data


@register_compute_fun(
    name="|B|_mn",
    label="B_{mn}^{Boozer}",
    units="T",
    units_long="Tesla",
    description="Boozer harmonics of magnetic field",
    dim=1,
    params=[],
    transforms={"B": [[0, 0, 0]]},
    profiles=[],
<<<<<<< HEAD
    function_of="rtz",
=======
    coordinates="rtz",
>>>>>>> 6df4ac77
    data=["sqrt(g)_B", "|B|", "rho", "theta_B", "zeta_B"],
)
def _B_mn(params, transforms, profiles, data, **kwargs):
    nodes = jnp.array([data["rho"], data["theta_B"], data["zeta_B"]]).T
    norm = 2 ** (3 - jnp.sum((transforms["B"].basis.modes == 0), axis=1))
    data["|B|_mn"] = (
        norm  # 1 if m=n=0, 2 if m=0 or n=0, 4 if m!=0 and n!=0
        * jnp.matmul(
            transforms["B"].basis.evaluate(nodes).T, data["sqrt(g)_B"] * data["|B|"]
        )
        / transforms["B"].grid.num_nodes
    )
    return data


@register_compute_fun(
    name="B modes",
    label="Boozer modes",
    units="~",
    units_long="None",
    description="Boozer harmonics",
    dim=1,
    params=[],
    transforms={"B": [[0, 0, 0]]},
    profiles=[],
<<<<<<< HEAD
    function_of="rtz",
=======
    coordinates="rtz",
>>>>>>> 6df4ac77
    data=["sqrt(g)_B", "|B|", "rho", "theta_B", "zeta_B"],
)
def _B_modes(params, transforms, profiles, data, **kwargs):
    data["B modes"] = transforms["B"].basis.modes
    return data


@register_compute_fun(
    name="f_C",
    label="(\\mathbf{B} \\times \\nabla \\psi) \\cdot \\nabla B - "
    + "(M G + N I) / (M \\iota - N) \\mathbf{B} \\cdot \\nabla B",
    units="T^{3}",
    units_long="Tesla cubed",
    description="Two-term quasisymmetry metric",
    dim=1,
    params=[],
    transforms={},
    profiles=[],
<<<<<<< HEAD
    function_of="rtz",
=======
    coordinates="rtz",
>>>>>>> 6df4ac77
    data=[
        "iota",
        "psi_r",
        "sqrt(g)",
        "B_theta",
        "B_zeta",
        "|B|_t",
        "|B|_z",
        "G",
        "I",
        "B*grad(|B|)",
    ],
    helicity="helicity",
)
def _f_C(params, transforms, profiles, data, **kwargs):
    M = kwargs.get("helicity", (1, 0))[0]
    N = kwargs.get("helicity", (1, 0))[1]
    data["f_C"] = (M * data["iota"] - N) * (data["psi_r"] / data["sqrt(g)"]) * (
        data["B_zeta"] * data["|B|_t"] - data["B_theta"] * data["|B|_z"]
    ) - (M * data["G"] + N * data["I"]) * data["B*grad(|B|)"]
    return data


@register_compute_fun(
    name="f_T",
    label="\\nabla \\psi \\times \\nabla B \\cdot \\nabla "
    + "(\\mathbf{B} \\cdot \\nabla B)",
    units="T^{4} \\cdot m^{-2}",
    units_long="Tesla quarted / square meters",
    description="Triple product quasisymmetry metric",
    dim=1,
    params=[],
    transforms={},
    profiles=[],
<<<<<<< HEAD
    function_of="rtz",
=======
    coordinates="rtz",
>>>>>>> 6df4ac77
    data=[
        "psi_r",
        "sqrt(g)",
        "|B|_t",
        "|B|_z",
        "(B*grad(|B|))_t",
        "(B*grad(|B|))_z",
    ],
)
def _f_T(params, transforms, profiles, data, **kwargs):
    data["f_T"] = (data["psi_r"] / data["sqrt(g)"]) * (
        data["|B|_t"] * data["(B*grad(|B|))_z"]
        - data["|B|_z"] * data["(B*grad(|B|))_t"]
    )
    return data<|MERGE_RESOLUTION|>--- conflicted
+++ resolved
@@ -16,11 +16,7 @@
     params=[],
     transforms={"B": [[0, 0, 0]]},
     profiles=[],
-<<<<<<< HEAD
-    function_of="rtz",
-=======
-    coordinates="rtz",
->>>>>>> 6df4ac77
+    coordinates="rtz",
     data=["B_theta"],
 )
 def _B_theta_mn(params, transforms, profiles, data, **kwargs):
@@ -39,11 +35,7 @@
     params=[],
     transforms={"B": [[0, 0, 0]]},
     profiles=[],
-<<<<<<< HEAD
-    function_of="rtz",
-=======
-    coordinates="rtz",
->>>>>>> 6df4ac77
+    coordinates="rtz",
     data=["B_zeta"],
 )
 def _B_zeta_mn(params, transforms, profiles, data, **kwargs):
@@ -62,11 +54,7 @@
     params=[],
     transforms={"w": [[0, 0, 0]]},
     profiles=[],
-<<<<<<< HEAD
-    function_of="rtz",
-=======
-    coordinates="rtz",
->>>>>>> 6df4ac77
+    coordinates="rtz",
     data=["B_theta_mn", "B_zeta_mn"],
 )
 def _w_mn(params, transforms, profiles, data, **kwargs):
@@ -95,11 +83,7 @@
     params=[],
     transforms={"w": [[0, 0, 0]]},
     profiles=[],
-<<<<<<< HEAD
-    function_of="rtz",
-=======
-    coordinates="rtz",
->>>>>>> 6df4ac77
+    coordinates="rtz",
     data=["w_mn", "G", "I", "iota", "lambda"],
 )
 def _nu(params, transforms, profiles, data, **kwargs):
@@ -119,11 +103,7 @@
     params=[],
     transforms={"w": [[0, 1, 0]]},
     profiles=[],
-<<<<<<< HEAD
-    function_of="rtz",
-=======
-    coordinates="rtz",
->>>>>>> 6df4ac77
+    coordinates="rtz",
     data=["w_mn", "G", "I", "iota", "lambda_t"],
 )
 def _nu_t(params, transforms, profiles, data, **kwargs):
@@ -143,11 +123,7 @@
     params=[],
     transforms={"w": [[0, 0, 1]]},
     profiles=[],
-<<<<<<< HEAD
-    function_of="rtz",
-=======
-    coordinates="rtz",
->>>>>>> 6df4ac77
+    coordinates="rtz",
     data=["w_mn", "G", "I", "iota", "lambda_z"],
 )
 def _nu_z(params, transforms, profiles, data, **kwargs):
@@ -167,11 +143,7 @@
     params=[],
     transforms={},
     profiles=[],
-<<<<<<< HEAD
-    function_of="rtz",
-=======
-    coordinates="rtz",
->>>>>>> 6df4ac77
+    coordinates="rtz",
     data=["theta", "lambda", "iota", "nu"],
 )
 def _theta_B(params, transforms, profiles, data, **kwargs):
@@ -189,11 +161,7 @@
     params=[],
     transforms={},
     profiles=[],
-<<<<<<< HEAD
-    function_of="rtz",
-=======
-    coordinates="rtz",
->>>>>>> 6df4ac77
+    coordinates="rtz",
     data=["zeta", "nu"],
 )
 def _zeta_B(params, transforms, profiles, data, **kwargs):
@@ -211,11 +179,7 @@
     params=[],
     transforms={},
     profiles=[],
-<<<<<<< HEAD
-    function_of="rtz",
-=======
-    coordinates="rtz",
->>>>>>> 6df4ac77
+    coordinates="rtz",
     data=["lambda_t", "lambda_z", "nu_t", "nu_z", "iota"],
 )
 def _sqrtg_B(params, transforms, profiles, data, **kwargs):
@@ -235,11 +199,7 @@
     params=[],
     transforms={"B": [[0, 0, 0]]},
     profiles=[],
-<<<<<<< HEAD
-    function_of="rtz",
-=======
-    coordinates="rtz",
->>>>>>> 6df4ac77
+    coordinates="rtz",
     data=["sqrt(g)_B", "|B|", "rho", "theta_B", "zeta_B"],
 )
 def _B_mn(params, transforms, profiles, data, **kwargs):
@@ -265,11 +225,7 @@
     params=[],
     transforms={"B": [[0, 0, 0]]},
     profiles=[],
-<<<<<<< HEAD
-    function_of="rtz",
-=======
-    coordinates="rtz",
->>>>>>> 6df4ac77
+    coordinates="rtz",
     data=["sqrt(g)_B", "|B|", "rho", "theta_B", "zeta_B"],
 )
 def _B_modes(params, transforms, profiles, data, **kwargs):
@@ -288,11 +244,7 @@
     params=[],
     transforms={},
     profiles=[],
-<<<<<<< HEAD
-    function_of="rtz",
-=======
-    coordinates="rtz",
->>>>>>> 6df4ac77
+    coordinates="rtz",
     data=[
         "iota",
         "psi_r",
@@ -327,11 +279,7 @@
     params=[],
     transforms={},
     profiles=[],
-<<<<<<< HEAD
-    function_of="rtz",
-=======
-    coordinates="rtz",
->>>>>>> 6df4ac77
+    coordinates="rtz",
     data=[
         "psi_r",
         "sqrt(g)",
