--- conflicted
+++ resolved
@@ -163,11 +163,7 @@
             data["B0_tt"] * (1 + data["lambda_t"])
             + 2 * data["B0_t"] * data["lambda_tt"]
             + data["B0"] * data["lambda_ttt"]
-<<<<<<< HEAD
         ) * jnp.sign(data["sqrt(g)"])
-=======
-        )
->>>>>>> 28d5b140
     if check_derivs("B0_zz", R_transform, Z_transform, L_transform):
         data["B0_zz"] = -(
             data["psi_r"]
@@ -185,11 +181,7 @@
             data["B0_zz"] * (1 + data["lambda_t"])
             + 2 * data["B0_z"] * data["lambda_tz"]
             + data["B0"] * data["lambda_tzz"]
-<<<<<<< HEAD
         ) * jnp.sign(data["sqrt(g)"])
-=======
-        )
->>>>>>> 28d5b140
     if check_derivs("B0_tz", R_transform, Z_transform, L_transform):
         data["B0_tz"] = -(
             data["psi_r"]
