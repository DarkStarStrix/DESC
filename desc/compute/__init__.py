"""Functions for computing field and plasma quantities from an equilibrium.

All compute functions take the following arguments:

Parameters
----------
params : dict of ndarray
    Parameters from the equilibrium, such as R_lmn, Z_lmn, i_l, p_l, etc
transforms : dict of Transform
    Transforms for R, Z, lambda, etc
profiles : dict of Profile
    Profile objects for pressure, iota, current, etc
data : dict of ndarray
    Data computed so far, generally output from other compute functions
kwargs : dict
    Other arguments needed by some functions, such as helicity

Returns
-------
data : dict of ndarray
    Dictionary of ndarray, shape(num_nodes,) of computed quantities.
    Keys are of the form 'X_y' meaning the derivative of X wrt y.

"""

from ._core import (
    compute_cartesian_coords,
    compute_contravariant_basis,
    compute_contravariant_metric_coefficients,
    compute_covariant_basis,
    compute_covariant_metric_coefficients,
    compute_flux_coords,
    compute_geometry,
    compute_jacobian,
    compute_lambda,
    compute_pressure,
    compute_pressure_gradient,
    compute_rotational_transform,
    compute_toroidal_coords,
    compute_toroidal_flux,
    compute_toroidal_flux_gradient,
)
from ._equil import compute_energy, compute_force_error, compute_force_error_anisotropic
from ._field import (
    compute_B_dot_gradB,
    compute_boozer_magnetic_field,
    compute_contravariant_current_density,
    compute_contravariant_magnetic_field,
    compute_covariant_magnetic_field,
    compute_magnetic_field_magnitude,
    compute_magnetic_pressure_gradient,
    compute_magnetic_tension,
)
from ._qs import compute_boozer_coordinates, compute_quasisymmetry_error
from ._stability import compute_magnetic_well, compute_mercier_stability
from .data_index import data_index
from .utils import (
    compute,
    get_data_deps,
    get_derivs,
    get_params,
    get_profiles,
    get_transforms,
)

# defines the order in which objective arguments get concatenated into the state vector
<<<<<<< HEAD
arg_order = (
    "R_lmn",
    "Z_lmn",
    "L_lmn",
    "p_l",
    "i_l",
    "c_l",
    "Psi",
    "d_lmn",
    "Rb_lmn",
    "Zb_lmn",
)
=======
arg_order = ("R_lmn", "Z_lmn", "L_lmn", "p_l", "i_l", "c_l", "Psi", "Rb_lmn", "Zb_lmn")


# rather than having to recursively compute the full dependencies every time we
# compute something, its easier to just do it once for all quantities when we first
# import the compute module.
def _build_data_index():
    for key in data_index.keys():
        full = {}
        full["data"] = get_data_deps(key)
        full["transforms"] = get_derivs(key)
        full["params"] = get_params(key)
        full["profiles"] = get_profiles(key)
        data_index[key]["full_dependencies"] = full


_build_data_index()
>>>>>>> 142a49df
<|MERGE_RESOLUTION|>--- conflicted
+++ resolved
@@ -64,7 +64,6 @@
 )
 
 # defines the order in which objective arguments get concatenated into the state vector
-<<<<<<< HEAD
 arg_order = (
     "R_lmn",
     "Z_lmn",
@@ -77,8 +76,6 @@
     "Rb_lmn",
     "Zb_lmn",
 )
-=======
-arg_order = ("R_lmn", "Z_lmn", "L_lmn", "p_l", "i_l", "c_l", "Psi", "Rb_lmn", "Zb_lmn")
 
 
 # rather than having to recursively compute the full dependencies every time we
@@ -94,5 +91,4 @@
         data_index[key]["full_dependencies"] = full
 
 
-_build_data_index()
->>>>>>> 142a49df
+_build_data_index()