--- conflicted
+++ resolved
@@ -18,11 +18,7 @@
     params=[],
     transforms={},
     profiles=[],
-<<<<<<< HEAD
-    function_of="r",
-=======
-    coordinates="r",
->>>>>>> 6df4ac77
+    coordinates="r",
     data=["iota_r", "psi_r"],
 )
 def _D_shear(params, transforms, profiles, data, **kwargs):
@@ -42,11 +38,7 @@
     params=[],
     transforms={"grid": []},
     profiles=[],
-<<<<<<< HEAD
-    function_of="r",
-=======
-    coordinates="r",
->>>>>>> 6df4ac77
+    coordinates="r",
     data=["psi_r", "iota_r", "B", "J", "G", "I_r", "|grad(psi)|", "|e_theta x e_zeta|"],
 )
 def _D_current(params, transforms, profiles, data, **kwargs):
@@ -76,11 +68,7 @@
     params=[],
     transforms={"grid": []},
     profiles=[],
-<<<<<<< HEAD
-    function_of="r",
-=======
-    coordinates="r",
->>>>>>> 6df4ac77
+    coordinates="r",
     data=[
         "p_r",
         "psi",
@@ -129,11 +117,7 @@
     params=[],
     transforms={"grid": []},
     profiles=[],
-<<<<<<< HEAD
-    function_of="r",
-=======
-    coordinates="r",
->>>>>>> 6df4ac77
+    coordinates="r",
     data=["|grad(psi)|", "J*B", "|B|^2", "|e_theta x e_zeta|"],
 )
 def _D_geodesic(params, transforms, profiles, data, **kwargs):
@@ -170,11 +154,7 @@
     params=[],
     transforms={},
     profiles=[],
-<<<<<<< HEAD
-    function_of="r",
-=======
-    coordinates="r",
->>>>>>> 6df4ac77
+    coordinates="r",
     data=["D_shear", "D_current", "D_well", "D_geodesic"],
 )
 def _D_Mercier(params, transforms, profiles, data, **kwargs):
@@ -196,11 +176,7 @@
     params=[],
     transforms={"grid": []},
     profiles=[],
-<<<<<<< HEAD
-    function_of="r",
-=======
-    coordinates="r",
->>>>>>> 6df4ac77
+    coordinates="r",
     data=[
         "V(r)",
         "V_r(r)",
