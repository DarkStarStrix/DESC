--- conflicted
+++ resolved
@@ -1,59 +1,11 @@
 """Core compute functions, for profiles, geometry, and basis vectors/jacobians."""
 
-<<<<<<< HEAD
-import numpy as np
 import pickle
 from scipy.constants import mu_0
 
 from desc.backend import jnp
-from desc.compute import data_index
-from desc.compute.utils import dot, cross, surface_averages
-
-
-def check_derivs(key, R_transform=None, Z_transform=None, L_transform=None):
-    """Check if Transforms can compute required derivatives of R, Z, lambda.
-
-    Parameters
-    ----------
-    key : str
-        Key indicating a quantity from data_index.
-    R_transform : Transform, optional
-        Transforms R_lmn coefficients to real space.
-    Z_transform : Transform, optional
-        Transforms Z_lmn coefficients to real space.
-    L_transform : Transform, optional
-        Transforms L_lmn coefficients to real space.
-
-    Returns
-    -------
-    flag : bool
-        True if the Transforms can compute requested derivatives, False otherwise.
-
-    """
-    if "R_derivs" not in data_index[key]:
-        R_flag = True
-        Z_flag = True
-    else:
-        R_flag = np.array(
-            [d in R_transform.derivatives.tolist() for d in data_index[key]["R_derivs"]]
-        ).all()
-        Z_flag = np.array(
-            [d in Z_transform.derivatives.tolist() for d in data_index[key]["R_derivs"]]
-        ).all()
-
-    if "L_derivs" not in data_index[key]:
-        L_flag = True
-    else:
-        L_flag = np.array(
-            [d in L_transform.derivatives.tolist() for d in data_index[key]["L_derivs"]]
-        ).all()
-
-    return R_flag and Z_flag and L_flag
-=======
-from desc.backend import jnp
 from .data_index import data_index
-from .utils import check_derivs, dot, cross, surface_integrals
->>>>>>> 2840727b
+from .utils import check_derivs, dot, cross, surface_averages, surface_integrals
 
 
 def compute_flux_coords(
@@ -947,14 +899,9 @@
     Returns
     -------
     data : dict
-<<<<<<< HEAD
-        Dictionary of ndarray, shape(num_nodes,) with volume key "V", cross-sectional area "A",
-        minor radius "a", major radius "R0", and aspect ration "R0/a".
-=======
         Dictionary of ndarray, shape(num_nodes,) of geometric quantities with the keys
         volume "V", enclosed volume "V(r)", cross-sectional area "A",
         minor radius "a", major radius "R0", aspect ration "R0/a".
->>>>>>> 2840727b
 
     """
     grid = R_transform.grid
