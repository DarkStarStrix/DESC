--- conflicted
+++ resolved
@@ -6,16 +6,11 @@
 from desc.backend import jacfwd, grad
 from desc.init_guess import get_initial_guess_scale_bdry
 from desc.boundary_conditions import format_bdry
-<<<<<<< HEAD
 from desc.grid import LinearGrid, ConcentricGrid
 from desc.basis import PowerSeries, DoubleFourierSeries, FourierZernikeBasis
 from desc.transform import Transform
 from desc.configuration import unpack_state, symmetry_matrix, change_resolution
 from desc.objective_funs import is_nested, ObjectiveFunctionFactory
-=======
-from desc.objective_funs import  is_nested, obj_fun_factory
-from desc.nodes import get_nodes_pattern, get_nodes_surf
->>>>>>> 1053b8d5
 from desc.equilibrium_io import Checkpoint
 from desc.perturbations import perturb_continuation_params
 
@@ -165,7 +160,6 @@
                 checkpoint_file.write_iteration(equil_init, 'init', inputs)
 
             # equilibrium objective function
-<<<<<<< HEAD
             obj_fun = ObjectiveFunctionFactory.get_equil_obj_fun(errr_mode,
                 RZ_transform=RZ_transform, RZb_transform=RZb_transform,
                 L_transform=L_transform, pres_transform=pres_transform,
@@ -173,14 +167,6 @@
             equil_obj = obj_fun.compute
             callback = obj_fun.callback
             args = [cRb, cZb, cP, cI, Psi_lcfs, bdry_ratio[ii],
-=======
-            obj_fun = obj_fun_factory.get_equil_obj_fun(stell_sym, errr_mode, bdry_mode, M[ii], N[ii],
-                                                    NFP, zernike_transform, bdry_zernike_transform, zern_idx, lambda_idx,
-                                                    bdry_pol, bdry_tor)
-            equil_obj = obj_fun.compute
-            callback = obj_fun.callback
-            args = [bdryR, bdryZ, cP, cI, Psi_lcfs, bdry_ratio[ii],
->>>>>>> 1053b8d5
                     pres_ratio[ii], zeta_ratio[ii], errr_ratio[ii]]
 
         # continuing from previous solution
@@ -232,7 +218,6 @@
             deltas = np.array([delta_bdry, delta_pres, delta_zeta])
 
             # equilibrium objective function
-<<<<<<< HEAD
             obj_fun = ObjectiveFunctionFactory.get_equil_obj_fun(errr_mode,
                 RZ_transform=RZ_transform, RZb_transform=RZb_transform,
                 L_transform=L_transform, pres_transform=pres_transform,
@@ -240,14 +225,6 @@
             equil_obj = obj_fun.compute
             callback = obj_fun.callback
             args = [cRb, cZb, cP, cI, Psi_lcfs, bdry_ratio[ii-1],
-=======
-            obj_fun = obj_fun_factory.get_equil_obj_fun(stell_sym, errr_mode, bdry_mode, M[ii], N[ii],
-                                                    NFP, zernike_transform, bdry_zernike_transform, zern_idx, lambda_idx,
-                                                    bdry_pol, bdry_tor)
-            equil_obj = obj_fun.compute
-            callback = obj_fun.callback
-            args = [bdryR, bdryZ, cP, cI, Psi_lcfs, bdry_ratio[ii-1],
->>>>>>> 1053b8d5
                     pres_ratio[ii-1], zeta_ratio[ii-1], errr_ratio[ii-1]]
 
             # perturbations
@@ -258,31 +235,19 @@
                                                        pert_order[ii], verbose, timer)
 
         # equilibrium objective function
+        if optim_method in ['bfgs']:
+            scalar = True
+        else:
+            scalar = False
         obj_fun = ObjectiveFunctionFactory.get_equil_obj_fun(errr_mode,
                 RZ_transform=RZ_transform, RZb_transform=RZb_transform,
                 L_transform=L_transform, pres_transform=pres_transform,
-                iota_transform=iota_transform, stell_sym=stell_sym, scalar=False)
+                iota_transform=iota_transform, stell_sym=stell_sym, scalar=scalar)
         equil_obj = obj_fun.compute
         callback = obj_fun.callback
         args = (cRb, cZb, cP, cI, Psi_lcfs, bdry_ratio[ii],
                 pres_ratio[ii], zeta_ratio[ii], errr_ratio[ii])
 
-<<<<<<< HEAD
-=======
-        if optim_method in ['bfgs']:
-            # equil_obj, callback = get_equil_obj_fun(stell_sym, errr_mode, bdry_mode, M[ii], N[ii],
-            #                                         NFP, zernike_transform, bdry_zernike_transform, zern_idx, lambda_idx,
-            #                                         bdry_pol, bdry_tor, scalar=True)
-            obj_fun = obj_fun_factory.get_equil_obj_fun(stell_sym, errr_mode, bdry_mode, M[ii], N[ii],
-                                                    NFP, zernike_transform, bdry_zernike_transform, zern_idx, lambda_idx,
-                                                    bdry_pol, bdry_tor,scalar=True)
-            equil_obj = obj_fun.compute
-            callback = obj_fun.callback
-            jac = grad(equil_obj, argnums=0)
-        else:
-            jac = jacfwd(equil_obj, argnums=0)
-
->>>>>>> 1053b8d5
         if use_jax:
             if optim_method in ['bfgs']:
                 jac = grad(equil_obj, argnums=0)
