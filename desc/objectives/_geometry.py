--- conflicted
+++ resolved
@@ -1,6 +1,5 @@
 """Objectives for targeting geometrical quantities."""
 
-<<<<<<< HEAD
 import warnings
 
 import numpy as np
@@ -9,11 +8,6 @@
 from desc.compute import compute as compute_fun
 from desc.compute import get_params, get_profiles, get_transforms
 from desc.geometry.utils import rpz2xyz
-=======
-from desc.backend import jnp
-from desc.compute import compute as compute_fun
-from desc.compute import get_params, get_profiles, get_transforms
->>>>>>> 04311039
 from desc.grid import LinearGrid, QuadratureGrid
 from desc.utils import Timer
 
@@ -371,7 +365,6 @@
         return self._shift_scale(data["V"])
 
 
-<<<<<<< HEAD
 class PlasmaVesselDistance(_Objective):
     """Penalize the minimum distance between the plasma and a surounding surface.
 
@@ -384,19 +377,6 @@
     ----------
     surface : Surface
         Bounding surface to penalize distance to.
-=======
-class MeanCurvature(_Objective):
-    """Target a particular value for the mean curvature.
-
-    The mean curvature H of a surface is an extrinsic measure of curvature that locally
-    describes the curvature of an embedded surface in Euclidean space.
-
-    Positive mean curvature generally corresponds to "concave" regions of the plasma
-    boundary which may be difficult to create with coils or magnets.
-
-    Parameters
-    ----------
->>>>>>> 04311039
     eq : Equilibrium, optional
         Equilibrium that will be optimized to satisfy the Objective.
     target : float, ndarray, optional
@@ -411,7 +391,6 @@
         Whether target should be normalized before comparing to computed values.
         if `normalize` is `True` and the target is in physical units, this should also
         be set to True.
-<<<<<<< HEAD
     surface_grid : Grid, ndarray, optional
         Collocation grid containing the nodes to evaluate surface geometry at.
     plasma_grid : Grid, ndarray, optional
@@ -428,28 +407,11 @@
     def __init__(
         self,
         surface,
-=======
-    grid : Grid, ndarray, optional
-        Collocation grid containing the nodes to evaluate at.
-    name : str
-        Name of the objective function.
-
-    """
-
-    _scalar = True
-    _linear = False
-    _units = "(m^-1)"
-    _print_value_fmt = "Mean curvature: {:10.3e} "
-
-    def __init__(
-        self,
->>>>>>> 04311039
         eq=None,
         target=0,
         weight=1,
         normalize=True,
         normalize_target=True,
-<<<<<<< HEAD
         surface_grid=None,
         plasma_grid=None,
         name="vessel distance",
@@ -457,13 +419,6 @@
         self._surface = surface
         self._surface_grid = surface_grid
         self._plasma_grid = plasma_grid
-=======
-        grid=None,
-        name="mean-curvature",
-    ):
-
-        self.grid = grid
->>>>>>> 04311039
         super().__init__(
             eq=eq,
             target=target,
@@ -486,7 +441,6 @@
             Level of output.
 
         """
-<<<<<<< HEAD
         if self._surface_grid is None:
             self._surface_grid = LinearGrid(M=eq.M_grid, N=eq.N_grid, NFP=eq.NFP)
         if self._plasma_grid is None:
@@ -498,13 +452,6 @@
 
         self._dim_f = self._plasma_grid.num_nodes
         self._data_keys = ["R", "phi", "Z"]
-=======
-        if self.grid is None:
-            self.grid = LinearGrid(M=eq.M_grid, N=eq.N_grid, NFP=eq.NFP)
-
-        self._dim_f = self.grid.num_nodes
-        self._data_keys = ["curvature_H"]
->>>>>>> 04311039
         self._args = get_params(self._data_keys)
 
         timer = Timer()
@@ -512,7 +459,6 @@
             print("Precomputing transforms")
         timer.start("Precomputing transforms")
 
-<<<<<<< HEAD
         self._surface_coords = self._surface.compute_coordinates(
             grid=self._surface_grid, basis="xyz"
         )
@@ -520,10 +466,6 @@
         self._transforms = get_transforms(
             self._data_keys, eq=eq, grid=self._plasma_grid
         )
-=======
-        self._profiles = get_profiles(self._data_keys, eq=eq, grid=self.grid)
-        self._transforms = get_transforms(self._data_keys, eq=eq, grid=self.grid)
->>>>>>> 04311039
 
         timer.stop("Precomputing transforms")
         if verbose > 1:
@@ -531,20 +473,12 @@
 
         if self._normalize:
             scales = compute_scaling_factors(eq)
-<<<<<<< HEAD
             self._normalization = scales["a"]
-=======
-            self._normalization = 1 / scales["a"]
->>>>>>> 04311039
 
         super().build(eq=eq, use_jit=use_jit, verbose=verbose)
 
     def compute(self, *args, **kwargs):
-<<<<<<< HEAD
         """Compute minimum plasma-surface distance.
-=======
-        """Compute mean curvature.
->>>>>>> 04311039
 
         Parameters
         ----------
@@ -555,14 +489,9 @@
 
         Returns
         -------
-<<<<<<< HEAD
         d : ndarray, shape(plasma_grid.num_nodes,)
             For each point in the plasma grid, approximate minimum distance to bounding
             surface.
-=======
-        H : ndarray, shape(self.grid.num_nodes,)
-            Mean curvature at each point (m^-1).
->>>>>>> 04311039
 
         """
         params = self._parse_args(*args, **kwargs)
@@ -572,28 +501,22 @@
             transforms=self._transforms,
             profiles=self._profiles,
         )
-<<<<<<< HEAD
         plasma_coords = rpz2xyz(jnp.array([data["R"], data["phi"], data["Z"]]).T)
         d = jnp.linalg.norm(
             plasma_coords[:, None, :] - self._surface_coords[None, :, :], axis=-1
         )
 
         return self._shift_scale(d.min(axis=-1))
-=======
-        return self._shift_scale(data["curvature_H"])
-
-
-class PrincipalCurvature(_Objective):
-    """Target a particular value for the (unsigned) principal curvature.
-
-    The two principal curvatures at a given point of a surface are the maximum and
-    minimum values of the curvature as expressed by the eigenvalues of the shape
-    operator at that point. They measure how the surface bends by different amounts in
-    different directions at that point.
-
-    This objective targets the maximum absolute value of the two principal curvatures.
-    Principal curvature with large absolute value indicates a tight radius of curvature
-    which may be difficult to obtain with coils or magnets.
+
+
+class MeanCurvature(_Objective):
+    """Target a particular value for the mean curvature.
+
+    The mean curvature H of a surface is an extrinsic measure of curvature that locally
+    describes the curvature of an embedded surface in Euclidean space.
+
+    Positive mean curvature generally corresponds to "concave" regions of the plasma
+    boundary which may be difficult to create with coils or magnets.
 
     Parameters
     ----------
@@ -621,6 +544,131 @@
     _scalar = True
     _linear = False
     _units = "(m^-1)"
+    _print_value_fmt = "Mean curvature: {:10.3e} "
+
+    def __init__(
+        self,
+        eq=None,
+        target=0,
+        weight=1,
+        normalize=True,
+        normalize_target=True,
+        grid=None,
+        name="mean-curvature",
+    ):
+
+        self.grid = grid
+        super().__init__(
+            eq=eq,
+            target=target,
+            weight=weight,
+            normalize=normalize,
+            normalize_target=normalize_target,
+            name=name,
+        )
+
+    def build(self, eq, use_jit=True, verbose=1):
+        """Build constant arrays.
+
+        Parameters
+        ----------
+        eq : Equilibrium, optional
+            Equilibrium that will be optimized to satisfy the Objective.
+        use_jit : bool, optional
+            Whether to just-in-time compile the objective and derivatives.
+        verbose : int, optional
+            Level of output.
+
+        """
+        if self.grid is None:
+            self.grid = LinearGrid(M=eq.M_grid, N=eq.N_grid, NFP=eq.NFP)
+
+        self._dim_f = self.grid.num_nodes
+        self._data_keys = ["curvature_H"]
+        self._args = get_params(self._data_keys)
+
+        timer = Timer()
+        if verbose > 0:
+            print("Precomputing transforms")
+        timer.start("Precomputing transforms")
+
+        self._profiles = get_profiles(self._data_keys, eq=eq, grid=self.grid)
+        self._transforms = get_transforms(self._data_keys, eq=eq, grid=self.grid)
+
+        timer.stop("Precomputing transforms")
+        if verbose > 1:
+            timer.disp("Precomputing transforms")
+
+        if self._normalize:
+            scales = compute_scaling_factors(eq)
+            self._normalization = 1 / scales["a"]
+
+        super().build(eq=eq, use_jit=use_jit, verbose=verbose)
+
+    def compute(self, *args, **kwargs):
+        """Compute mean curvature.
+
+        Parameters
+        ----------
+        R_lmn : ndarray
+            Spectral coefficients of R(rho,theta,zeta) -- flux surface R coordinate (m).
+        Z_lmn : ndarray
+            Spectral coefficients of Z(rho,theta,zeta) -- flux surface Z coordinate (m).
+
+        Returns
+        -------
+        H : ndarray, shape(self.grid.num_nodes,)
+            Mean curvature at each point (m^-1).
+
+        """
+        params = self._parse_args(*args, **kwargs)
+        data = compute_fun(
+            self._data_keys,
+            params=params,
+            transforms=self._transforms,
+            profiles=self._profiles,
+        )
+        return self._shift_scale(data["curvature_H"])
+
+
+class PrincipalCurvature(_Objective):
+    """Target a particular value for the (unsigned) principal curvature.
+
+    The two principal curvatures at a given point of a surface are the maximum and
+    minimum values of the curvature as expressed by the eigenvalues of the shape
+    operator at that point. They measure how the surface bends by different amounts in
+    different directions at that point.
+
+    This objective targets the maximum absolute value of the two principal curvatures.
+    Principal curvature with large absolute value indicates a tight radius of curvature
+    which may be difficult to obtain with coils or magnets.
+
+    Parameters
+    ----------
+    eq : Equilibrium, optional
+        Equilibrium that will be optimized to satisfy the Objective.
+    target : float, ndarray, optional
+        Target value(s) of the objective.
+        len(target) must be equal to Objective.dim_f
+    weight : float, ndarray, optional
+        Weighting to apply to the Objective, relative to other Objectives.
+        len(weight) must be equal to Objective.dim_f
+    normalize : bool
+        Whether to compute the error in physical units or non-dimensionalize.
+    normalize_target : bool
+        Whether target should be normalized before comparing to computed values.
+        if `normalize` is `True` and the target is in physical units, this should also
+        be set to True.
+    grid : Grid, ndarray, optional
+        Collocation grid containing the nodes to evaluate at.
+    name : str
+        Name of the objective function.
+
+    """
+
+    _scalar = True
+    _linear = False
+    _units = "(m^-1)"
     _print_value_fmt = "Principal curvature: {:10.3e} "
 
     def __init__(
@@ -706,5 +754,4 @@
             profiles=self._profiles,
         )
         k = jnp.maximum(jnp.abs(data["curvature_k1"]), jnp.abs(data["curvature_k2"]))
-        return self._shift_scale(k)
->>>>>>> 04311039
+        return self._shift_scale(k)