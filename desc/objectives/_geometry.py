--- conflicted
+++ resolved
@@ -18,129 +18,6 @@
 
 class AspectRatio(_Objective):
     """Aspect ratio = major radius / minor radius.
-
-    Parameters
-    ----------
-    eq : Equilibrium, optional
-        Equilibrium that will be optimized to satisfy the Objective.
-    target : float, ndarray, optional
-        Target value(s) of the objective.
-        len(target) must be equal to Objective.dim_f
-    weight : float, ndarray, optional
-        Weighting to apply to the Objective, relative to other Objectives.
-        len(weight) must be equal to Objective.dim_f
-    normalize : bool
-        Whether to compute the error in physical units or non-dimensionalize.
-    normalize_target : bool
-        Whether target should be normalized before comparing to computed values.
-        if `normalize` is `True` and the target is in physical units, this should also
-        be set to True.
-    grid : Grid, ndarray, optional
-        Collocation grid containing the nodes to evaluate at.
-    name : str
-        Name of the objective function.
-
-    """
-
-    _scalar = True
-    _linear = False
-<<<<<<< HEAD
-
-    def __init__(self, eq=None, target=2, weight=1, grid=None, name="aspect ratio"):
-
-        self.grid = grid
-        super().__init__(eq=eq, target=target, weight=weight, name=name)
-        self._print_value_fmt = "Aspect ratio: {:10.3e} (dimensionless)"
-=======
-    _units = "(m^3)"
-    _print_value_fmt = "Plasma volume: {:10.3e} "
-
-    def __init__(
-        self,
-        eq=None,
-        target=0,
-        weight=1,
-        normalize=True,
-        normalize_target=True,
-        grid=None,
-        name="volume",
-    ):
-
-        self.grid = grid
-        super().__init__(
-            eq=eq,
-            target=target,
-            weight=weight,
-            normalize=normalize,
-            normalize_target=normalize_target,
-            name=name,
-        )
->>>>>>> 6afc749d
-
-    def build(self, eq, use_jit=True, verbose=1):
-        """Build constant arrays.
-
-        Parameters
-        ----------
-        eq : Equilibrium, optional
-            Equilibrium that will be optimized to satisfy the Objective.
-        use_jit : bool, optional
-            Whether to just-in-time compile the objective and derivatives.
-        verbose : int, optional
-            Level of output.
-
-        """
-        if self.grid is None:
-            self.grid = QuadratureGrid(
-                L=eq.L_grid, M=eq.M_grid, N=eq.N_grid, NFP=eq.NFP
-            )
-
-        self._dim_f = 1
-
-        timer = Timer()
-        if verbose > 0:
-            print("Precomputing transforms")
-        timer.start("Precomputing transforms")
-
-        self._R_transform = Transform(
-            self.grid, eq.R_basis, derivs=data_index["V"]["R_derivs"], build=True
-        )
-        self._Z_transform = Transform(
-            self.grid, eq.Z_basis, derivs=data_index["V"]["R_derivs"], build=True
-        )
-
-        timer.stop("Precomputing transforms")
-        if verbose > 1:
-            timer.disp("Precomputing transforms")
-
-        if self._normalize:
-            scales = compute_scaling_factors(eq)
-            self._normalization = scales["V"]
-
-        super().build(eq=eq, use_jit=use_jit, verbose=verbose)
-
-    def compute(self, R_lmn, Z_lmn, **kwargs):
-        """Compute aspect ratio.
-
-        Parameters
-        ----------
-        R_lmn : ndarray
-            Spectral coefficients of R(rho,theta,zeta) -- flux surface R coordinate (m).
-        Z_lmn : ndarray
-            Spectral coefficients of Z(rho,theta,zeta) -- flux surface Z coordinate (m).
-
-        Returns
-        -------
-        AR : float
-            Aspect ratio, dimensionless.
-
-        """
-        data = compute_geometry(R_lmn, Z_lmn, self._R_transform, self._Z_transform)
-        return self._shift_scale(data["R0/a"])
-
-
-class Elongation(_Objective):
-    """Elongation = semi-major radius / semi-minor radius.
 
     Parameters
     ----------
@@ -169,12 +46,141 @@
 
     _scalar = True
     _linear = False
-<<<<<<< HEAD
-
-    def __init__(self, eq=None, target=0, weight=1, grid=None, name="elongation"):
+    _units = "(dimensionless)"
+    _print_value_fmt = "Aspect ratio: {:10.3e} "
+
+    def __init__(
+        self,
+        eq=None,
+        target=2,
+        weight=1,
+        normalize=False,
+        normalize_target=False,
+        grid=None,
+        name="aspect ratio",
+    ):
 
         self.grid = grid
-        super().__init__(eq=eq, target=target, weight=weight, name=name)
+        super().__init__(
+            eq=eq,
+            target=target,
+            weight=weight,
+            normalize=normalize,
+            normalize_target=normalize_target,
+            name=name,
+        )
+
+    def build(self, eq, use_jit=True, verbose=1):
+        """Build constant arrays.
+
+        Parameters
+        ----------
+        eq : Equilibrium, optional
+            Equilibrium that will be optimized to satisfy the Objective.
+        use_jit : bool, optional
+            Whether to just-in-time compile the objective and derivatives.
+        verbose : int, optional
+            Level of output.
+
+        """
+        if self.grid is None:
+            self.grid = QuadratureGrid(
+                L=eq.L_grid, M=eq.M_grid, N=eq.N_grid, NFP=eq.NFP
+            )
+
+        self._dim_f = 1
+
+        timer = Timer()
+        if verbose > 0:
+            print("Precomputing transforms")
+        timer.start("Precomputing transforms")
+
+        self._R_transform = Transform(
+            self.grid, eq.R_basis, derivs=data_index["V"]["R_derivs"], build=True
+        )
+        self._Z_transform = Transform(
+            self.grid, eq.Z_basis, derivs=data_index["V"]["R_derivs"], build=True
+        )
+
+        timer.stop("Precomputing transforms")
+        if verbose > 1:
+            timer.disp("Precomputing transforms")
+
+        super().build(eq=eq, use_jit=use_jit, verbose=verbose)
+
+    def compute(self, R_lmn, Z_lmn, **kwargs):
+        """Compute aspect ratio.
+
+        Parameters
+        ----------
+        R_lmn : ndarray
+            Spectral coefficients of R(rho,theta,zeta) -- flux surface R coordinate (m).
+        Z_lmn : ndarray
+            Spectral coefficients of Z(rho,theta,zeta) -- flux surface Z coordinate (m).
+
+        Returns
+        -------
+        AR : float
+            Aspect ratio, dimensionless.
+
+        """
+        data = compute_geometry(R_lmn, Z_lmn, self._R_transform, self._Z_transform)
+        return self._shift_scale(data["R0/a"])
+
+
+class Elongation(_Objective):
+    """Elongation = semi-major radius / semi-minor radius.
+
+    Parameters
+    ----------
+    eq : Equilibrium, optional
+        Equilibrium that will be optimized to satisfy the Objective.
+    target : float, ndarray, optional
+        Target value(s) of the objective.
+        len(target) must be equal to Objective.dim_f
+    weight : float, ndarray, optional
+        Weighting to apply to the Objective, relative to other Objectives.
+        len(weight) must be equal to Objective.dim_f
+    normalize : bool
+        Whether to compute the error in physical units or non-dimensionalize.
+        Note: has no effect for this objective.
+    normalize_target : bool
+        Whether target should be normalized before comparing to computed values.
+        if `normalize` is `True` and the target is in physical units, this should also
+        be set to True.
+        Note: has no effect for this objective.
+    grid : Grid, ndarray, optional
+        Collocation grid containing the nodes to evaluate at.
+    name : str
+        Name of the objective function.
+
+    """
+
+    _scalar = True
+    _linear = False
+    _units = "(dimensionless)"
+    _print_value_fmt = "Elongation: {:10.3e} "
+
+    def __init__(
+        self,
+        eq=None,
+        target=0,
+        weight=1,
+        normalize=False,
+        normalize_target=False,
+        grid=None,
+        name="elongation",
+    ):
+
+        self.grid = grid
+        super().__init__(
+            eq=eq,
+            target=target,
+            weight=weight,
+            normalize=normalize,
+            normalize_target=normalize_target,
+            name=name,
+        )
         self._print_value_fmt = "Elongation: {:10.3e} (dimensionless)"
 
     def build(self, eq, use_jit=True, verbose=1):
@@ -304,6 +310,12 @@
     weight : float, ndarray, optional
         Weighting to apply to the Objective, relative to other Objectives.
         len(weight) must be equal to Objective.dim_f
+    normalize : bool
+        Whether to compute the error in physical units or non-dimensionalize.
+    normalize_target : bool
+        Whether target should be normalized before comparing to computed values.
+        if `normalize` is `True` and the target is in physical units, this should also
+        be set to True.
     grid : Grid, ndarray, optional
         Collocation grid containing the nodes to evaluate at.
     name : str
@@ -313,25 +325,18 @@
 
     _scalar = True
     _linear = False
-
-    def __init__(self, eq=None, target=0, weight=1, grid=None, name="volume"):
-
-        self.grid = grid
-        super().__init__(eq=eq, target=target, weight=weight, name=name)
-        self._print_value_fmt = "Plasma volume: {:10.3e} (m^3)"
-=======
-    _units = "(dimensionless)"
-    _print_value_fmt = "Aspect ratio: {:10.3e} "
+    _units = "(m^3)"
+    _print_value_fmt = "Plasma volume: {:10.3e} "
 
     def __init__(
         self,
         eq=None,
-        target=2,
+        target=0,
         weight=1,
-        normalize=False,
-        normalize_target=False,
+        normalize=True,
+        normalize_target=True,
         grid=None,
-        name="aspect ratio",
+        name="volume",
     ):
 
         self.grid = grid
@@ -343,7 +348,6 @@
             normalize_target=normalize_target,
             name=name,
         )
->>>>>>> 6afc749d
 
     def build(self, eq, use_jit=True, verbose=1):
         """Build constant arrays.
@@ -381,6 +385,10 @@
         if verbose > 1:
             timer.disp("Precomputing transforms")
 
+        if self._normalize:
+            scales = compute_scaling_factors(eq)
+            self._normalization = scales["V"]
+
         super().build(eq=eq, use_jit=use_jit, verbose=verbose)
 
     def compute(self, R_lmn, Z_lmn, **kwargs):
