--- conflicted
+++ resolved
@@ -499,13 +499,10 @@
 
         """
         eq = self.things[0]
-<<<<<<< HEAD
-=======
         surface = self.things[1]
         # if things[1] is different than self._surface, update self._surface
         if surface != self._surface:
             self._surface = surface
->>>>>>> 94333f47
         if self._surface_grid is None:
             surface_grid = LinearGrid(M=eq.M_grid, N=eq.N_grid, NFP=eq.NFP)
         else:
@@ -542,11 +539,7 @@
         )
         surface_transforms = get_transforms(
             self._surface_data_keys,
-<<<<<<< HEAD
-            obj=self._surface,
-=======
             obj=surface,
->>>>>>> 94333f47
             grid=surface_grid,
             has_axis=surface_grid.axis.size,
         )
@@ -563,11 +556,7 @@
             "equil_transforms": equil_transforms,
             "equil_profiles": equil_profiles,
             "surface_transforms": surface_transforms,
-<<<<<<< HEAD
-            "quad_weights": surface_grid.weights * jnp.sqrt(surface_grid.num_nodes),
-=======
             "quad_weights": w,
->>>>>>> 94333f47
         }
 
         timer.stop("Precomputing transforms")
