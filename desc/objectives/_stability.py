"""Objectives for targeting MHD stability."""

import numpy as np

from desc.compute import compute_magnetic_well, compute_mercier_stability, data_index
from desc.compute.utils import compress
from desc.grid import LinearGrid
from desc.transform import Transform
from desc.utils import Timer

from .normalization import compute_scaling_factors
from .objective_funs import _Objective


class MercierStability(_Objective):
    """The Mercier criterion is a fast proxy for MHD stability.

    This makes it a useful figure of merit for stellarator operation.
    Systems with D_Mercier > 0 are favorable for stability.

    See equation 4.16 in
    Landreman, M., & Jorge, R. (2020). Magnetic well and Mercier stability of
    stellarators near the magnetic axis. Journal of Plasma Physics, 86(5), 905860510.
    doi:10.1017/S002237782000121X.

    Parameters
    ----------
    eq : Equilibrium, optional
        Equilibrium that will be optimized to satisfy the Objective.
    target : float, ndarray, optional
        Target value(s) of the objective.
        len(target) must be equal to Objective.dim_f
    weight : float, ndarray, optional
        Weighting to apply to the Objective, relative to other Objectives.
        len(weight) must be equal to Objective.dim_f
    normalize : bool
        Whether to compute the error in physical units or non-dimensionalize.
    normalize_target : bool
        Whether target should be normalized before comparing to computed values.
        if `normalize` is `True` and the target is in physical units, this should also
        be set to True.
    grid : Grid, ndarray, optional
        Collocation grid containing the nodes to evaluate at.
    name : str
        Name of the objective function.

    """

    _scalar = False
    _linear = False
    _units = "(Wb^-2)"
    _print_value_fmt = "Mercier Stability: {:10.3e} "

    def __init__(
        self,
        eq=None,
        target=0,
        weight=1,
        normalize=True,
        normalize_target=True,
        grid=None,
        name="Mercier Stability",
    ):
        self.grid = grid
        super().__init__(
            eq=eq,
            target=target,
            weight=weight,
            normalize=normalize,
            normalize_target=normalize_target,
            name=name,
        )

    def build(self, eq, use_jit=True, verbose=1):
        """Build constant arrays.

        Parameters
        ----------
        eq : Equilibrium, optional
            Equilibrium that will be optimized to satisfy the Objective.
        use_jit : bool, optional
            Whether to just-in-time compile the objective and derivatives.
        verbose : int, optional
            Level of output.

        """
        if self.grid is None:
            self.grid = LinearGrid(
                M=eq.M_grid,
                N=eq.N_grid,
                NFP=eq.NFP,
                sym=eq.sym,
                rho=np.linspace(1 / 5, 1, 5),
            )

        self._dim_f = self.grid.num_rho

        timer = Timer()
        if verbose > 0:
            print("Precomputing transforms")
        timer.start("Precomputing transforms")

        self._pressure = eq.pressure.copy()
        self._pressure.grid = self.grid
        if eq.iota is not None:
            self._iota = eq.iota.copy()
            self._iota.grid = self.grid
            self._current = None
        else:
            self._current = eq.current.copy()
            self._current.grid = self.grid
            self._iota = None

        self._R_transform = Transform(
            self.grid,
            eq.R_basis,
            derivs=data_index["D_Mercier"]["R_derivs"],
            build=True,
        )
        self._Z_transform = Transform(
            self.grid,
            eq.Z_basis,
            derivs=data_index["D_Mercier"]["R_derivs"],
            build=True,
        )
        self._L_transform = Transform(
            self.grid,
            eq.L_basis,
            derivs=data_index["D_Mercier"]["L_derivs"],
            build=True,
        )

        timer.stop("Precomputing transforms")
        if verbose > 1:
            timer.disp("Precomputing transforms")

<<<<<<< HEAD
        if self._normalize:
            scales = compute_scaling_factors(eq)
            self._normalization = 1 / scales["Psi"] ** 2 / self._dim_f

        self._check_dimensions()
        self._set_dimensions(eq)
        self._set_derivatives(use_jit=use_jit)
        self._built = True
=======
        super().build(eq=eq, use_jit=use_jit, verbose=verbose)
>>>>>>> d0dcb81c

    def compute(self, R_lmn, Z_lmn, L_lmn, p_l, i_l, c_l, Psi, **kwargs):
        """Compute the Mercier stability criterion.

        Parameters
        ----------
        R_lmn : ndarray
            Spectral coefficients of R(rho,theta,zeta) -- flux surface R coordinate (m).
        Z_lmn : ndarray
            Spectral coefficients of Z(rho,theta,zeta) -- flux surface Z coordinate (m).
        L_lmn : ndarray
            Spectral coefficients of lambda(rho,theta,zeta) -- poloidal stream function.
        p_l : ndarray
            Spectral coefficients of p(rho) -- pressure profile.
        i_l : ndarray
            Spectral coefficients of iota(rho) -- rotational transform profile.
        c_l : ndarray
            Spectral coefficients of I(rho) -- toroidal current profile.
        Psi : float
            Total toroidal magnetic flux within the last closed flux surface (Wb).

        Returns
        -------
        D_Mercier : ndarray
            Mercier stability criterion.

        """
        data = compute_mercier_stability(
            R_lmn,
            Z_lmn,
            L_lmn,
            p_l,
            i_l,
            c_l,
            Psi,
            self._R_transform,
            self._Z_transform,
            self._L_transform,
            self._pressure,
            self._iota,
            self._current,
        )
        return self._shift_scale(compress(self.grid, data["D_Mercier"]))


class MagneticWell(_Objective):
    """The magnetic well is a fast proxy for MHD stability.

    This makes it a useful figure of merit for stellarator operation.
    Systems with magnetic well > 0 are favorable for stability.

    This objective uses the magnetic well parameter defined in equation 3.2 of
    Landreman, M., & Jorge, R. (2020). Magnetic well and Mercier stability of
    stellarators near the magnetic axis. Journal of Plasma Physics, 86(5), 905860510.
    doi:10.1017/S002237782000121X.

    Parameters
    ----------
    eq : Equilibrium, optional
        Equilibrium that will be optimized to satisfy the Objective.
    target : float, ndarray, optional
        Target value(s) of the objective.
        len(target) must be equal to Objective.dim_f
    weight : float, ndarray, optional
        Weighting to apply to the Objective, relative to other Objectives.
        len(weight) must be equal to Objective.dim_f
    grid : Grid, ndarray, optional
        Collocation grid containing the nodes to evaluate at.
    name : str
        Name of the objective function.

    """

    _scalar = False
    _linear = False
    _units = "(dimensionless)"
    _print_value_fmt = "Magnetic Well: {:10.3e} "

    def __init__(self, eq=None, target=0, weight=1, grid=None, name="Magnetic Well"):
        self.grid = grid
        super().__init__(eq=eq, target=target, weight=weight, name=name)

    def build(self, eq, use_jit=True, verbose=1):
        """Build constant arrays.

        Parameters
        ----------
        eq : Equilibrium, optional
            Equilibrium that will be optimized to satisfy the Objective.
        use_jit : bool, optional
            Whether to just-in-time compile the objective and derivatives.
        verbose : int, optional
            Level of output.
        """
        if self.grid is None:
            self.grid = LinearGrid(
                M=eq.M_grid,
                N=eq.N_grid,
                NFP=eq.NFP,
                sym=eq.sym,
                rho=np.linspace(1 / 5, 1, 5),
            )

        self._dim_f = self.grid.num_rho

        timer = Timer()
        if verbose > 0:
            print("Precomputing transforms")
        timer.start("Precomputing transforms")

        self._pressure = eq.pressure.copy()
        self._pressure.grid = self.grid
        if eq.iota is not None:
            self._iota = eq.iota.copy()
            self._iota.grid = self.grid
            self._current = None
        else:
            self._current = eq.current.copy()
            self._current.grid = self.grid
            self._iota = None

        self._R_transform = Transform(
            self.grid,
            eq.R_basis,
            derivs=data_index["magnetic well"]["R_derivs"],
            build=True,
        )
        self._Z_transform = Transform(
            self.grid,
            eq.Z_basis,
            derivs=data_index["magnetic well"]["R_derivs"],
            build=True,
        )
        self._L_transform = Transform(
            self.grid,
            eq.L_basis,
            derivs=data_index["magnetic well"]["L_derivs"],
            build=True,
        )

        timer.stop("Precomputing transforms")
        if verbose > 1:
            timer.disp("Precomputing transforms")

        super().build(eq=eq, use_jit=use_jit, verbose=verbose)

    def compute(self, R_lmn, Z_lmn, L_lmn, p_l, i_l, c_l, Psi, **kwargs):
        """Compute a magnetic well parameter.

        Parameters
        ----------
        R_lmn : ndarray
            Spectral coefficients of R(rho,theta,zeta) -- flux surface R coordinate (m).
        Z_lmn : ndarray
            Spectral coefficients of Z(rho,theta,zeta) -- flux surface Z coordinate (m).
        L_lmn : ndarray
            Spectral coefficients of lambda(rho,theta,zeta) -- poloidal stream function.
        p_l : ndarray
            Spectral coefficients of p(rho) -- pressure profile.
        i_l : ndarray
            Spectral coefficients of iota(rho) -- rotational transform profile.
        c_l : ndarray
            Spectral coefficients of I(rho) -- toroidal current profile.
        Psi : float
            Total toroidal magnetic flux within the last closed flux surface (Wb).

        Returns
        -------
        magnetic_well : ndarray
            Magnetic well parameter.

        """
        data = compute_magnetic_well(
            R_lmn,
            Z_lmn,
            L_lmn,
            p_l,
            i_l,
            c_l,
            Psi,
            self._R_transform,
            self._Z_transform,
            self._L_transform,
            self._pressure,
            self._iota,
            self._current,
        )
        return self._shift_scale(compress(self.grid, data["magnetic well"]))<|MERGE_RESOLUTION|>--- conflicted
+++ resolved
@@ -134,18 +134,11 @@
         if verbose > 1:
             timer.disp("Precomputing transforms")
 
-<<<<<<< HEAD
         if self._normalize:
             scales = compute_scaling_factors(eq)
             self._normalization = 1 / scales["Psi"] ** 2 / self._dim_f
 
-        self._check_dimensions()
-        self._set_dimensions(eq)
-        self._set_derivatives(use_jit=use_jit)
-        self._built = True
-=======
         super().build(eq=eq, use_jit=use_jit, verbose=verbose)
->>>>>>> d0dcb81c
 
     def compute(self, R_lmn, Z_lmn, L_lmn, p_l, i_l, c_l, Psi, **kwargs):
         """Compute the Mercier stability criterion.
