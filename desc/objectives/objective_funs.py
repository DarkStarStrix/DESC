--- conflicted
+++ resolved
@@ -947,27 +947,6 @@
         return self._built
 
     @property
-<<<<<<< HEAD
-    def target_arg(self):
-        """str: Name of argument corresponding to the target."""
-        return ""
-=======
-    def args(self):
-        """list: Names (str) of arguments to the compute functions."""
-        return self._args
-
-    @property
-    def dimensions(self):
-        """dict: Dimensions of the argument given by the dict keys."""
-        return self._dimensions
-
-    @property
-    def derivatives(self):
-        """dict: Derivatives of the function wrt the argument given by the dict keys."""
-        return self._derivatives
->>>>>>> d896b0ac
-
-    @property
     def dim_f(self):
         """int: Number of objective equations."""
         return self._dim_f
