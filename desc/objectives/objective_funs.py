--- conflicted
+++ resolved
@@ -38,23 +38,16 @@
         Jacobian column by column. Generally the slowest, but most memory efficient.
         "auto" defaults to "batched" if all sub-objectives are set to "fwd",
         otherwise "blocked".
-<<<<<<< HEAD
-=======
     name : str
         Name of the objective function.
->>>>>>> f1689c85
 
     """
 
     _io_attrs_ = ["_objectives"]
 
-<<<<<<< HEAD
-    def __init__(self, objectives, use_jit=True, deriv_mode="auto"):
-=======
     def __init__(
         self, objectives, use_jit=True, deriv_mode="auto", name="ObjectiveFunction"
     ):
->>>>>>> f1689c85
         if not isinstance(objectives, (tuple, list)):
             objectives = (objectives,)
         assert all(
