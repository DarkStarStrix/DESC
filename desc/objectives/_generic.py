--- conflicted
+++ resolved
@@ -323,351 +323,7 @@
             transforms=constants["transforms"],
             profiles=constants["profiles"],
         )
-<<<<<<< HEAD
-        if self._coordinates == "r":
-            return constants["transforms"]["grid"].compress(
-                data[self.f], surface_label="rho"
-            )
-        else:
-            return data[self.f]
-
-
-class ToroidalCurrent(_Objective):
-    """Target toroidal current profile.
-
-    Parameters
-    ----------
-    eq : Equilibrium, optional
-        Equilibrium that will be optimized to satisfy the Objective.
-    target : float, ndarray, optional
-        Target value(s) of the objective. Only used if bounds is None.
-        len(target) must be equal to Objective.dim_f
-    bounds : tuple, optional
-        Lower and upper bounds on the objective. Overrides target.
-        len(bounds[0]) and len(bounds[1]) must be equal to Objective.dim_f
-    weight : float, ndarray, optional
-        Weighting to apply to the Objective, relative to other Objectives.
-        len(weight) must be equal to Objective.dim_f
-    normalize : bool
-        Whether to compute the error in physical units or non-dimensionalize.
-    normalize_target : bool
-        Whether target and bounds should be normalized before comparing to computed
-        values. If `normalize` is `True` and the target is in physical units,
-        this should also be set to True.
-    grid : Grid, ndarray, optional
-        Collocation grid containing the nodes to evaluate at.
-    name : str
-        Name of the objective function.
-
-    """
-
-    _coordinates = "r"
-    _units = "(A)"
-    _print_value_fmt = "Toroidal current: {:10.3e} "
-
-    def __init__(
-        self,
-        eq=None,
-        target=None,
-        bounds=None,
-        weight=1,
-        normalize=True,
-        normalize_target=True,
-        grid=None,
-        name="toroidal current",
-    ):
-        if target is None and bounds is None:
-            target = 0
-        self._grid = grid
-        super().__init__(
-            eq=eq,
-            target=target,
-            bounds=bounds,
-            weight=weight,
-            normalize=normalize,
-            normalize_target=normalize_target,
-            name=name,
-        )
-
-    def build(self, eq=None, use_jit=True, verbose=1):
-        """Build constant arrays.
-
-        Parameters
-        ----------
-        eq : Equilibrium, optional
-            Equilibrium that will be optimized to satisfy the Objective.
-        use_jit : bool, optional
-            Whether to just-in-time compile the objective and derivatives.
-        verbose : int, optional
-            Level of output.
-
-        """
-        eq = eq or self._eq
-        if self._grid is None:
-            grid = LinearGrid(
-                L=eq.L_grid,
-                M=eq.M_grid,
-                N=eq.N_grid,
-                NFP=eq.NFP,
-                sym=eq.sym,
-                axis=False,
-            )
-        else:
-            grid = self._grid
-
-        if callable(self._target):
-            self._target = self._target(grid.nodes[grid.unique_rho_idx])
-
-        self._dim_f = grid.num_rho
-        self._data_keys = ["current"]
-        self._args = get_params(
-            self._data_keys,
-            obj="desc.equilibrium.equilibrium.Equilibrium",
-            has_axis=grid.axis.size,
-        )
-
-        timer = Timer()
-        if verbose > 0:
-            print("Precomputing transforms")
-        timer.start("Precomputing transforms")
-
-        profiles = get_profiles(self._data_keys, obj=eq, grid=grid)
-        transforms = get_transforms(self._data_keys, obj=eq, grid=grid)
-        self._constants = {
-            "transforms": transforms,
-            "profiles": profiles,
-        }
-
-        timer.stop("Precomputing transforms")
-        if verbose > 1:
-            timer.disp("Precomputing transforms")
-
-        if self._normalize:
-            scales = compute_scaling_factors(eq)
-            self._normalization = scales["I"]
-
-        super().build(eq=eq, use_jit=use_jit, verbose=verbose)
-
-    def compute(self, *args, **kwargs):
-        """Compute toroidal current.
-
-        Parameters
-        ----------
-        R_lmn : ndarray
-            Spectral coefficients of R(rho,theta,zeta) -- flux surface R coordinate (m).
-        Z_lmn : ndarray
-            Spectral coefficients of Z(rho,theta,zeta) -- flux surface Z coordinate (m).
-        L_lmn : ndarray
-            Spectral coefficients of lambda(rho,theta,zeta) -- poloidal stream function.
-        i_l : ndarray
-            Spectral coefficients of iota(rho) -- rotational transform profile.
-        c_l : ndarray
-            Spectral coefficients of I(rho) -- toroidal current profile.
-        Psi : float
-            Total toroidal magnetic flux within the last closed flux surface (Wb).
-
-        Returns
-        -------
-        current : ndarray
-            Toroidal current (A) through specified surfaces.
-
-        """
-        params, constants = self._parse_args(*args, **kwargs)
-        if constants is None:
-            constants = self.constants
-        data = compute_fun(
-            "desc.equilibrium.equilibrium.Equilibrium",
-            self._data_keys,
-            params=params,
-            transforms=constants["transforms"],
-            profiles=constants["profiles"],
-        )
-        return constants["transforms"]["grid"].compress(data["current"])
-
-    def print_value(self, *args, **kwargs):
-        """Print the value of the objective."""
-        f = self.compute(*args, **kwargs)
-        print("Maximum " + self._print_value_fmt.format(jnp.max(f)) + self._units)
-        print("Minimum " + self._print_value_fmt.format(jnp.min(f)) + self._units)
-        print("Average " + self._print_value_fmt.format(jnp.mean(f)) + self._units)
-
-        if self._normalize:
-            print(
-                "Maximum "
-                + self._print_value_fmt.format(jnp.max(f / self.normalization))
-                + "(normalized)"
-            )
-            print(
-                "Minimum "
-                + self._print_value_fmt.format(jnp.min(f / self.normalization))
-                + "(normalized)"
-            )
-            print(
-                "Average "
-                + self._print_value_fmt.format(jnp.mean(f / self.normalization))
-                + "(normalized)"
-            )
-
-
-class RotationalTransform(_Objective):
-    """Targets a rotational transform profile.
-
-    Parameters
-    ----------
-    eq : Equilibrium, optional
-        Equilibrium that will be optimized to satisfy the Objective.
-    target : float, ndarray, optional
-        Target value(s) of the objective. Only used if bounds is None.
-        len(target) must be equal to Objective.dim_f
-    bounds : tuple, optional
-        Lower and upper bounds on the objective. Overrides target.
-        len(bounds[0]) and len(bounds[1]) must be equal to Objective.dim_f
-    weight : float, ndarray, optional
-        Weighting to apply to the Objective, relative to other Objectives.
-        len(weight) must be equal to Objective.dim_f
-    normalize : bool
-        Whether to compute the error in physical units or non-dimensionalize.
-        Note: has no effect for this objective.
-    normalize_target : bool
-        Whether target and bounds should be normalized before comparing to computed
-        values. If `normalize` is `True` and the target is in physical units,
-        this should also be set to True.
-        Note: has no effect for this objective.
-    grid : Grid, optional
-        Collocation grid containing the nodes to evaluate at.
-    name : str
-        Name of the objective function.
-
-    """
-
-    _coordinates = "r"
-    _units = "(dimensionless)"
-    _print_value_fmt = "Rotational transform: {:10.3e} "
-
-    def __init__(
-        self,
-        eq=None,
-        target=None,
-        bounds=None,
-        weight=1,
-        normalize=True,
-        normalize_target=True,
-        grid=None,
-        name="rotational transform",
-    ):
-        if target is None and bounds is None:
-            target = 0
-        self._grid = grid
-        super().__init__(
-            eq=eq,
-            target=target,
-            bounds=bounds,
-            weight=weight,
-            normalize=normalize,
-            normalize_target=normalize_target,
-            name=name,
-        )
-
-    def build(self, eq=None, use_jit=True, verbose=1):
-        """Build constant arrays.
-
-        Parameters
-        ----------
-        eq : Equilibrium, optional
-            Equilibrium that will be optimized to satisfy the Objective.
-        use_jit : bool, optional
-            Whether to just-in-time compile the objective and derivatives.
-        verbose : int, optional
-            Level of output.
-
-        """
-        eq = eq or self._eq
-        if self._grid is None:
-            grid = LinearGrid(
-                L=eq.L_grid,
-                M=eq.M_grid,
-                N=eq.N_grid,
-                NFP=eq.NFP,
-                sym=eq.sym,
-                axis=False,
-            )
-        else:
-            grid = self._grid
-
-        if callable(self._target):
-            self._target = self._target(grid.nodes[grid.unique_rho_idx])
-
-        self._dim_f = grid.num_rho
-        self._data_keys = ["iota"]
-        self._args = get_params(
-            self._data_keys,
-            obj="desc.equilibrium.equilibrium.Equilibrium",
-            has_axis=grid.axis.size,
-        )
-
-        timer = Timer()
-        if verbose > 0:
-            print("Precomputing transforms")
-        timer.start("Precomputing transforms")
-
-        profiles = get_profiles(self._data_keys, obj=eq, grid=grid)
-        transforms = get_transforms(self._data_keys, obj=eq, grid=grid)
-        self._constants = {
-            "transforms": transforms,
-            "profiles": profiles,
-        }
-
-        timer.stop("Precomputing transforms")
-        if verbose > 1:
-            timer.disp("Precomputing transforms")
-
-        super().build(eq=eq, use_jit=use_jit, verbose=verbose)
-
-    def compute(self, *args, **kwargs):
-        """Compute rotational transform profile errors.
-
-        Parameters
-        ----------
-        R_lmn : ndarray
-            Spectral coefficients of R(rho,theta,zeta) -- flux surface R coordinate (m).
-        Z_lmn : ndarray
-            Spectral coefficients of Z(rho,theta,zeta) -- flux surface Z coordinate (m).
-        L_lmn : ndarray
-            Spectral coefficients of lambda(rho,theta,zeta) -- poloidal stream function.
-        i_l : ndarray
-            Spectral coefficients of iota(rho) -- rotational transform profile.
-        c_l : ndarray
-            Spectral coefficients of I(rho) -- toroidal current profile.
-        Psi : float
-            Total toroidal magnetic flux within the last closed flux surface (Wb).
-
-        Returns
-        -------
-        iota : ndarray
-            rotational transform on specified flux surfaces.
-
-        """
-        params, constants = self._parse_args(*args, **kwargs)
-        if constants is None:
-            constants = self.constants
-        data = compute_fun(
-            "desc.equilibrium.equilibrium.Equilibrium",
-            self._data_keys,
-            params=params,
-            transforms=constants["transforms"],
-            profiles=constants["profiles"],
-        )
-        return constants["transforms"]["grid"].compress(data["iota"])
-
-    def print_value(self, *args, **kwargs):
-        """Print the value of the objective."""
-        f = self.compute(*args, **kwargs)
-        print("Maximum " + self._print_value_fmt.format(jnp.max(f)) + self._units)
-        print("Minimum " + self._print_value_fmt.format(jnp.min(f)) + self._units)
-        print("Average " + self._print_value_fmt.format(jnp.mean(f)) + self._units)
-=======
         f = data[self.f]
         if not self.scalar:
             f = (f.T * constants["transforms"]["grid"].weights).flatten()
-        return f
->>>>>>> 4ced2db2
+        return f