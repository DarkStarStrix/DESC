--- conflicted
+++ resolved
@@ -1,15 +1,9 @@
 """Generic objectives that don't belong anywhere else."""
 
 import desc.compute as compute_funs
-<<<<<<< HEAD
+from desc.backend import jnp
 from desc.compute import compute_boozer_magnetic_field, data_index
 from desc.compute.utils import compress, get_params, get_profiles, get_transforms
-=======
-from desc.backend import jnp
-from desc.basis import DoubleFourierSeries
-from desc.compute import arg_order, compute_boozer_magnetic_field, data_index
-from desc.compute.utils import compress
->>>>>>> 6afc749d
 from desc.grid import LinearGrid, QuadratureGrid
 from desc.utils import Timer
 
@@ -113,13 +107,8 @@
             Computed quantity.
 
         """
-<<<<<<< HEAD
         data = self.fun(params, self._transforms, self._profiles)
-        f = data[self.f]
-=======
-        data = self.fun(**kwargs, **self.inputs)
         f = data[self.f] * self.grid.weights
->>>>>>> 6afc749d
         return self._shift_scale(f)
 
 
