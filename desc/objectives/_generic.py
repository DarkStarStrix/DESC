--- conflicted
+++ resolved
@@ -56,12 +56,7 @@
 
     """
 
-<<<<<<< HEAD
-    _units = "(Unknown)"
-    _print_value_fmt = "Custom Objective value: {:10.3e}"
-=======
     _print_value_fmt = "GenericObjective value: {:10.3e} "
->>>>>>> b88f1bd6
 
     def __init__(
         self,
