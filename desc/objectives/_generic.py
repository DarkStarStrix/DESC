--- conflicted
+++ resolved
@@ -148,12 +148,7 @@
             "transforms": transforms,
             "profiles": profiles,
         }
-<<<<<<< HEAD
-        super().build(eq=eq, use_jit=use_jit, verbose=verbose)
-=======
-
         super().build(use_jit=use_jit, verbose=verbose)
->>>>>>> 1bd1581d
 
     def compute(self, params, constants=None):
         """Compute the quantity.
@@ -286,12 +281,7 @@
             "transforms": transforms,
             "profiles": profiles,
         }
-<<<<<<< HEAD
-        super().build(eq=eq, use_jit=use_jit, verbose=verbose)
-=======
-
         super().build(use_jit=use_jit, verbose=verbose)
->>>>>>> 1bd1581d
 
     def compute(self, params, constants=None):
         """Compute the quantity.
