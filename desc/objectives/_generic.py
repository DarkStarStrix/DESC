--- conflicted
+++ resolved
@@ -152,10 +152,7 @@
 
 
 class ToroidalCurrent(_Objective):
-<<<<<<< HEAD
-    """Toroidal current enclosed by a surface."""
-=======
-    """Toroidal current encolsed by a surface.
+    """Toroidal current enclosed by a surface.
 
     Parameters
     ----------
@@ -173,7 +170,6 @@
         Name of the objective function.
 
     """
->>>>>>> 8d2a2637
 
     _scalar = True
     _linear = False
@@ -270,7 +266,6 @@
             self._iota,
         )
         I = 2 * jnp.pi / mu_0 * data["I"]
-<<<<<<< HEAD
         return self._shift_scale(I)
 
 
@@ -984,7 +979,4 @@
         assert norm in [True, False]
         self._norm = norm
         units = "(normalized)" if self.norm else "(A*m)"
-        self._callback_fmt = "Toroidal current: {:10.3e} " + units
-=======
-        return self._shift_scale(jnp.atleast_1d(I))
->>>>>>> 8d2a2637
+        self._callback_fmt = "Toroidal current: {:10.3e} " + units