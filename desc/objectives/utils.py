--- conflicted
+++ resolved
@@ -117,9 +117,7 @@
     return ObjectiveFunction(objectives)
 
 
-def factorize_linear_constraints(  # noqa: C901
-    constraints, objective_args, dimensions=None
-):
+def factorize_linear_constraints(constraints, objective_args):  # noqa: C901
     """Compute and factorize A to get pseudoinverse and nullspace.
 
     Given constraints of the form Ax=b, factorize A to find a particular solution xp
@@ -133,8 +131,6 @@
         linear objectives/constraints to factorize for projection method.
     objective_args : list of str
         names of all arguments used by the desired objective.
-    dimensions : dict, optional
-        Dictionary mapping arg names to arg sizes
 
     Returns
     -------
@@ -160,8 +156,7 @@
     args = np.concatenate((args, objective_args))
     # this is all args used by both constraints and objective
     args = [arg for arg in arg_order if arg in args]
-    if dimensions is None:
-        dimensions = constraints[0].dimensions
+    dimensions = constraints[0].dimensions
     dim_x = 0
     x_idx = {}
     for arg in objective_args:
@@ -192,11 +187,7 @@
             unfixed_args.append(arg)
             A_ = obj.derivatives["jac"][arg](jnp.zeros(dimensions[arg]))
             # using obj.compute instead of obj.target to allow for correct scale/weight
-<<<<<<< HEAD
-            b_ = -obj.compute(jnp.zeros(dimensions[arg]))
-=======
             b_ = -obj.compute_scaled(jnp.zeros(obj.dimensions[arg]))
->>>>>>> 81236fb0
             if A_.shape[0]:
                 Ainv_, Z_ = svd_inv_null(A_)
             else:
