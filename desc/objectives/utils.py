"""Functions for getting common objectives and constraints."""

import numpy as np
from jax import lax
from jax.scipy.special import logsumexp

from desc.backend import jnp, put
from desc.compute import arg_order
from desc.utils import Index, flatten_list, svd_inv_null

from ._equilibrium import (
    CurrentDensity,
    Energy,
    ForceBalance,
    HelicalForceBalance,
    RadialForceBalance,
)
from .linear_objectives import (
    BoundaryRSelfConsistency,
    BoundaryZSelfConsistency,
    FixAtomicNumber,
    FixAxisR,
    FixAxisZ,
    FixBoundaryR,
    FixBoundaryZ,
    FixCurrent,
    FixElectronDensity,
    FixElectronTemperature,
    FixIonTemperature,
    FixIota,
    FixLambdaGauge,
    FixPressure,
    FixPsi,
    FixSurfaceCurrent,
)
from .nae_utils import make_RZ_cons_1st_order
from .objective_funs import ObjectiveFunction


def get_fixed_boundary_constraints(
    eq=None, profiles=True, iota=True, kinetic=False, normalize=True
):
    """Get the constraints necessary for a typical fixed-boundary equilibrium problem.

    Parameters
    ----------
    eq : Equilibrium
        Equilibrium to constraint.
    profiles : bool
        Whether to also return constraints to fix input profiles.
    iota : bool
        Whether to add FixIota or FixCurrent as a constraint.
    kinetic : bool
        Whether to also fix kinetic profiles.
    normalize : bool
        Whether to apply constraints in normalized units.

    Returns
    -------
    constraints, tuple of _Objectives
        A list of the linear constraints used in fixed-boundary problems.

    """
    constraints = (
<<<<<<< HEAD
        FixBoundaryR(normalize=normalize, normalize_target=normalize),
        FixBoundaryZ(normalize=normalize, normalize_target=normalize),
        FixSurfaceCurrent(normalize=normalize, normalize_target=normalize),
        FixPsi(normalize=normalize, normalize_target=normalize),
=======
        FixBoundaryR(eq=eq, normalize=normalize, normalize_target=normalize),
        FixBoundaryZ(eq=eq, normalize=normalize, normalize_target=normalize),
        FixPsi(eq=eq, normalize=normalize, normalize_target=normalize),
>>>>>>> f4b5f6fc
    )
    if profiles:
        if kinetic:
            constraints += (
                FixElectronDensity(
                    eq=eq, normalize=normalize, normalize_target=normalize
                ),
                FixElectronTemperature(
                    eq=eq, normalize=normalize, normalize_target=normalize
                ),
                FixIonTemperature(
                    eq=eq, normalize=normalize, normalize_target=normalize
                ),
                FixAtomicNumber(eq=eq, normalize=normalize, normalize_target=normalize),
            )
        else:
            constraints += (
                FixPressure(eq=eq, normalize=normalize, normalize_target=normalize),
            )

        if iota:
            constraints += (
                FixIota(eq=eq, normalize=normalize, normalize_target=normalize),
            )
        else:
            constraints += (
                FixCurrent(eq=eq, normalize=normalize, normalize_target=normalize),
            )
    return constraints


def maybe_add_self_consistency(eq, constraints):
    """Add self consistency constraints if needed."""

    def _is_any_instance(things, cls):
        return any([isinstance(t, cls) for t in things])

    if not _is_any_instance(constraints, BoundaryRSelfConsistency):
        constraints += (BoundaryRSelfConsistency(eq=eq),)
    if not _is_any_instance(constraints, BoundaryZSelfConsistency):
        constraints += (BoundaryZSelfConsistency(eq=eq),)
    if not _is_any_instance(constraints, FixLambdaGauge):
        constraints += (FixLambdaGauge(eq=eq),)
    return constraints


def get_fixed_axis_constraints(
    eq=None, profiles=True, iota=True, kinetic=False, normalize=True
):
    """Get the constraints necessary for a fixed-axis equilibrium problem.

    Parameters
    ----------
    profiles : bool
        Whether to also return constraints to fix input profiles.
    iota : bool
        Whether to add FixIota or FixCurrent as a constraint.
    kinetic : bool
        Whether to also fix kinetic profiles.
    normalize : bool
        Whether to apply constraints in normalized units.

    Returns
    -------
    constraints, tuple of _Objectives
        A list of the linear constraints used in fixed-axis problems.

    """
    constraints = (
<<<<<<< HEAD
        FixAxisR(),
        FixAxisZ(),
        FixSurfaceCurrent(),
        FixLambdaGauge(),
        FixPsi(),
=======
        FixAxisR(eq=eq),
        FixAxisZ(eq=eq),
        FixLambdaGauge(eq=eq),
        FixPsi(eq=eq),
>>>>>>> f4b5f6fc
    )
    if profiles:
        if kinetic:
            constraints += (
                FixElectronDensity(
                    eq=eq, normalize=normalize, normalize_target=normalize
                ),
                FixElectronTemperature(
                    eq=eq, normalize=normalize, normalize_target=normalize
                ),
                FixIonTemperature(
                    eq=eq, normalize=normalize, normalize_target=normalize
                ),
                FixAtomicNumber(eq=eq, normalize=normalize, normalize_target=normalize),
            )
        else:
            constraints += (
                FixPressure(eq=eq, normalize=normalize, normalize_target=normalize),
            )

        if iota:
            constraints += (
                FixIota(eq=eq, normalize=normalize, normalize_target=normalize),
            )
        else:
            constraints += (
                FixCurrent(eq=eq, normalize=normalize, normalize_target=normalize),
            )
    return constraints


def get_NAE_constraints(
    desc_eq, qsc_eq, order=1, profiles=True, iota=False, kinetic=False, normalize=True
):
    """Get the constraints necessary for fixing NAE behavior in an equilibrium problem. # noqa D205

    Parameters
    ----------
    desc_eq : Equilibrium
        Equilibrium to constrain behavior of
        (assumed to be a fit from the NAE equil using .from_near_axis()).
    qsc_eq : Qsc
        Qsc object defining the near-axis equilibrium to constrain behavior to.
    order : int
        order (in rho) of near-axis behavior to constrain
    profiles : bool
        Whether to also return constraints to fix input profiles.
    iota : bool
        Whether to add FixIota or FixCurrent as a constraint.
    kinetic : bool
        Whether to also fix kinetic profiles.
    normalize : bool
        Whether to apply constraints in normalized units.

    Returns
    -------
    constraints, tuple of _Objectives
        A list of the linear constraints used in fixed-axis problems.
    """

    constraints = (
        FixAxisR(eq=desc_eq, normalize=normalize, normalize_target=normalize),
        FixAxisZ(eq=desc_eq, normalize=normalize, normalize_target=normalize),
        FixPsi(eq=desc_eq, normalize=normalize, normalize_target=normalize),
    )
    if profiles:
        if kinetic:
            constraints += (
                FixElectronDensity(
                    eq=desc_eq, normalize=normalize, normalize_target=normalize
                ),
                FixElectronTemperature(
                    eq=desc_eq, normalize=normalize, normalize_target=normalize
                ),
                FixIonTemperature(
                    eq=desc_eq, normalize=normalize, normalize_target=normalize
                ),
                FixAtomicNumber(
                    eq=desc_eq, normalize=normalize, normalize_target=normalize
                ),
            )
        else:
            constraints += (
                FixPressure(
                    eq=desc_eq, normalize=normalize, normalize_target=normalize
                ),
            )

        if iota:
            constraints += (
                FixIota(eq=desc_eq, normalize=normalize, normalize_target=normalize),
            )
        else:
            constraints += (
                FixCurrent(eq=desc_eq, normalize=normalize, normalize_target=normalize),
            )
    if order >= 1:  # first order constraints
        constraints += make_RZ_cons_1st_order(qsc=qsc_eq, desc_eq=desc_eq)
    if order >= 2:  # 2nd order constraints
        raise NotImplementedError("NAE constraints only implemented up to O(rho) ")

    return constraints


def get_equilibrium_objective(eq=None, mode="force", normalize=True):
    """Get the objective function for a typical force balance equilibrium problem.

    Parameters
    ----------
    mode : one of {"force", "forces", "energy", "vacuum"}
        which objective to return. "force" computes force residuals on unified grid.
        "forces" uses two different grids for radial and helical forces. "energy" is
        for minimizing MHD energy. "vacuum" directly minimizes current density.
    normalize : bool
        Whether to normalize units of objective.

    Returns
    -------
    objective, ObjectiveFunction
        An objective function with default force balance objectives.
    """
    if mode == "energy":
        objectives = Energy(eq=eq, normalize=normalize, normalize_target=normalize)
    elif mode == "force":
        objectives = ForceBalance(
            eq=eq, normalize=normalize, normalize_target=normalize
        )
    elif mode == "forces":
        objectives = (
            RadialForceBalance(eq=eq, normalize=normalize, normalize_target=normalize),
            HelicalForceBalance(eq=eq, normalize=normalize, normalize_target=normalize),
        )
    elif mode == "vacuum":
        objectives = CurrentDensity(
            eq=eq, normalize=normalize, normalize_target=normalize
        )
    else:
        raise ValueError("got an unknown equilibrium objective type '{}'".format(mode))
    return ObjectiveFunction(objectives)


def factorize_linear_constraints(constraints, objective_args):  # noqa: C901
    """Compute and factorize A to get pseudoinverse and nullspace.

    Given constraints of the form Ax=b, factorize A to find a particular solution xp
    and the null space Z st. Axp=b and AZ=0, so that the full space of solutions to
    Ax=b can be written as x=xp + Zy where y is now unconstrained.


    Parameters
    ----------
    constraints : tuple of Objectives
        linear objectives/constraints to factorize for projection method.
    objective_args : list of str
        names of all arguments used by the desired objective.

    Returns
    -------
    xp : ndarray
        particular solution to Ax=b
    A : ndarray ndarray
        Combined constraint matrix, such that A @ x[unfixed_idx] == b
    b : list of ndarray
        Combined rhs vector
    Z : ndarray
        Null space operator for full combined A such that A @ Z == 0
    unfixed_idx : ndarray
        indices of x that correspond to non-fixed values
    project, recover : function
        functions to project full vector x into reduced vector y,
        and recovering x from y.

    """
    # set state vector
    args = np.concatenate([obj.args for obj in constraints])
    args = np.concatenate((args, objective_args))
    # this is all args used by both constraints and objective
    args = [arg for arg in arg_order if arg in args]
    dimensions = constraints[0].dimensions
    dim_x = 0
    x_idx = {}
    for arg in args:
        x_idx[arg] = np.arange(dim_x, dim_x + dimensions[arg])
        dim_x += dimensions[arg]

    A = []
    b = []
    xp = jnp.zeros(dim_x)  # particular solution to Ax=b

    # linear constraint matrices for each objective
    for obj_ind, obj in enumerate(constraints):
        if obj.bounds is not None:
            raise ValueError("Linear constraints must use target instead of bounds.")
        A_ = {
            arg: obj.derivatives["jac_scaled"][arg](
                *[jnp.zeros(obj.dimensions[arg]) for arg in obj.args]
            )
            for arg in args
        }
        # using obj.compute instead of obj.target to allow for correct scale/weight
        b_ = -obj.compute_scaled_error(
            *[jnp.zeros(obj.dimensions[arg]) for arg in obj.args]
        )
        A.append(A_)
        b.append(b_)

    A_full = jnp.vstack([jnp.hstack([Ai[arg] for arg in args]) for Ai in A])
    b_full = jnp.concatenate(b)
    # fixed just means there is a single element in A, so A_ij*x_j = b_i
    fixed_rows = np.where(np.count_nonzero(A_full, axis=1) == 1)[0]
    # indices of x that are fixed = cols of A where rows have 1 nonzero val.
    _, fixed_idx = np.where(A_full[fixed_rows])
    unfixed_rows = np.setdiff1d(np.arange(A_full.shape[0]), fixed_rows)
    unfixed_idx = np.setdiff1d(np.arange(xp.size), fixed_idx)
    if len(fixed_rows):
        # something like 0.5 x1 = 2 is the same as x1 = 4
        b_full = put(
            b_full, fixed_rows, b_full[fixed_rows] / np.sum(A_full[fixed_rows], axis=1)
        )
        A_full = put(
            A_full,
            Index[fixed_rows, :],
            A_full[fixed_rows] / np.sum(A_full[fixed_rows], axis=1)[:, None],
        )
        xp = put(xp, fixed_idx, b_full[fixed_rows])
        # some values might be fixed, but they still show up in other constraints
        # this is where the fixed cols have >1 nonzero val
        # for fixed variables, we delete that row and col of A, but that means
        # we need to subtract the fixed value from b so that the equation is balanced.
        # eg 2 x1 + 3 x2 + 1 x3= 4 ;    4 x1 = 2
        # combining gives 3 x2 + 1 x3 = 3, with x1 now removed
        b_full = put(
            b_full,
            unfixed_rows,
            b_full[unfixed_rows]
            - A_full[unfixed_rows][:, fixed_idx] @ b_full[fixed_rows],
        )
    A_full = A_full[unfixed_rows][:, unfixed_idx]
    b_full = b_full[unfixed_rows]
    if A_full.size:
        Ainv_full, Z = svd_inv_null(A_full)
    else:
        Ainv_full = A_full.T
        Z = np.eye(A_full.shape[1])
    xp = put(xp, unfixed_idx, Ainv_full @ b_full)

    def project(x):
        """Project a full state vector into the reduced optimization vector."""
        x_reduced = Z.T @ ((x - xp)[unfixed_idx])
        return jnp.atleast_1d(jnp.squeeze(x_reduced))

    def recover(x_reduced):
        """Recover the full state vector from the reduced optimization vector."""
        dx = put(jnp.zeros(dim_x), unfixed_idx, Z @ x_reduced)
        return jnp.atleast_1d(jnp.squeeze(xp + dx))

    # check that all constraints are actually satisfiable
    xp_dict = {arg: xp[x_idx[arg]] for arg in x_idx.keys()}
    for con in constraints:
        res = con.compute_scaled_error(**xp_dict)
        x = np.concatenate([xp_dict[arg] for arg in con.args])
        # stuff like density is O(1e19) so need some adjustable tolerance here.
        atol = max(1e-8, np.finfo(x.dtype).eps * np.linalg.norm(x) / x.size)
        np.testing.assert_allclose(
            res,
            0,
            atol=atol,
            err_msg="Incompatible constraints detected, cannot satisfy "
            + f"constraint {con}",
        )

    return xp, A_full, b_full, Z, unfixed_idx, project, recover


def align_jacobian(Fx, objective_f, objective_g):
    """Pad Jacobian with zeros in the right places so that the arguments line up.

    Parameters
    ----------
    Fx : ndarray
        Jacobian wrt args the objective_f takes
    objective_f : ObjectiveFunction
        Objective corresponding to Fx
    objective_g : ObjectiveFunction
        Other objective we want to align Jacobian against

    Returns
    -------
    A : ndarray
        Jacobian matrix, reordered and padded so that it broadcasts
        correctly against the other Jacobian
    """
    x_idx = objective_f.x_idx
    args = objective_f.args

    dim_f = Fx.shape[:1]
    A = {arg: Fx.T[x_idx[arg]] for arg in args}
    allargs = np.concatenate([objective_f.args, objective_g.args])
    allargs = [arg for arg in arg_order if arg in allargs]
    for arg in allargs:
        if arg not in A.keys():
            A[arg] = jnp.zeros((objective_f.dimensions[arg],) + dim_f)
    A = jnp.concatenate([A[arg] for arg in allargs])
    return A.T


def jax_softmax(arr, alpha):
    """JAX softmax implementation.

    Inspired by https://www.johndcook.com/blog/2010/01/13/soft-maximum/
    and https://www.johndcook.com/blog/2010/01/20/how-to-compute-the-soft-maximum/

    Will automatically multiply array values by 2 / min_val if the min_val of
    the array is <1. This is to avoid inaccuracies that arise when values <1
    are present in the softmax, which can cause inaccurate maxes or even incorrect
    signs of the softmax versus the actual max.

    Parameters
    ----------
    arr: ndarray, the array which we would like to apply the softmax function to.
    alpha: float, the parameter smoothly transitioning the function to a hardmax.
        as alpha increases, the value returned will come closer and closer to
        max(arr).

    Returns
    -------
    softmax: float, the soft-maximum of the array.
    """
    arr_times_alpha = alpha * arr
    min_val = jnp.min(jnp.abs(arr_times_alpha)) + 1e-4  # buffer value in case min is 0
    return lax.cond(
        jnp.any(min_val < 1),
        lambda arr_times_alpha: logsumexp(
            arr_times_alpha / min_val * 2
        )  # adjust to make vals>1
        / alpha
        * min_val
        / 2,
        lambda arr_times_alpha: logsumexp(arr_times_alpha) / alpha,
        arr_times_alpha,
    )


def jax_softmin(arr, alpha):
    """JAX softmin implementation, by taking negative of softmax(-arr).

    Parameters
    ----------
    arr: ndarray, the array which we would like to apply the softmin function to.
    alpha: float, the parameter smoothly transitioning the function to a hardmin.
        as alpha increases, the value returned will come closer and closer to
        min(arr).

    Returns
    -------
    softmin: float, the soft-minimum of the array.
    """
    return -jax_softmax(-arr, alpha)


def combine_args(*objectives):
    """Given ObjectiveFunctions, modify all to take the same state vector.

    The new state vector will be a combination of all arguments taken by any objective.

    Parameters
    ----------
    objectives : ObjectiveFunction
        ObjectiveFunctions to modify.

    Returns
    -------
    objectives : ObjectiveFunction
        Original ObjectiveFunctions modified to take the same state vector.
    """
    args = flatten_list([obj.args for obj in objectives])
    args = [arg for arg in arg_order if arg in args]

    for obj in objectives:
        obj.set_args(*args)

    return objectives<|MERGE_RESOLUTION|>--- conflicted
+++ resolved
@@ -62,16 +62,10 @@
 
     """
     constraints = (
-<<<<<<< HEAD
-        FixBoundaryR(normalize=normalize, normalize_target=normalize),
-        FixBoundaryZ(normalize=normalize, normalize_target=normalize),
-        FixSurfaceCurrent(normalize=normalize, normalize_target=normalize),
-        FixPsi(normalize=normalize, normalize_target=normalize),
-=======
         FixBoundaryR(eq=eq, normalize=normalize, normalize_target=normalize),
         FixBoundaryZ(eq=eq, normalize=normalize, normalize_target=normalize),
         FixPsi(eq=eq, normalize=normalize, normalize_target=normalize),
->>>>>>> f4b5f6fc
+        FixSurfaceCurrent(eq=eq, normalize=normalize, normalize_target=normalize),
     )
     if profiles:
         if kinetic:
@@ -141,18 +135,10 @@
 
     """
     constraints = (
-<<<<<<< HEAD
-        FixAxisR(),
-        FixAxisZ(),
-        FixSurfaceCurrent(),
-        FixLambdaGauge(),
-        FixPsi(),
-=======
+        FixSurfaceCurrent(eq=eq),
         FixAxisR(eq=eq),
         FixAxisZ(eq=eq),
-        FixLambdaGauge(eq=eq),
         FixPsi(eq=eq),
->>>>>>> f4b5f6fc
     )
     if profiles:
         if kinetic:
