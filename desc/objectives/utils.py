--- conflicted
+++ resolved
@@ -2,28 +2,16 @@
 
 Functions in this module should not depend on any other submodules in desc.objectives.
 """
-<<<<<<< HEAD
 
 import warnings
-=======
->>>>>>> 3d658820
 
 import numpy as np
 
-<<<<<<< HEAD
-from desc.backend import jnp, put
+from desc.backend import cond, jnp, logsumexp, put
 from desc.utils import Index, sort_things, svd_inv_null
 
 
 def factorize_linear_constraints(constraints, objective):  # noqa: C901
-=======
-from desc.backend import cond, jnp, logsumexp, put
-from desc.compute import arg_order
-from desc.utils import Index, flatten_list, svd_inv_null
-
-
-def factorize_linear_constraints(constraints, objective_args):  # noqa: C901
->>>>>>> 3d658820
     """Compute and factorize A to get pseudoinverse and nullspace.
 
     Given constraints of the form Ax=b, factorize A to find a particular solution xp
@@ -166,43 +154,7 @@
     return xp, A_full, b_full, Z, unfixed_idx, project, recover
 
 
-<<<<<<< HEAD
-def jax_softmax(arr, alpha):
-=======
-def align_jacobian(Fx, objective_f, objective_g):
-    """Pad Jacobian with zeros in the right places so that the arguments line up.
-
-    Parameters
-    ----------
-    Fx : ndarray
-        Jacobian wrt args the objective_f takes
-    objective_f : ObjectiveFunction
-        Objective corresponding to Fx
-    objective_g : ObjectiveFunction
-        Other objective we want to align Jacobian against
-
-    Returns
-    -------
-    A : ndarray
-        Jacobian matrix, reordered and padded so that it broadcasts
-        correctly against the other Jacobian
-    """
-    x_idx = objective_f.x_idx
-    args = objective_f.args
-
-    dim_f = Fx.shape[:1]
-    A = {arg: Fx.T[x_idx[arg]] for arg in args}
-    allargs = np.concatenate([objective_f.args, objective_g.args])
-    allargs = [arg for arg in arg_order if arg in allargs]
-    for arg in allargs:
-        if arg not in A.keys():
-            A[arg] = jnp.zeros((objective_f.dimensions[arg],) + dim_f)
-    A = jnp.concatenate([A[arg] for arg in allargs])
-    return A.T
-
-
 def softmax(arr, alpha):
->>>>>>> 3d658820
     """JAX softmax implementation.
 
     Inspired by https://www.johndcook.com/blog/2010/01/13/soft-maximum/
