--- conflicted
+++ resolved
@@ -55,12 +55,10 @@
         FixPsi(normalize=normalize, normalize_target=normalize),
     )
     if profiles:
-<<<<<<< HEAD
-        constraints += (FixPressure(), FixAnisotropy())
-=======
-        constraints += (FixPressure(normalize=normalize, normalize_target=normalize),)
->>>>>>> b3bc2bf1
-
+        constraints += (
+            FixPressure(normalize=normalize, normalize_target=normalize),
+            FixAnisotropy(normalize=normalize, normalize_target=normalize),
+        )
         if iota:
             constraints += (FixIota(normalize=normalize, normalize_target=normalize),)
         else:
