"""Classes for linear optimization constraints.

Linear objective functions must be of the form `A*x-b`, where:
    - `A` is a constant matrix that can be pre-computed
    - `x` is a vector of one or more arguments included in `compute.arg_order`
    - `b` is the desired vector set by `objective.target`
"""

import warnings
from abc import ABC

import numpy as np
from termcolor import colored

from desc.backend import jnp
from desc.basis import zernike_radial, zernike_radial_coeffs

from .normalization import compute_scaling_factors
from .objective_funs import _Objective


class BoundaryRSelfConsistency(_Objective):
    """Ensure that the boundary and interior surfaces are self consistent.

    Note: this constraint is automatically applied when needed, and does not need to be
    included by the user.

    Parameters
    ----------
    eq : Equilibrium, optional
        Equilibrium that will be optimized to satisfy the Objective.
    surface_label : float
        Surface to enforce boundary conditions on. Defaults to Equilibrium.surface.rho
    name : str
        Name of the objective function.

    """

    _scalar = False
    _linear = True
    _fixed = False
    _units = "(m)"
    _print_value_fmt = "R boundary self consistency error: {:10.3e} "

    def __init__(
        self,
        eq=None,
        surface_label=None,
        name="self_consistency R",
    ):

        self._surface_label = surface_label
        self._args = ["R_lmn", "Rb_lmn"]
        super().__init__(
            eq=eq,
            target=0,
            bounds=None,
            weight=1,
            normalize=False,
            normalize_target=False,
            name=name,
        )

    def build(self, eq=None, use_jit=False, verbose=1):
        """Build constant arrays.

        Parameters
        ----------
        eq : Equilibrium, optional
            Equilibrium that will be optimized to satisfy the Objective.
        use_jit : bool, optional
            Whether to just-in-time compile the objective and derivatives.
        verbose : int, optional
            Level of output.

        """
        eq = eq or self._eq
        modes = eq.surface.R_basis.modes
        idx = np.arange(eq.surface.R_basis.num_modes)

        self._dim_f = idx.size
        self._A = np.zeros((self._dim_f, eq.R_basis.num_modes))
        for i, (l, m, n) in enumerate(eq.R_basis.modes):
            if eq.bdry_mode == "lcfs":
                j = np.argwhere((modes[:, 1:] == [m, n]).all(axis=1))
                surf = (
                    eq.surface.rho
                    if self._surface_label is None
                    else self._surface_label
                )
                self._A[j, i] = zernike_radial(surf, l, m)
            else:
                raise NotImplementedError(
                    "bdry_mode is not lcfs, yell at Dario to finish poincare stuff"
                )

        super().build(eq=eq, use_jit=use_jit, verbose=verbose)

    def compute(self, *args, **kwargs):
        """Compute boundary self consistency errror."""
        params = self._parse_args(*args, **kwargs)
        return jnp.dot(self._A, params["R_lmn"]) - params["Rb_lmn"]


class BoundaryZSelfConsistency(_Objective):
    """Ensure that the boundary and interior surfaces are self consistent.

    Note: this constraint is automatically applied when needed, and does not need to be
    included by the user.

    Parameters
    ----------
    eq : Equilibrium, optional
        Equilibrium that will be optimized to satisfy the Objective.
    surface_label : float
        Surface to enforce boundary conditions on. Defaults to Equilibrium.surface.rho
    name : str
        Name of the objective function.

    """

    _scalar = False
    _linear = True
    _fixed = False
    _units = "(m)"
    _print_value_fmt = "Z boundary self consistency error: {:10.3e} "

    def __init__(
        self,
        eq=None,
        surface_label=None,
        name="self_consistency Z",
    ):

        self._surface_label = surface_label
        self._args = ["Z_lmn", "Zb_lmn"]
        super().__init__(
            eq=eq,
            target=0,
            bounds=None,
            weight=1,
            normalize=False,
            normalize_target=False,
            name=name,
        )

    def build(self, eq=None, use_jit=False, verbose=1):
        """Build constant arrays.

        Parameters
        ----------
        eq : Equilibrium, optional
            Equilibrium that will be optimized to satisfy the Objective.
        use_jit : bool, optional
            Whether to just-in-time compile the objective and derivatives.
        verbose : int, optional
            Level of output.

        """
        eq = eq or self._eq
        modes = eq.surface.Z_basis.modes
        idx = np.arange(eq.surface.Z_basis.num_modes)

        self._dim_f = idx.size
        self._A = np.zeros((self._dim_f, eq.Z_basis.num_modes))
        for i, (l, m, n) in enumerate(eq.Z_basis.modes):
            if eq.bdry_mode == "lcfs":
                j = np.argwhere((modes[:, 1:] == [m, n]).all(axis=1))
                surf = (
                    eq.surface.rho
                    if self._surface_label is None
                    else self._surface_label
                )
                self._A[j, i] = zernike_radial(surf, l, m)
            else:
                raise NotImplementedError(
                    "bdry_mode is not lcfs, yell at Dario to finish poincare stuff"
                )

        super().build(eq=eq, use_jit=use_jit, verbose=verbose)

    def compute(self, *args, **kwargs):
        """Compute boundary self consistency errror."""
        params = self._parse_args(*args, **kwargs)
        return jnp.dot(self._A, params["Z_lmn"]) - params["Zb_lmn"]


class AxisRSelfConsistency(_Objective):
    """Ensure consistency between Zernike and Fourier coefficients on axis.

    Note: this constraint is automatically applied when needed, and does not need to be
    included by the user.

    Parameters
    ----------
    eq : Equilibrium, optional
        Equilibrium that will be optimized to satisfy the Objective.
    name : str
        Name of the objective function.

    """

    _scalar = False
    _linear = True
    _fixed = False
    _print_value_fmt = "R axis self consistency error: {:10.3e} (m)"

    def __init__(
        self,
        eq=None,
        name="axis R self consistency",
    ):

        self._args = ["R_lmn", "Ra_n"]
        super().__init__(
            eq=eq,
            target=0,
            weight=1,
            name=name,
            normalize=False,
            normalize_target=False,
        )

    def build(self, eq, use_jit=False, verbose=1):
        """Build constant arrays.

        Parameters
        ----------
        eq : Equilibrium, optional
            Equilibrium that will be optimized to satisfy the Objective.
        use_jit : bool, optional
            Whether to just-in-time compile the objective and derivatives.
        verbose : int, optional
            Level of output.

        """
        ns = eq.axis.R_basis.modes[:, 2]
        self._dim_f = ns.size
        self._A = np.zeros((self._dim_f, eq.R_basis.num_modes))

        for i, (l, m, n) in enumerate(eq.R_basis.modes):
            if m != 0:
                continue
            if (l // 2) % 2 == 0:
                j = np.argwhere(n == ns)
                self._A[j, i] = 1
            else:
                j = np.argwhere(n == ns)
                self._A[j, i] = -1

        super().build(eq=eq, use_jit=use_jit, verbose=verbose)

    def compute(self, *args, **kwargs):
        """Compute axis R self consistency errors."""
        params = self._parse_args(*args, **kwargs)
        f = jnp.dot(self._A, params["R_lmn"]) - params["Ra_n"]
        return f


class AxisZSelfConsistency(_Objective):
    """Ensure consistency between Zernike and Fourier coefficients on axis.

    Note: this constraint is automatically applied when needed, and does not need to be
    included by the user.

    Parameters
    ----------
    eq : Equilibrium, optional
        Equilibrium that will be optimized to satisfy the Objective.
    name : str
        Name of the objective function.

    """

    _scalar = False
    _linear = True
    _fixed = False
    _print_value_fmt = "Z axis self consistency error: {:10.3e} (m)"

    def __init__(
        self,
        eq=None,
        name="axis Z self consistency",
    ):

        self._args = ["Z_lmn", "Za_n"]
        super().__init__(
            eq=eq,
            target=0,
            weight=1,
            name=name,
            normalize=False,
            normalize_target=False,
        )

    def build(self, eq, use_jit=False, verbose=1):
        """Build constant arrays.

        Parameters
        ----------
        eq : Equilibrium, optional
            Equilibrium that will be optimized to satisfy the Objective.
        use_jit : bool, optional
            Whether to just-in-time compile the objective and derivatives.
        verbose : int, optional
            Level of output.

        """
        ns = eq.axis.Z_basis.modes[:, 2]
        self._dim_f = ns.size
        self._A = np.zeros((self._dim_f, eq.Z_basis.num_modes))

        for i, (l, m, n) in enumerate(eq.Z_basis.modes):
            if m != 0:
                continue
            if (l // 2) % 2 == 0:
                j = np.argwhere(n == ns)
                self._A[j, i] = 1
            else:
                j = np.argwhere(n == ns)
                self._A[j, i] = -1

        super().build(eq=eq, use_jit=use_jit, verbose=verbose)

    def compute(self, *args, **kwargs):
        """Compute axis Z self consistency errors."""
        params = self._parse_args(*args, **kwargs)
        f = jnp.dot(self._A, params["Z_lmn"]) - params["Za_n"]
        return f


class FixBoundaryR(_Objective):
    """Boundary condition on the R boundary parameters.

    Parameters
    ----------
    eq : Equilibrium, optional
        Equilibrium that will be optimized to satisfy the Objective.
    target : float, ndarray, optional
        Boundary surface coefficients to fix. If None, uses surface coefficients.
    bounds : tuple, optional
        Lower and upper bounds on the objective. Overrides target.
        len(bounds[0]) and len(bounds[1]) must be equal to Objective.dim_f
    weight : float, ndarray, optional
        Weighting to apply to the Objective, relative to other Objectives.
        len(weight) must be equal to Objective.dim_f
    normalize : bool
        Whether to compute the error in physical units or non-dimensionalize.
    normalize_target : bool
        Whether target should be normalized before comparing to computed values.
        if `normalize` is `True` and the target is in physical units, this should also
        be set to True.
    modes : ndarray, optional
        Basis modes numbers [l,m,n] of boundary modes to fix.
        len(target) = len(weight) = len(modes).
        If True/False uses all/none of the profile modes.
    surface_label : float
        Surface to enforce boundary conditions on. Defaults to Equilibrium.surface.rho
    name : str
        Name of the objective function.


    Notes
    -----
    If specifying particular modes to fix, the rows of the resulting constraint `A`
    matrix and `target` vector will be re-sorted according to the ordering of
    `basis.modes` which may be different from the order that was passed in.
    """

    _scalar = False
    _linear = True
    _fixed = False
    _units = "(m)"
    _print_value_fmt = "R boundary error: {:10.3e} "

    def __init__(
        self,
        eq=None,
        target=None,
        bounds=None,
        weight=1,
        normalize=True,
        normalize_target=True,
        modes=True,
        surface_label=None,
        name="lcfs R",
    ):

        self._modes = modes
        self._target_from_user = target
        self._surface_label = surface_label
        self._args = ["Rb_lmn"]
        super().__init__(
            eq=eq,
            target=target,
            bounds=bounds,
            weight=weight,
            normalize=normalize,
            normalize_target=normalize_target,
            name=name,
        )

    def build(self, eq=None, use_jit=False, verbose=1):
        """Build constant arrays.

        Parameters
        ----------
        eq : Equilibrium, optional
            Equilibrium that will be optimized to satisfy the Objective.
        use_jit : bool, optional
            Whether to just-in-time compile the objective and derivatives.
        verbose : int, optional
            Level of output.

        """
        eq = eq or self._eq
        if self._modes is False or self._modes is None:  # no modes
            modes = np.array([[]], dtype=int)
            idx = np.array([], dtype=int)
        elif self._modes is True:  # all modes
            modes = eq.surface.R_basis.modes
            idx = np.arange(eq.surface.R_basis.num_modes)
        else:  # specified modes
            modes = np.atleast_2d(self._modes)
            dtype = {
                "names": ["f{}".format(i) for i in range(3)],
                "formats": 3 * [modes.dtype],
            }
            _, idx, modes_idx = np.intersect1d(
                eq.surface.R_basis.modes.astype(modes.dtype).view(dtype),
                modes.view(dtype),
                return_indices=True,
            )
            # rearrange modes to match order of eq.surface.R_basis.modes
            # and eq.surface.R_lmn,
            # necessary so that the A matrix rows match up with the target b
            modes = np.atleast_2d(eq.surface.R_basis.modes[idx, :])

            if idx.size < modes.shape[0]:
                warnings.warn(
                    colored(
                        "Some of the given modes are not in the surface, "
                        + "these modes will not be fixed.",
                        "yellow",
                    )
                )

        self._dim_f = idx.size
        if self._target_from_user is not None:
            if self._modes is True or self._modes is False:
                raise RuntimeError(
                    "Attempting to provide target for R boundary modes without "
                    + "providing modes array!"
                    + "You must pass in the modes corresponding to the"
                    + "provided target"
                )
            # rearrange given target to match modes order
            self.target = self._target_from_user[modes_idx]

        # Rb_lmn -> Rb optimization space
        self._A = np.eye(eq.surface.R_basis.num_modes)[idx, :]

        # use surface parameters as target if needed
        if self._target_from_user is None:
            self.target = eq.surface.R_lmn[idx]

        if self._normalize:
            scales = compute_scaling_factors(eq)
            self._normalization = scales["a"]

        super().build(eq=eq, use_jit=use_jit, verbose=verbose)

    def compute(self, *args, **kwargs):
        """Compute deviation from desired boundary."""
        params = self._parse_args(*args, **kwargs)
        return jnp.dot(self._A, params["Rb_lmn"])

    @property
    def target_arg(self):
        """str: Name of argument corresponding to the target."""
        return "Rb_lmn"


class FixBoundaryZ(_Objective):
    """Boundary condition on the Z boundary parameters.

    Parameters
    ----------
    eq : Equilibrium, optional
        Equilibrium that will be optimized to satisfy the Objective.
    target : float, ndarray, optional
        Boundary surface coefficients to fix. If None, uses surface coefficients.
    bounds : tuple, optional
        Lower and upper bounds on the objective. Overrides target.
        len(bounds[0]) and len(bounds[1]) must be equal to Objective.dim_f
    weight : float, ndarray, optional
        Weighting to apply to the Objective, relative to other Objectives.
        len(weight) must be equal to Objective.dim_f
    normalize : bool
        Whether to compute the error in physical units or non-dimensionalize.
    normalize_target : bool
        Whether target should be normalized before comparing to computed values.
        if `normalize` is `True` and the target is in physical units, this should also
        be set to True.
    modes : ndarray, optional
        Basis modes numbers [l,m,n] of boundary modes to fix.
        len(target) = len(weight) = len(modes).
        If True/False uses all/none of the surface modes.
    surface_label : float
        Surface to enforce boundary conditions on. Defaults to Equilibrium.surface.rho
    name : str
        Name of the objective function.


    Notes
    -----
    If specifying particular modes to fix, the rows of the resulting constraint `A`
    matrix and `target` vector will be re-sorted according to the ordering of
    `basis.modes` which may be different from the order that was passed in.
    """

    _scalar = False
    _linear = True
    _fixed = False
    _units = "(m)"
    _print_value_fmt = "Z boundary error: {:10.3e} "

    def __init__(
        self,
        eq=None,
        target=None,
        bounds=None,
        weight=1,
        normalize=True,
        normalize_target=True,
        modes=True,
        surface_label=None,
        name="lcfs Z",
    ):

        self._modes = modes
        self._target_from_user = target
        self._surface_label = surface_label
        self._args = ["Zb_lmn"]
        super().__init__(
            eq=eq,
            target=target,
            bounds=bounds,
            weight=weight,
            normalize=normalize,
            normalize_target=normalize_target,
            name=name,
        )

    def build(self, eq=None, use_jit=False, verbose=1):
        """Build constant arrays.

        Parameters
        ----------
        eq : Equilibrium, optional
            Equilibrium that will be optimized to satisfy the Objective.
        use_jit : bool, optional
            Whether to just-in-time compile the objective and derivatives.
        verbose : int, optional
            Level of output.

        """
        eq = eq or self._eq
        if self._modes is False or self._modes is None:  # no modes
            modes = np.array([[]], dtype=int)
            idx = np.array([], dtype=int)
        elif self._modes is True:  # all modes
            modes = eq.surface.Z_basis.modes
            idx = np.arange(eq.surface.Z_basis.num_modes)
        else:  # specified modes
            modes = np.atleast_2d(self._modes)
            dtype = {
                "names": ["f{}".format(i) for i in range(3)],
                "formats": 3 * [modes.dtype],
            }
            _, idx, modes_idx = np.intersect1d(
                eq.surface.Z_basis.modes.astype(modes.dtype).view(dtype),
                modes.view(dtype),
                return_indices=True,
            )
            # rearrange modes to match order of eq.surface.Z_basis.modes
            # and eq.surface.Z_lmn,
            # necessary so that the A matrix rows match up with the target b
            modes = np.atleast_2d(eq.surface.Z_basis.modes[idx, :])

            if idx.size < modes.shape[0]:
                warnings.warn(
                    colored(
                        "Some of the given modes are not in the surface, "
                        + "these modes will not be fixed.",
                        "yellow",
                    )
                )

        self._dim_f = idx.size
        if self._target_from_user is not None:
            if self._modes is True or self._modes is False:
                raise RuntimeError(
                    "Attempting to provide target for Z boundary modes without "
                    + "providing modes array!"
                    + "You must pass in the modes corresponding to the"
                    + "provided target"
                )
            # rearrange given target to match modes order
            self.target = self._target_from_user[modes_idx]

        # Zb_lmn -> Zb optimization space
        self._A = np.eye(eq.surface.Z_basis.num_modes)[idx, :]

        # use surface parameters as target if needed
        if self._target_from_user is None:
            self.target = eq.surface.Z_lmn[idx]

        if self._normalize:
            scales = compute_scaling_factors(eq)
            self._normalization = scales["a"]

        super().build(eq=eq, use_jit=use_jit, verbose=verbose)

    def compute(self, *args, **kwargs):
        """Compute deviation from desired boundary."""
        params = self._parse_args(*args, **kwargs)
        return jnp.dot(self._A, params["Zb_lmn"])

    @property
    def target_arg(self):
        """str: Name of argument corresponding to the target."""
        return "Zb_lmn"


class FixLambdaGauge(_Objective):
    """Fixes gauge freedom for lambda: lambda(theta=0,zeta=0)=0.

    Note: this constraint is automatically applied when needed, and does not need to be
    included by the user.

    Parameters
    ----------
    eq : Equilibrium, optional
        Equilibrium that will be optimized to satisfy the Objective.
    name : str
        Name of the objective function.

    """

    _scalar = False
    _linear = True
    _fixed = False
    _units = "(radians)"
    _print_value_fmt = "lambda gauge error: {:10.3e} "

    def __init__(
        self,
        eq=None,
        name="lambda gauge",
    ):

        super().__init__(
            eq=eq,
            target=0,
            bounds=None,
            weight=1,
            normalize=False,
            normalize_target=False,
            name=name,
        )

    def build(self, eq=None, use_jit=False, verbose=1):
        """Build constant arrays.

        Parameters
        ----------
        eq : Equilibrium, optional
            Equilibrium that will be optimized to satisfy the Objective.
        use_jit : bool, optional
            Whether to just-in-time compile the objective and derivatives.
        verbose : int, optional
            Level of output.

        """
        eq = eq or self._eq
        L_basis = eq.L_basis

        if L_basis.sym:
            self._A = np.zeros((0, L_basis.num_modes))
        else:
            # l(rho,0,0) = 0
            # at theta=zeta=0, basis for lamba reduces to just a polynomial in rho
            # what this constraint does is make all the coefficients of each power
            # of rho equal to zero
            # i.e. if lambda = (L_200 + 2*L_310) rho**2 + (L_100 + 2*L_210)*rho
            # this constraint will make
            # L_200 + 2*L_310 = 0
            # L_100 + 2*L_210 = 0
            L_modes = L_basis.modes
            mnpos = np.where((L_modes[:, 1:] >= [0, 0]).all(axis=1))[0]
            l_lmn = L_modes[mnpos, :]
            if len(l_lmn) > 0:
                c = zernike_radial_coeffs(l_lmn[:, 0], l_lmn[:, 1])
            else:
                c = np.zeros((0, 0))

            A = np.zeros((c.shape[1], L_basis.num_modes))
            A[:, mnpos] = c.T
            self._A = A

        self._dim_f = self._A.shape[0]

        super().build(eq=eq, use_jit=use_jit, verbose=verbose)

    def compute(self, L_lmn, **kwargs):
        """Compute lambda gauge symmetry errors.

        Parameters
        ----------
        L_lmn : ndarray
            Spectral coefficients of L(rho,theta,zeta) -- poloidal stream function.

        Returns
        -------
        f : ndarray
            Lambda gauge symmetry errors.

        """
        return jnp.dot(self._A, L_lmn)


class FixThetaSFL(_Objective):
    """Fixes lambda=0 so that poloidal angle is the SFL poloidal angle.

    Parameters
    ----------
    eq : Equilibrium, optional
        Equilibrium that will be optimized to satisfy the Objective.
    name : str
        Name of the objective function.

    """

    _scalar = False
    _linear = True
    _fixed = True
    _units = "(radians)"
    _print_value_fmt = "Theta - Theta SFL error: {:10.3e} "

    def __init__(self, eq=None, name="Theta SFL"):

        super().__init__(eq=eq, target=0, weight=1, name=name)

    def build(self, eq=None, use_jit=False, verbose=1):
        """Build constant arrays.

        Parameters
        ----------
        eq : Equilibrium, optional
            Equilibrium that will be optimized to satisfy the Objective.
        use_jit : bool, optional
            Whether to just-in-time compile the objective and derivatives.
        verbose : int, optional
            Level of output.

        """
        eq = eq or self._eq
        idx = np.arange(eq.L_basis.num_modes)
        modes_idx = idx
        self._idx = idx

        self._dim_f = modes_idx.size

        self.target = np.zeros_like(modes_idx)

        super().build(eq=eq, use_jit=use_jit, verbose=verbose)

    def compute(self, L_lmn, **kwargs):
        """Compute Theta SFL errors.

        Parameters
        ----------
        L_lmn : ndarray
            Spectral coefficients of L(rho,theta,zeta) -- poloidal stream function.

        Returns
        -------
        f : ndarray
            Theta - Theta SFL errors.

        """
        fixed_params = L_lmn[self._idx]
        return fixed_params

    @property
    def target_arg(self):
        """str: Name of argument corresponding to the target."""
        return "L_lmn"


class FixAxisR(_Objective):
    """Fixes magnetic axis R coefficients.

    Parameters
    ----------
    eq : Equilibrium, optional
        Equilibrium that will be optimized to satisfy the Objective.
    target : float, ndarray, optional
        Magnetic axis coefficients to fix. If None, uses Equilibrium axis coefficients.
    bounds : tuple, optional
        Lower and upper bounds on the objective. Overrides target.
        len(bounds[0]) and len(bounds[1]) must be equal to Objective.dim_f
    weight : float, ndarray, optional
        Weighting to apply to the Objective, relative to other Objectives.
        len(weight) must be equal to Objective.dim_f
    normalize : bool
        Whether to compute the error in physical units or non-dimensionalize.
    normalize_target : bool
        Whether target should be normalized before comparing to computed values.
        if `normalize` is `True` and the target is in physical units, this should also
        be set to True.
    modes : ndarray, optional
        Basis modes numbers [l,m,n] of axis modes to fix.
        len(target) = len(weight) = len(modes).
        If True/False uses all/none of the axis modes.
    name : str
        Name of the objective function.

    """

    _scalar = False
    _linear = True
    _fixed = False
    _units = "(m)"
    _print_value_fmt = "R axis error: {:10.3e} "

    def __init__(
        self,
        eq=None,
        target=None,
        bounds=None,
        weight=1,
        normalize=True,
        normalize_target=True,
        modes=True,
        name="axis R",
    ):

        self._modes = modes
        self._target_from_user = target
        super().__init__(
            eq=eq,
            target=target,
            bounds=bounds,
            weight=weight,
            name=name,
            normalize=normalize,
            normalize_target=normalize_target,
        )

    def build(self, eq=None, use_jit=False, verbose=1):
        """Build constant arrays.

        Parameters
        ----------
        eq : Equilibrium, optional
            Equilibrium that will be optimized to satisfy the Objective.
        use_jit : bool, optional
            Whether to just-in-time compile the objective and derivatives.
        verbose : int, optional
            Level of output.

        """
<<<<<<< HEAD
=======
        eq = eq or self._eq
        R_basis = eq.R_basis

>>>>>>> 15eed705
        if self._modes is False or self._modes is None:  # no modes
            modes = np.array([[]], dtype=int)
            idx = np.array([], dtype=int)
        elif self._modes is True:  # all modes
            modes = eq.axis.R_basis.modes
            idx = np.arange(eq.axis.R_basis.num_modes)
        else:  # specified modes
            modes = np.atleast_1d(self._modes)
            dtype = {
                "names": ["f{}".format(i) for i in range(3)],
                "formats": 3 * [modes.dtype],
            }
            _, idx, modes_idx = np.intersect1d(
                eq.axis.R_basis.modes.astype(modes.dtype).view(dtype),
                modes.view(dtype),
                return_indices=True,
            )
            # rearrange modes to match order of eq.axis.R_basis.modes
            # and eq.axis.R_n,
            # necessary so that the A matrix rows match up with the target b
            modes = np.atleast_2d(eq.axis.R_basis.modes[idx, :])

            if idx.size < modes.shape[0]:
                warnings.warn(
                    colored(
                        "Some of the given modes are not in the axis, "
                        + "these modes will not be fixed.",
                        "yellow",
                    )
                )

        self._dim_f = idx.size
        if self._target_from_user is not None:
            if self._modes is True or self._modes is False:
                raise RuntimeError(
                    "Attempting to provide target for R axis modes without "
                    + "providing modes array!"
                    + "You must pass in the modes corresponding to the"
                    + "provided target"
                )
            # rearrange given target to match modes order
            self.target = self._target_from_user[modes_idx]

        # Ra_lmn -> Ra optimization space
        self._A = np.eye(eq.axis.R_basis.num_modes)[idx, :]

        # use surface parameters as target if needed
        if self._target_from_user is None:
            self.target = eq.axis.R_n[idx]

        if self._normalize:
            scales = compute_scaling_factors(eq)
            self._normalization = scales["a"]

        super().build(eq=eq, use_jit=use_jit, verbose=verbose)

    def compute(self, Ra_n, **kwargs):
        """Compute axis R errors.

        Parameters
        ----------
        Ra_n : ndarray
            Spectral coefficients of R(zeta) on axis

        Returns
        -------
        f : ndarray
            Axis R errors.

        """
        f = jnp.dot(self._A, Ra_n)
        return f

    @property
    def target_arg(self):
        """str: Name of argument corresponding to the target."""
        return "Ra_n"


class FixAxisZ(_Objective):
    """Fixes magnetic axis Z coefficients.

    Parameters
    ----------
    eq : Equilibrium, optional
        Equilibrium that will be optimized to satisfy the Objective.
    target : float, ndarray, optional
        Magnetic axis coefficients to fix. If None, uses Equilibrium axis coefficients.
    bounds : tuple, optional
        Lower and upper bounds on the objective. Overrides target.
        len(bounds[0]) and len(bounds[1]) must be equal to Objective.dim_f
    weight : float, ndarray, optional
        Weighting to apply to the Objective, relative to other Objectives.
        len(weight) must be equal to Objective.dim_f
    normalize : bool
        Whether to compute the error in physical units or non-dimensionalize.
    normalize_target : bool
        Whether target should be normalized before comparing to computed values.
        if `normalize` is `True` and the target is in physical units, this should also
        be set to True.
    modes : ndarray, optional
        Basis modes numbers [l,m,n] of axis modes to fix.
        len(target) = len(weight) = len(modes).
        If True/False uses all/none of the axis modes.
    name : str
        Name of the objective function.

    """

    _scalar = False
    _linear = True
    _fixed = False
    _units = "(m)"
    _print_value_fmt = "Z axis error: {:10.3e} "

    def __init__(
        self,
        eq=None,
        target=None,
        bounds=None,
        weight=1,
        normalize=True,
        normalize_target=True,
        modes=True,
        name="axis Z",
    ):

        self._modes = modes
        self._target_from_user = target
        super().__init__(
            eq=eq,
            target=target,
            bounds=bounds,
            weight=weight,
            name=name,
            normalize=normalize,
            normalize_target=normalize_target,
        )

    def build(self, eq=None, use_jit=False, verbose=1):
        """Build constant arrays.

        Parameters
        ----------
        eq : Equilibrium, optional
            Equilibrium that will be optimized to satisfy the Objective.
        use_jit : bool, optional
            Whether to just-in-time compile the objective and derivatives.
        verbose : int, optional
            Level of output.

        """
<<<<<<< HEAD
=======
        eq = eq or self._eq
        Z_basis = eq.Z_basis

>>>>>>> 15eed705
        if self._modes is False or self._modes is None:  # no modes
            modes = np.array([[]], dtype=int)
            idx = np.array([], dtype=int)
        elif self._modes is True:  # all modes
            modes = eq.axis.Z_basis.modes
            idx = np.arange(eq.axis.Z_basis.num_modes)
        else:  # specified modes
            modes = np.atleast_1d(self._modes)
            dtype = {
                "names": ["f{}".format(i) for i in range(3)],
                "formats": 3 * [modes.dtype],
            }
            _, idx, modes_idx = np.intersect1d(
                eq.axis.Z_basis.modes.astype(modes.dtype).view(dtype),
                modes.view(dtype),
                return_indices=True,
            )
            # rearrange modes to match order of eq.axis.Z_basis.modes
            # and eq.axis.Z_n,
            # necessary so that the A matrix rows match up with the target b
            modes = np.atleast_2d(eq.axis.Z_basis.modes[idx, :])

            if idx.size < modes.shape[0]:
                warnings.warn(
                    colored(
                        "Some of the given modes are not in the axis, "
                        + "these modes will not be fixed.",
                        "yellow",
                    )
                )

        self._dim_f = idx.size
        if self._target_from_user is not None:
            if self._modes is True or self._modes is False:
                raise RuntimeError(
                    "Attempting to provide target for Z axis modes without "
                    + "providing modes array!"
                    + "You must pass in the modes corresponding to the"
                    + "provided target"
                )
            # rearrange given target to match modes order
            self.target = self._target_from_user[modes_idx]

        # Ra_lmn -> Ra optimization space
        self._A = np.eye(eq.axis.Z_basis.num_modes)[idx, :]

        # use surface parameters as target if needed
        if self._target_from_user is None:
            self.target = eq.axis.Z_n[idx]

        if self._normalize:
            scales = compute_scaling_factors(eq)
            self._normalization = scales["a"]

        super().build(eq=eq, use_jit=use_jit, verbose=verbose)

    def compute(self, Za_n, **kwargs):
        """Compute axis Z errors.

        Parameters
        ----------
        Za_n : ndarray
            Spectral coefficients of Z(zeta) on axis.

        Returns
        -------
        f : ndarray
            Axis Z errors.

        """
        f = jnp.dot(self._A, Za_n)
        return f

    @property
    def target_arg(self):
        """str: Name of argument corresponding to the target."""
        return "Za_n"


class FixModeR(_Objective):
    """Fixes Fourier-Zernike R coefficients.

    Parameters
    ----------
    eq : Equilibrium, optional
        Equilibrium that will be optimized to satisfy the Objective.
    target : float, ndarray, optional
        Fourier-Zernike R coefficient target values. If None,
         uses Equilibrium's R coefficients.
    bounds : tuple, optional
        Lower and upper bounds on the objective. Overrides target.
        len(bounds[0]) and len(bounds[1]) must be equal to Objective.dim_f
    weight : float, ndarray, optional
        Weighting to apply to the Objective, relative to other Objectives.
        len(weight) must be equal to Objective.dim_f
    normalize : bool
        Whether to compute the error in physical units or non-dimensionalize.
    normalize_target : bool
        Whether target should be normalized before comparing to computed values.
        if `normalize` is `True` and the target is in physical units, this should also
        be set to True.
    modes : ndarray, optional
        Basis modes numbers [l,m,n] of Fourier-Zernike modes to fix.
        len(target) = len(weight) = len(modes).
        If True uses all of the Equilibrium's modes.
        Must be either True or specified as an array
    name : str
        Name of the objective function.

    """

    _scalar = False
    _linear = True
    _fixed = True
    _units = "(m)"
    _print_value_fmt = "Fixed-R modes error: {:10.3e} "

    def __init__(
        self,
        eq=None,
        target=None,
        bounds=None,
        weight=1,
        normalize=True,
        normalize_target=True,
        modes=True,
        name="Fix Mode R",
    ):

        self._modes = modes
        if modes is None or modes is False:
            raise ValueError(
                f"modes kwarg must be specified or True with FixModeR! got {modes}"
            )
        self._target_from_user = target
        super().__init__(
            eq=eq,
            target=target,
            bounds=bounds,
            weight=weight,
            name=name,
            normalize=normalize,
            normalize_target=normalize_target,
        )

    def build(self, eq=None, use_jit=False, verbose=1):
        """Build constant arrays.

        Parameters
        ----------
        eq : Equilibrium, optional
            Equilibrium that will be optimized to satisfy the Objective.
        use_jit : bool, optional
            Whether to just-in-time compile the objective and derivatives.
        verbose : int, optional
            Level of output.

        """
        eq = eq or self._eq
        if self._modes is True:  # all modes
            modes = eq.R_basis.modes
            idx = np.arange(eq.R_basis.num_modes)
            modes_idx = idx
        else:  # specified modes
            modes = np.atleast_2d(self._modes)
            dtype = {
                "names": ["f{}".format(i) for i in range(3)],
                "formats": 3 * [modes.dtype],
            }
            _, idx, modes_idx = np.intersect1d(
                eq.R_basis.modes.astype(modes.dtype).view(dtype),
                modes.view(dtype),
                return_indices=True,
            )
            self._idx = idx
            if idx.size < modes.shape[0]:
                warnings.warn(
                    colored(
                        "Some of the given modes are not in the basis, "
                        + "these modes will not be fixed.",
                        "yellow",
                    )
                )

        self._dim_f = modes_idx.size

        # use current eq's coefficients as target if needed
        if self._target_from_user is None:
            self.target = eq.R_lmn[self._idx]
        else:  # rearrange given target to match modes order
            if self._modes is True or self._modes is False:
                raise RuntimeError(
                    "Attempting to provide target for R fixed modes without "
                    + "providing modes array!"
                    + "You must pass in the modes corresponding to the"
                    + "provided target modes"
                )
            self.target = self._target_from_user[modes_idx]

        super().build(eq=eq, use_jit=use_jit, verbose=verbose)

    def compute(self, R_lmn, **kwargs):
        """Compute Fixed mode R errors.

        Parameters
        ----------
        R_lmn : ndarray
            Spectral coefficients of R(rho,theta,zeta) .

        Returns
        -------
        f : ndarray
            Fixed mode R errors.

        """
        fixed_params = R_lmn[self._idx]
        return fixed_params

    @property
    def target_arg(self):
        """str: Name of argument corresponding to the target."""
        return "R_lmn"


class FixModeZ(_Objective):
    """Fixes Fourier-Zernike Z coefficients.

    Parameters
    ----------
    eq : Equilibrium, optional
        Equilibrium that will be optimized to satisfy the Objective.
    target : float, ndarray, optional
        Fourier-Zernike Z coefficient target values. If None,
         uses Equilibrium's Z coefficients.
    bounds : tuple, optional
        Lower and upper bounds on the objective. Overrides target.
        len(bounds[0]) and len(bounds[1]) must be equal to Objective.dim_f
    weight : float, ndarray, optional
        Weighting to apply to the Objective, relative to other Objectives.
        len(weight) must be equal to Objective.dim_f
    normalize : bool
        Whether to compute the error in physical units or non-dimensionalize.
    normalize_target : bool
        Whether target should be normalized before comparing to computed values.
        if `normalize` is `True` and the target is in physical units, this should also
        be set to True.
    modes : ndarray, optional
        Basis modes numbers [l,m,n] of Fourier-Zernike modes to fix.
        len(target) = len(weight) = len(modes).
        If True uses all of the Equilibrium's modes.
        Must be either True or specified as an array
    name : str
        Name of the objective function.

    """

    _scalar = False
    _linear = True
    _fixed = True
    _units = "(m)"
    _print_value_fmt = "Fixed-Z modes error: {:10.3e} "

    def __init__(
        self,
        eq=None,
        target=None,
        bounds=None,
        weight=1,
        normalize=True,
        normalize_target=True,
        modes=True,
        name="Fix Mode Z",
    ):

        self._modes = modes
        if modes is None or modes is False:
            raise ValueError(
                f"modes kwarg must be specified or True with FixModeZ! got {modes}"
            )
        self._target_from_user = target
        super().__init__(
            eq=eq,
            target=target,
            bounds=bounds,
            weight=weight,
            name=name,
            normalize=normalize,
            normalize_target=normalize_target,
        )

    def build(self, eq=None, use_jit=False, verbose=1):
        """Build constant arrays.

        Parameters
        ----------
        eq : Equilibrium, optional
            Equilibrium that will be optimized to satisfy the Objective.
        use_jit : bool, optional
            Whether to just-in-time compile the objective and derivatives.
        verbose : int, optional
            Level of output.

        """
        eq = eq or self._eq
        if self._modes is True:  # all modes
            modes = eq.Z_basis.modes
            idx = np.arange(eq.Z_basis.num_modes)
            modes_idx = idx
        else:  # specified modes
            modes = np.atleast_2d(self._modes)
            dtype = {
                "names": ["f{}".format(i) for i in range(3)],
                "formats": 3 * [modes.dtype],
            }
            _, idx, modes_idx = np.intersect1d(
                eq.Z_basis.modes.astype(modes.dtype).view(dtype),
                modes.view(dtype),
                return_indices=True,
            )
            self._idx = idx
            if idx.size < modes.shape[0]:
                warnings.warn(
                    colored(
                        "Some of the given modes are not in the basis, "
                        + "these modes will not be fixed.",
                        "yellow",
                    )
                )

        self._dim_f = modes_idx.size

        # use current eq's coefficients as target if needed
        if self._target_from_user is None:
            self.target = eq.Z_lmn[self._idx]
        else:  # rearrange given target to match modes order
            if self._modes is True or self._modes is False:
                raise RuntimeError(
                    "Attempting to provide target for Z fixed modes without "
                    + "providing modes array!"
                    + "You must pass in the modes corresponding to the"
                    + "provided target modes"
                )
            self.target = self._target_from_user[modes_idx]

        super().build(eq=eq, use_jit=use_jit, verbose=verbose)

    def compute(self, Z_lmn, **kwargs):
        """Compute Fixed mode Z errors.

        Parameters
        ----------
        Z_lmn : ndarray
            Spectral coefficients of Z(rho,theta,zeta) .

        Returns
        -------
        f : ndarray
            Fixed mode Z errors.

        """
        fixed_params = Z_lmn[self._idx]
        return fixed_params

    @property
    def target_arg(self):
        """str: Name of argument corresponding to the target."""
        return "Z_lmn"


class FixSumModesR(_Objective):
    """Fixes a linear sum of Fourier-Zernike R coefficients.

    Parameters
    ----------
    eq : Equilibrium, optional
        Equilibrium that will be optimized to satisfy the Objective.
    target : float, size-1 ndarray, optional
        Fourier-Zernike R coefficient target sum. If None,
        uses current sum of Equilibrium's R coefficients.
        len(target)=1
    bounds : tuple, optional
        Lower and upper bounds on the objective. Overrides target.
        len(bounds[0]) and len(bounds[1]) must be equal to Objective.dim_f
    weight : float, ndarray, optional
        Weighting to apply to the Objective, relative to other Objectives.
        len(weight) must be equal to Objective.dim_f
    normalize : bool
        Whether to compute the error in physical units or non-dimensionalize.
    normalize_target : bool
        Whether target should be normalized before comparing to computed values.
        if `normalize` is `True` and the target is in physical units, this should also
        be set to True.
    sum_weight : float, ndarray, optional
        Weights on the coefficients in the sum, should be same length as modes.
        Defaults to 1 i.e. target = 1*R_111 + 1*R_222...
    modes : ndarray, optional
        Basis modes numbers [l,m,n] of Fourier-Zernike modes to fix sum of.
        len(weight) = len(modes).
        If True uses all of the Equilibrium's modes.
        Must be either True or specified as an array
    surface_label : float
        Surface to enforce boundary conditions on. Defaults to Equilibrium.surface.rho
    name : str
        Name of the objective function.

    """

    _scalar = False
    _linear = True
    _fixed = False
    _units = "(m)"
    _print_value_fmt = "Fixed-R sum modes error: {:10.3e} "

    def __init__(
        self,
        eq=None,
        target=None,
        bounds=None,
        weight=1,
        normalize=True,
        normalize_target=True,
        sum_weights=None,
        modes=True,
        name="Fix Sum Modes R",
    ):

        self._modes = modes
        if modes is None or modes is False:
            raise ValueError(
                f"modes kwarg must be specified or True with FixSumModesR! got {modes}"
            )
        self._sum_weights = sum_weights
        if target is not None:
            if target.size > 1:
                raise ValueError(
                    "FixSumModesR only accepts 1 target value, please use multiple"
                    + " FixSumModesR objectives if you wish to have multiple"
                    + " sets of constrained mode sums!"
                )
        self._target_from_user = target
        super().__init__(
            eq=eq,
            target=target,
            bounds=bounds,
            weight=weight,
            name=name,
            normalize=normalize,
            normalize_target=normalize_target,
        )

    def build(self, eq=None, use_jit=False, verbose=1):
        """Build constant arrays.

        Parameters
        ----------
        eq : Equilibrium, optional
            Equilibrium that will be optimized to satisfy the Objective.
        use_jit : bool, optional
            Whether to just-in-time compile the objective and derivatives.
        verbose : int, optional
            Level of output.

        """
        eq = eq or self._eq
        if self._modes is True:  # all modes
            modes = eq.R_basis.modes
            idx = np.arange(eq.R_basis.num_modes)
        else:  # specified modes
            modes = np.atleast_2d(self._modes)
            dtype = {
                "names": ["f{}".format(i) for i in range(3)],
                "formats": 3 * [modes.dtype],
            }
            _, idx, modes_idx = np.intersect1d(
                eq.R_basis.modes.astype(modes.dtype).view(dtype),
                modes.view(dtype),
                return_indices=True,
            )
            self._idx = idx
            # rearrange modes and weights to match order of eq.R_basis.modes
            # and eq.R_lmn,
            # necessary so that the A matrix rows match up with the target b
            modes = np.atleast_2d(eq.R_basis.modes[idx, :])
            if self._sum_weights is not None:
                self._sum_weights = np.atleast_1d(self._sum_weights)
                self._sum_weights = self._sum_weights[modes_idx]
            if idx.size < modes.shape[0]:
                warnings.warn(
                    colored(
                        "Some of the given modes are not in the basis, "
                        + "these modes will not be fixed.",
                        "yellow",
                    )
                )
        if self._sum_weights is None:
            sum_weights = np.ones(modes.shape[0])
        else:
            sum_weights = np.atleast_1d(self._sum_weights)
        self._dim_f = 1

        self._A = np.zeros((1, eq.R_basis.num_modes))
        for i, (l, m, n) in enumerate(modes):
            j = eq.R_basis.get_idx(L=l, M=m, N=n)
            self._A[0, j] = sum_weights[i]

        # use current sum as target if needed
        if self._target_from_user is None:
            self.target = np.dot(sum_weights.T, eq.R_lmn[self._idx])

        super().build(eq=eq, use_jit=use_jit, verbose=verbose)

    def compute(self, R_lmn, **kwargs):
        """Compute Sum mode R errors.

        Parameters
        ----------
        R_lmn : ndarray
            Spectral coefficients of R(rho,theta,zeta) .

        Returns
        -------
        f : ndarray
            Fixed sum mode R errors.

        """
        f = jnp.dot(self._A, R_lmn)
        return f

    @property
    def target_arg(self):
        """str: Name of argument corresponding to the target."""
        return "R_lmn"


class FixSumModesZ(_Objective):
    """Fixes a linear sum of Fourier-Zernike Z coefficients.

    Parameters
    ----------
    eq : Equilibrium, optional
        Equilibrium that will be optimized to satisfy the Objective.
    target : float, ndarray, optional
        Fourier-Zernike Z coefficient target sum. If None,
        uses current sum of Equilibrium's Z coefficients.
        len(target)=1
    bounds : tuple, optional
        Lower and upper bounds on the objective. Overrides target.
        len(bounds[0]) and len(bounds[1]) must be equal to Objective.dim_f
    weight : float, ndarray, optional
        Weighting to apply to the Objective, relative to other Objectives.
        len(weight) must be equal to Objective.dim_f
    normalize : bool
        Whether to compute the error in physical units or non-dimensionalize.
    normalize_target : bool
        Whether target should be normalized before comparing to computed values.
        if `normalize` is `True` and the target is in physical units, this should also
        be set to True.
    sum_weight : float, ndarray, optional
        Weights on the coefficients in the sum, should be same length as modes.
        Defaults to 1 i.e. target = 1*Z_111 + 1*Z_222...
    modes : ndarray, optional
        Basis modes numbers [l,m,n] of Fourier-Zernike modes to fix sum of.
        len(weight) = len(modes).
        If True uses all of the Equilibrium's modes.
        Must be either True or specified as an array
    surface_label : float
        Surface to enforce boundary conditions on. Defaults to Equilibrium.surface.rho
    name : str
        Name of the objective function.

    """

    _scalar = False
    _linear = True
    _fixed = False
    _units = "(m)"
    _print_value_fmt = "Fixed-Z sum modes error: {:10.3e} "

    def __init__(
        self,
        eq=None,
        target=None,
        bounds=None,
        weight=1,
        normalize=True,
        normalize_target=True,
        sum_weights=None,
        modes=True,
        name="Fix Sum Modes Z",
    ):

        self._modes = modes
        if modes is None or modes is False:
            raise ValueError(
                f"modes kwarg must be specified or True with FixSumModesZ! got {modes}"
            )
        self._sum_weights = sum_weights
        if target is not None:
            if target.size > 1:
                raise ValueError(
                    "FixSumModesZ only accepts 1 target value, please use multiple"
                    + " FixSumModesZ objectives if you wish to have multiple sets of"
                    + " constrained mode sums!"
                )
        self._target_from_user = target
        super().__init__(
            eq=eq,
            target=target,
            bounds=bounds,
            weight=weight,
            name=name,
            normalize=normalize,
            normalize_target=normalize_target,
        )

    def build(self, eq=None, use_jit=False, verbose=1):
        """Build constant arrays.

        Parameters
        ----------
        eq : Equilibrium, optional
            Equilibrium that will be optimized to satisfy the Objective.
        use_jit : bool, optional
            Whether to just-in-time compile the objective and derivatives.
        verbose : int, optional
            Level of output.

        """
        eq = eq or self._eq
        if self._modes is True:  # all modes
            modes = eq.Z_basis.modes
            idx = np.arange(eq.Z_basis.num_modes)
        else:  # specified modes
            modes = np.atleast_2d(self._modes)
            dtype = {
                "names": ["f{}".format(i) for i in range(3)],
                "formats": 3 * [modes.dtype],
            }
            _, idx, modes_idx = np.intersect1d(
                eq.Z_basis.modes.astype(modes.dtype).view(dtype),
                modes.view(dtype),
                return_indices=True,
            )
            self._idx = idx
            # rearrange modes and weights to match order of eq.Z_basis.modes
            # and eq.Z_lmn,
            # necessary so that the A matrix rows match up with the target b
            modes = np.atleast_2d(eq.Z_basis.modes[idx, :])
            if self._sum_weights is not None:
                self._sum_weights = np.atleast_1d(self._sum_weights)
                self._sum_weights = self._sum_weights[modes_idx]

            if idx.size < modes.shape[0]:
                warnings.warn(
                    colored(
                        "Some of the given modes are not in the basis, "
                        + "these modes will not be fixed.",
                        "yellow",
                    )
                )
        if self._sum_weights is None:
            sum_weights = np.ones(modes.shape[0])
        else:
            sum_weights = np.atleast_1d(self._sum_weights)
        self._dim_f = 1

        self._A = np.zeros((1, eq.Z_basis.num_modes))
        for i, (l, m, n) in enumerate(modes):
            j = eq.Z_basis.get_idx(L=l, M=m, N=n)
            self._A[0, j] = sum_weights[i]

        # use current sum as target if needed
        if self._target_from_user is None:
            self.target = np.dot(sum_weights.T, eq.Z_lmn[self._idx])

        super().build(eq=eq, use_jit=use_jit, verbose=verbose)

    def compute(self, Z_lmn, **kwargs):
        """Compute Sum mode Z errors.

        Parameters
        ----------
        Z_lmn : ndarray
            Spectral coefficients of Z(rho,theta,zeta) .

        Returns
        -------
        f : ndarray
            Fixed sum mode Z errors.

        """
        f = jnp.dot(self._A, Z_lmn)
        return f

    @property
    def target_arg(self):
        """str: Name of argument corresponding to the target."""
        return "Z_lmn"


class _FixProfile(_Objective, ABC):
    """Fixes profile coefficients (or values, for SplineProfile).

    Parameters
    ----------
    eq : Equilibrium, optional
        Equilibrium that will be optimized to satisfy the Objective.
    target : tuple, float, ndarray, optional
        Target value(s) of the objective.
        len(target) = len(weight) = len(modes). If None, uses Profile.params.
        e.g. for PowerSeriesProfile these are profile coefficients, and for
        SplineProfile they are values at knots.
    bounds : tuple, optional
        Lower and upper bounds on the objective. Overrides target.
        len(bounds[0]) and len(bounds[1]) must be equal to Objective.dim_f
    weight : float, ndarray, optional
        Weighting to apply to the Objective, relative to other Objectives.
        len(target) = len(weight) = len(modes)
    normalize : bool
        Whether to compute the error in physical units or non-dimensionalize.
    normalize_target : bool
        Whether target should be normalized before comparing to computed values.
        if `normalize` is `True` and the target is in physical units, this should also
        be set to True.
    profile : Profile, optional
        Profile containing the radial modes to evaluate at.
    indices : ndarray or Bool, optional
        indices of the Profile.params array to fix.
        (e.g. indices corresponding to modes for a PowerSeriesProfile or indices
        corresponding to knots for a SplineProfile).
        Must have len(target) = len(weight) = len(modes).
        If True/False uses all/none of the Profile.params indices.
    name : str
        Name of the objective function.

    """

    _scalar = False
    _linear = True
    _fixed = True
    _print_value_fmt = "Fix-profile error: {:10.3e} "

    def __init__(
        self,
        eq=None,
        target=None,
        bounds=None,
        weight=1,
        normalize=True,
        normalize_target=True,
        profile=None,
        indices=True,
        name="",
    ):

        self._profile = profile
        self._indices = indices
        self._target_from_user = target
        super().__init__(
            eq=eq,
            target=target,
            bounds=bounds,
            weight=weight,
            normalize=normalize,
            normalize_target=normalize_target,
            name=name,
        )

    def build(self, eq=None, profile=None, use_jit=False, verbose=1):
        """Build constant arrays.

        Parameters
        ----------
        eq : Equilibrium
            Equilibrium that will be optimized to satisfy the Objective.
        profile : Profile, optional
            profile to fix
        use_jit : bool, optional
            Whether to just-in-time compile the objective and derivatives.
        verbose : int, optional
            Level of output.

        """
        eq = eq or self._eq
        if self._profile is None or self._profile.params.size != eq.L + 1:
            self._profile = profile

        # find indices to fix
        if self._indices is False or self._indices is None:  # no indices to fix
            self._idx = np.array([], dtype=int)
        elif self._indices is True:  # all indices of Profile.params
            self._idx = np.arange(np.size(self._profile.params))
        else:  # specified indices
            self._idx = np.atleast_1d(self._indices)

        self._dim_f = self._idx.size
        # use profile parameters as target if needed
        if self._target_from_user is None:
            self.target = self._profile.params[self._idx]

        super().build(eq=eq, use_jit=use_jit, verbose=verbose)


class FixPressure(_FixProfile):
    """Fixes pressure coefficients.

    Parameters
    ----------
    eq : Equilibrium, optional
        Equilibrium that will be optimized to satisfy the Objective.
    target : tuple, float, ndarray, optional
        Target value(s) of the objective.
        len(target) = len(weight) = len(modes). If None, uses profile coefficients.
    bounds : tuple, optional
        Lower and upper bounds on the objective. Overrides target.
        len(bounds[0]) and len(bounds[1]) must be equal to Objective.dim_f
    weight : float, ndarray, optional
        Weighting to apply to the Objective, relative to other Objectives.
        len(target) = len(weight) = len(modes)
    normalize : bool
        Whether to compute the error in physical units or non-dimensionalize.
    normalize_target : bool
        Whether target should be normalized before comparing to computed values.
        if `normalize` is `True` and the target is in physical units, this should also
        be set to True.
    profile : Profile, optional
        Profile containing the radial modes to evaluate at.
    indices : ndarray or bool, optional
        indices of the Profile.params array to fix.
        (e.g. indices corresponding to modes for a PowerSeriesProfile or indices
        corresponding to knots for a SplineProfile).
        Must have len(target) = len(weight) = len(modes).
        If True/False uses all/none of the Profile.params indices.
    name : str
        Name of the objective function.

    """

    _scalar = False
    _linear = True
    _fixed = True
    _units = "(Pa)"
    _print_value_fmt = "Fixed-pressure profile error: {:10.3e} "

    def __init__(
        self,
        eq=None,
        target=None,
        bounds=None,
        weight=1,
        normalize=True,
        normalize_target=True,
        profile=None,
        indices=True,
        name="fixed-pressure",
    ):

        super().__init__(
            eq=eq,
            target=target,
            bounds=bounds,
            weight=weight,
            normalize=normalize,
            normalize_target=normalize_target,
            profile=profile,
            indices=indices,
            name=name,
        )

    def build(self, eq=None, use_jit=False, verbose=1):
        """Build constant arrays.

        Parameters
        ----------
        eq : Equilibrium
            Equilibrium that will be optimized to satisfy the Objective.
        use_jit : bool, optional
            Whether to just-in-time compile the objective and derivatives.
        verbose : int, optional
            Level of output.

        """
        eq = eq or self._eq
        if eq.pressure is None:
            raise RuntimeError(
                "Attempting to fix pressure on an equilibrium with no "
                + "pressure profile assigned"
            )
        profile = eq.pressure
        if self._normalize:
            scales = compute_scaling_factors(eq)
            self._normalization = scales["p"]
        super().build(eq, profile, use_jit, verbose)

    def compute(self, p_l, **kwargs):
        """Compute fixed pressure profile errors.

        Parameters
        ----------
        p_l : ndarray
            parameters of the pressure profile (Pa).

        Returns
        -------
        f : ndarray
            Fixed profile errors.

        """
        return p_l[self._idx]

    @property
    def target_arg(self):
        """str: Name of argument corresponding to the target."""
        return "p_l"


class FixIota(_FixProfile):
    """Fixes rotational transform coefficients.

    Parameters
    ----------
    eq : Equilibrium, optional
        Equilibrium that will be optimized to satisfy the Objective.
    target : tuple, float, ndarray, optional
        Target value(s) of the objective.
        len(target) = len(weight) = len(modes). If None, uses profile coefficients.
    bounds : tuple, optional
        Lower and upper bounds on the objective. Overrides target.
        len(bounds[0]) and len(bounds[1]) must be equal to Objective.dim_f
    weight : float, ndarray, optional
        Weighting to apply to the Objective, relative to other Objectives.
        len(target) = len(weight) = len(modes)
    normalize : bool
        Whether to compute the error in physical units or non-dimensionalize.
        Note: has no effect for this objective.
    normalize_target : bool
        Whether target should be normalized before comparing to computed values.
        if `normalize` is `True` and the target is in physical units, this should also
        be set to True.
        Note: has no effect for this objective.
    profile : Profile, optional
        Profile containing the radial modes to evaluate at.
    indices : ndarray or bool, optional
        indices of the Profile.params array to fix.
        (e.g. indices corresponding to modes for a PowerSeriesProfile or indices.
        corresponding to knots for a SplineProfile).
        Must len(target) = len(weight) = len(modes).
        If True/False uses all/none of the Profile.params indices.
    name : str
        Name of the objective function.

    """

    _scalar = False
    _linear = True
    _fixed = True
    _units = "(dimensionless)"
    _print_value_fmt = "Fixed-iota profile error: {:10.3e} "

    def __init__(
        self,
        eq=None,
        target=None,
        bounds=None,
        weight=1,
        normalize=False,
        normalize_target=False,
        profile=None,
        indices=True,
        name="fixed-iota",
    ):

        super().__init__(
            eq=eq,
            target=target,
            bounds=bounds,
            weight=weight,
            normalize=normalize,
            normalize_target=normalize_target,
            profile=profile,
            indices=indices,
            name=name,
        )

    def build(self, eq=None, use_jit=False, verbose=1):
        """Build constant arrays.

        Parameters
        ----------
        eq : Equilibrium
            Equilibrium that will be optimized to satisfy the Objective.
        use_jit : bool, optional
            Whether to just-in-time compile the objective and derivatives.
        verbose : int, optional
            Level of output.

        """
        eq = eq or self._eq
        if eq.iota is None:
            raise RuntimeError(
                "Attempt to fix rotational transform on an equilibrium with no "
                + "rotational transform profile assigned"
            )
        profile = eq.iota
        super().build(eq, profile, use_jit, verbose)

    def compute(self, i_l, **kwargs):
        """Compute fixed iota errors.

        Parameters
        ----------
        i_l : ndarray
            parameters of the iota profile.

        Returns
        -------
        f : ndarray
            Fixed profile errors.

        """
        return i_l[self._idx]

    @property
    def target_arg(self):
        """str: Name of argument corresponding to the target."""
        return "i_l"


class FixCurrent(_FixProfile):
    """Fixes toroidal current profile coefficients.

    Parameters
    ----------
    eq : Equilibrium, optional
        Equilibrium that will be optimized to satisfy the Objective.
    target : tuple, float, ndarray, optional
        Target value(s) of the objective.
        len(target) = len(weight) = len(modes). If None, uses profile coefficients.
    bounds : tuple, optional
        Lower and upper bounds on the objective. Overrides target.
        len(bounds[0]) and len(bounds[1]) must be equal to Objective.dim_f
    weight : float, ndarray, optional
        Weighting to apply to the Objective, relative to other Objectives.
        len(target) = len(weight) = len(modes)
    normalize : bool
        Whether to compute the error in physical units or non-dimensionalize.
    normalize_target : bool
        Whether target should be normalized before comparing to computed values.
        if `normalize` is `True` and the target is in physical units, this should also
        be set to True.
    profile : Profile, optional
        Profile containing the radial modes to evaluate at.
    indices : ndarray or bool, optional
        indices of the Profile.params array to fix.
        (e.g. indices corresponding to modes for a PowerSeriesProfile or indices
        corresponding to knots for a SplineProfile).
        Must have len(target) = len(weight) = len(modes).
        If True/False uses all/none of the Profile.params indices.
    name : str
        Name of the objective function.

    """

    _scalar = False
    _linear = True
    _fixed = True
    _units = "(A)"
    _print_value_fmt = "Fixed-current profile error: {:10.3e} "

    def __init__(
        self,
        eq=None,
        target=None,
        bounds=None,
        weight=1,
        normalize=True,
        normalize_target=True,
        profile=None,
        indices=True,
        name="fixed-current",
    ):

        super().__init__(
            eq=eq,
            target=target,
            bounds=bounds,
            weight=weight,
            normalize=normalize,
            normalize_target=normalize_target,
            profile=profile,
            indices=indices,
            name=name,
        )

    def build(self, eq=None, use_jit=False, verbose=1):
        """Build constant arrays.

        Parameters
        ----------
        eq : Equilibrium
            Equilibrium that will be optimized to satisfy the Objective.
        use_jit : bool, optional
            Whether to just-in-time compile the objective and derivatives.
        verbose : int, optional
            Level of output.

        """
        eq = eq or self._eq
        if eq.current is None:
            raise RuntimeError(
                "Attempting to fix toroidal current on an equilibrium with no "
                + "current profile assigned"
            )
        profile = eq.current
        if self._normalize:
            scales = compute_scaling_factors(eq)
            self._normalization = scales["I"]
        super().build(eq, profile, use_jit, verbose)

    def compute(self, c_l, **kwargs):
        """Compute fixed current errors.

        Parameters
        ----------
        c_l : ndarray
            parameters of the current profile (A).

        Returns
        -------
        f : ndarray
            Fixed profile errors.

        """
        return c_l[self._idx]

    @property
    def target_arg(self):
        """str: Name of argument corresponding to the target."""
        return "c_l"


class FixElectronTemperature(_FixProfile):
    """Fixes electron temperature profile coefficients.

    Parameters
    ----------
    eq : Equilibrium, optional
        Equilibrium that will be optimized to satisfy the Objective.
    target : tuple, float, ndarray, optional
        Target value(s) of the objective.
        len(target) = len(weight) = len(modes). If None, uses profile coefficients.
    bounds : tuple, optional
        Lower and upper bounds on the objective. Overrides target.
        len(bounds[0]) and len(bounds[1]) must be equal to Objective.dim_f
    weight : float, ndarray, optional
        Weighting to apply to the Objective, relative to other Objectives.
        len(target) = len(weight) = len(modes)
    normalize : bool
        Whether to compute the error in physical units or non-dimensionalize.
    normalize_target : bool
        Whether target should be normalized before comparing to computed values.
        if `normalize` is `True` and the target is in physical units, this should also
        be set to True.
    profile : Profile, optional
        Profile containing the radial modes to evaluate at.
    indices : ndarray or bool, optional
        indices of the Profile.params array to fix.
        (e.g. indices corresponding to modes for a PowerSeriesProfile or indices
        corresponding to knots for a SplineProfile).
        Must have len(target) = len(weight) = len(modes).
        If True/False uses all/none of the Profile.params indices.
    name : str
        Name of the objective function.

    """

    _scalar = False
    _linear = True
    _fixed = True
    _units = "(eV)"
    _print_value_fmt = "Fixed-electron-temperature profile error: {:10.3e} "

    def __init__(
        self,
        eq=None,
        target=None,
        bounds=None,
        weight=1,
        normalize=True,
        normalize_target=True,
        profile=None,
        indices=True,
        name="fixed-electron-temperature",
    ):

        super().__init__(
            eq=eq,
            target=target,
            bounds=bounds,
            weight=weight,
            normalize=normalize,
            normalize_target=normalize_target,
            profile=profile,
            indices=indices,
            name=name,
        )

    def build(self, eq=None, use_jit=True, verbose=1):
        """Build constant arrays.

        Parameters
        ----------
        eq : Equilibrium
            Equilibrium that will be optimized to satisfy the Objective.
        use_jit : bool, optional
            Whether to just-in-time compile the objective and derivatives.
        verbose : int, optional
            Level of output.

        """
        eq = eq or self._eq
        if eq.electron_temperature is None:
            raise RuntimeError(
                "Attempting to fix electron temperature on an equilibrium with no "
                + "electron temperature profile assigned"
            )
        profile = eq.electron_temperature
        if self._normalize:
            scales = compute_scaling_factors(eq)
            self._normalization = scales["T"]
        super().build(eq, profile, use_jit, verbose)

    def compute(self, Te_l, **kwargs):
        """Compute fixed electron temperature errors.

        Parameters
        ----------
        Te_l : ndarray
            parameters of the electron temperature profile (eV).

        Returns
        -------
        f : ndarray
            Fixed profile errors.

        """
        return Te_l[self._idx]

    @property
    def target_arg(self):
        """str: Name of argument corresponding to the target."""
        return "Te_l"


class FixElectronDensity(_FixProfile):
    """Fixes electron density profile coefficients.

    Parameters
    ----------
    eq : Equilibrium, optional
        Equilibrium that will be optimized to satisfy the Objective.
    target : tuple, float, ndarray, optional
        Target value(s) of the objective.
        len(target) = len(weight) = len(modes). If None, uses profile coefficients.
    bounds : tuple, optional
        Lower and upper bounds on the objective. Overrides target.
        len(bounds[0]) and len(bounds[1]) must be equal to Objective.dim_f
    weight : float, ndarray, optional
        Weighting to apply to the Objective, relative to other Objectives.
        len(target) = len(weight) = len(modes)
    normalize : bool
        Whether to compute the error in physical units or non-dimensionalize.
    normalize_target : bool
        Whether target should be normalized before comparing to computed values.
        if `normalize` is `True` and the target is in physical units, this should also
        be set to True.
    profile : Profile, optional
        Profile containing the radial modes to evaluate at.
    indices : ndarray or bool, optional
        indices of the Profile.params array to fix.
        (e.g. indices corresponding to modes for a PowerSeriesProfile or indices
        corresponding to knots for a SplineProfile).
        Must have len(target) = len(weight) = len(modes).
        If True/False uses all/none of the Profile.params indices.
    name : str
        Name of the objective function.

    """

    _scalar = False
    _linear = True
    _fixed = True
    _units = "(m^-3)"
    _print_value_fmt = "Fixed-electron-density profile error: {:10.3e} "

    def __init__(
        self,
        eq=None,
        target=None,
        bounds=None,
        weight=1,
        normalize=True,
        normalize_target=True,
        profile=None,
        indices=True,
        name="fixed-electron-density",
    ):

        super().__init__(
            eq=eq,
            target=target,
            bounds=bounds,
            weight=weight,
            normalize=normalize,
            normalize_target=normalize_target,
            profile=profile,
            indices=indices,
            name=name,
        )

    def build(self, eq=None, use_jit=True, verbose=1):
        """Build constant arrays.

        Parameters
        ----------
        eq : Equilibrium
            Equilibrium that will be optimized to satisfy the Objective.
        use_jit : bool, optional
            Whether to just-in-time compile the objective and derivatives.
        verbose : int, optional
            Level of output.

        """
        eq = eq or self._eq
        if eq.electron_density is None:
            raise RuntimeError(
                "Attempting to fix electron density on an equilibrium with no "
                + "electron density profile assigned"
            )
        profile = eq.electron_density
        if self._normalize:
            scales = compute_scaling_factors(eq)
            self._normalization = scales["n"]
        super().build(eq, profile, use_jit, verbose)

    def compute(self, ne_l, **kwargs):
        """Compute fixed electron density errors.

        Parameters
        ----------
        ne_l : ndarray
            parameters of the electron density profile (1/m^3).

        Returns
        -------
        f : ndarray
            Fixed profile errors.

        """
        return ne_l[self._idx]

    @property
    def target_arg(self):
        """str: Name of argument corresponding to the target."""
        return "ne_l"


class FixIonTemperature(_FixProfile):
    """Fixes ion temperature profile coefficients.

    Parameters
    ----------
    eq : Equilibrium, optional
        Equilibrium that will be optimized to satisfy the Objective.
    target : tuple, float, ndarray, optional
        Target value(s) of the objective.
        len(target) = len(weight) = len(modes). If None, uses profile coefficients.
    bounds : tuple, optional
        Lower and upper bounds on the objective. Overrides target.
        len(bounds[0]) and len(bounds[1]) must be equal to Objective.dim_f
    weight : float, ndarray, optional
        Weighting to apply to the Objective, relative to other Objectives.
        len(target) = len(weight) = len(modes)
    normalize : bool
        Whether to compute the error in physical units or non-dimensionalize.
    normalize_target : bool
        Whether target should be normalized before comparing to computed values.
        if `normalize` is `True` and the target is in physical units, this should also
        be set to True.
    profile : Profile, optional
        Profile containing the radial modes to evaluate at.
    indices : ndarray or bool, optional
        indices of the Profile.params array to fix.
        (e.g. indices corresponding to modes for a PowerSeriesProfile or indices
        corresponding to knots for a SplineProfile).
        Must have len(target) = len(weight) = len(modes).
        If True/False uses all/none of the Profile.params indices.
    name : str
        Name of the objective function.

    """

    _scalar = False
    _linear = True
    _fixed = True
    _units = "(eV)"
    _print_value_fmt = "Fixed-ion-temperature profile error: {:10.3e} "

    def __init__(
        self,
        eq=None,
        target=None,
        bounds=None,
        weight=1,
        normalize=True,
        normalize_target=True,
        profile=None,
        indices=True,
        name="fixed-ion-temperature",
    ):

        super().__init__(
            eq=eq,
            target=target,
            bounds=bounds,
            weight=weight,
            normalize=normalize,
            normalize_target=normalize_target,
            profile=profile,
            indices=indices,
            name=name,
        )

    def build(self, eq=None, use_jit=True, verbose=1):
        """Build constant arrays.

        Parameters
        ----------
        eq : Equilibrium
            Equilibrium that will be optimized to satisfy the Objective.
        use_jit : bool, optional
            Whether to just-in-time compile the objective and derivatives.
        verbose : int, optional
            Level of output.

        """
        eq = eq or self._eq
        if eq.ion_temperature is None:
            raise RuntimeError(
                "Attempting to fix ion temperature on an equilibrium with no "
                + "ion temperature profile assigned"
            )
        profile = eq.ion_temperature
        if self._normalize:
            scales = compute_scaling_factors(eq)
            self._normalization = scales["T"]
        super().build(eq, profile, use_jit, verbose)

    def compute(self, Ti_l, **kwargs):
        """Compute fixed ion temperature errors.

        Parameters
        ----------
        Ti_l : ndarray
            parameters of the ion temperature profile (eV).

        Returns
        -------
        f : ndarray
            Fixed profile errors.

        """
        return Ti_l[self._idx]

    @property
    def target_arg(self):
        """str: Name of argument corresponding to the target."""
        return "Ti_l"


class FixAtomicNumber(_FixProfile):
    """Fixes effective atomic number profile coefficients.

    Parameters
    ----------
    eq : Equilibrium, optional
        Equilibrium that will be optimized to satisfy the Objective.
    target : tuple, float, ndarray, optional
        Target value(s) of the objective.
        len(target) = len(weight) = len(modes). If None, uses profile coefficients.
    bounds : tuple, optional
        Lower and upper bounds on the objective. Overrides target.
        len(bounds[0]) and len(bounds[1]) must be equal to Objective.dim_f
    weight : float, ndarray, optional
        Weighting to apply to the Objective, relative to other Objectives.
        len(target) = len(weight) = len(modes)
    normalize : bool
        Whether to compute the error in physical units or non-dimensionalize.
        Note: has no effect for this objective.
    normalize_target : bool
        Whether target should be normalized before comparing to computed values.
        if `normalize` is `True` and the target is in physical units, this should also
        be set to True.
        Note: has no effect for this objective.
    profile : Profile, optional
        Profile containing the radial modes to evaluate at.
    indices : ndarray or bool, optional
        indices of the Profile.params array to fix.
        (e.g. indices corresponding to modes for a PowerSeriesProfile or indices
        corresponding to knots for a SplineProfile).
        Must have len(target) = len(weight) = len(modes).
        If True/False uses all/none of the Profile.params indices.
    name : str
        Name of the objective function.

    """

    _scalar = False
    _linear = True
    _fixed = True
    _units = "(dimensionless)"
    _print_value_fmt = "Fixed-atomic-number profile error: {:10.3e} "

    def __init__(
        self,
        eq=None,
        target=None,
        bounds=None,
        weight=1,
        normalize=False,
        normalize_target=False,
        profile=None,
        indices=True,
        name="fixed-atomic-number",
    ):

        super().__init__(
            eq=eq,
            target=target,
            bounds=bounds,
            weight=weight,
            normalize=normalize,
            normalize_target=normalize_target,
            profile=profile,
            indices=indices,
            name=name,
        )

    def build(self, eq=None, use_jit=True, verbose=1):
        """Build constant arrays.

        Parameters
        ----------
        eq : Equilibrium
            Equilibrium that will be optimized to satisfy the Objective.
        use_jit : bool, optional
            Whether to just-in-time compile the objective and derivatives.
        verbose : int, optional
            Level of output.

        """
        eq = eq or self._eq
        if eq.atomic_number is None:
            raise RuntimeError(
                "Attempting to fix atomic number on an equilibrium with no "
                + "atomic number profile assigned"
            )
        profile = eq.atomic_number
        super().build(eq, profile, use_jit, verbose)

    def compute(self, Zeff_l, **kwargs):
        """Compute fixed atomic number errors.

        Parameters
        ----------
        Zeff_l : ndarray
            parameters of the current profile.

        Returns
        -------
        f : ndarray
            Fixed profile errors.

        """
        return Zeff_l[self._idx]

    @property
    def target_arg(self):
        """str: Name of argument corresponding to the target."""
        return "Zeff_l"


class FixPsi(_Objective):
    """Fixes total toroidal magnetic flux within the last closed flux surface.

    Parameters
    ----------
    eq : Equilibrium, optional
        Equilibrium that will be optimized to satisfy the Objective.
    target : float, optional
        Target value(s) of the objective. If None, uses Equilibrium value.
    bounds : tuple, optional
        Lower and upper bounds on the objective. Overrides target.
    normalize : bool
        Whether to compute the error in physical units or non-dimensionalize.
    normalize_target : bool
        Whether target should be normalized before comparing to computed values.
        if `normalize` is `True` and the target is in physical units, this should also
        be set to True.
    weight : float, optional
        Weighting to apply to the Objective, relative to other Objectives.
    name : str
        Name of the objective function.

    """

    _scalar = True
    _linear = True
    _fixed = True
    _units = "(Wb)"
    _print_value_fmt = "Fixed-Psi error: {:10.3e} "

    def __init__(
        self,
        eq=None,
        target=None,
        bounds=None,
        weight=1,
        normalize=True,
        normalize_target=True,
        name="fixed-Psi",
    ):
        self._target_from_user = target
        super().__init__(
            eq=eq,
            target=target,
            bounds=bounds,
            weight=weight,
            normalize=normalize,
            normalize_target=normalize_target,
            name=name,
        )

    def build(self, eq=None, use_jit=False, verbose=1):
        """Build constant arrays.

        Parameters
        ----------
        eq : Equilibrium, optional
            Equilibrium that will be optimized to satisfy the Objective.
        use_jit : bool, optional
            Whether to just-in-time compile the objective and derivatives.
        verbose : int, optional
            Level of output.

        """
        eq = eq or self._eq
        self._dim_f = 1

        if self._target_from_user is None:
            self.target = eq.Psi

        if self._normalize:
            scales = compute_scaling_factors(eq)
            self._normalization = scales["Psi"]

        super().build(eq=eq, use_jit=use_jit, verbose=verbose)

    def compute(self, Psi, **kwargs):
        """Compute fixed-Psi error.

        Parameters
        ----------
        Psi : float
            Total toroidal magnetic flux within the last closed flux surface (Wb).

        Returns
        -------
        f : ndarray
            Total toroidal magnetic flux error (Wb).

        """
        return Psi

    @property
    def target_arg(self):
        """str: Name of argument corresponding to the target."""
        return "Psi"<|MERGE_RESOLUTION|>--- conflicted
+++ resolved
@@ -221,7 +221,7 @@
             normalize_target=False,
         )
 
-    def build(self, eq, use_jit=False, verbose=1):
+    def build(self, eq=None, use_jit=False, verbose=1):
         """Build constant arrays.
 
         Parameters
@@ -234,6 +234,7 @@
             Level of output.
 
         """
+        eq = eq or self._eq
         ns = eq.axis.R_basis.modes[:, 2]
         self._dim_f = ns.size
         self._A = np.zeros((self._dim_f, eq.R_basis.num_modes))
@@ -293,7 +294,7 @@
             normalize_target=False,
         )
 
-    def build(self, eq, use_jit=False, verbose=1):
+    def build(self, eq=None, use_jit=False, verbose=1):
         """Build constant arrays.
 
         Parameters
@@ -306,6 +307,7 @@
             Level of output.
 
         """
+        eq = eq or self._eq
         ns = eq.axis.Z_basis.modes[:, 2]
         self._dim_f = ns.size
         self._A = np.zeros((self._dim_f, eq.Z_basis.num_modes))
@@ -872,12 +874,8 @@
             Level of output.
 
         """
-<<<<<<< HEAD
-=======
         eq = eq or self._eq
-        R_basis = eq.R_basis
-
->>>>>>> 15eed705
+
         if self._modes is False or self._modes is None:  # no modes
             modes = np.array([[]], dtype=int)
             idx = np.array([], dtype=int)
@@ -1030,12 +1028,8 @@
             Level of output.
 
         """
-<<<<<<< HEAD
-=======
         eq = eq or self._eq
-        Z_basis = eq.Z_basis
-
->>>>>>> 15eed705
+
         if self._modes is False or self._modes is None:  # no modes
             modes = np.array([[]], dtype=int)
             idx = np.array([], dtype=int)
