"""Classes for linear optimization constraints.

Linear objective functions must be of the form `A*x-b`, where:
    - `A` is a constant matrix that can be pre-computed
    - `x` is an array of a single parameter
    - `b` is the desired vector set by `objective.target`
"""

import warnings

import numpy as np
from termcolor import colored

from desc.backend import jnp, tree_leaves, tree_map, tree_structure
from desc.basis import zernike_radial, zernike_radial_coeffs
from desc.utils import broadcast_tree, errorif, setdefault

from .normalization import compute_scaling_factors
from .objective_funs import _Objective


# TODO: get rid of this class and inherit from FixParameters instead?
class _FixedObjective(_Objective):
    _fixed = True
    _linear = True
    _scalar = False

    def update_target(self, thing):
        """Update target values using an Optimizable object.

        Parameters
        ----------
        thing : Optimizable
            Optimizable object that will be optimized to satisfy the Objective.

        """
        new_target = self.compute(thing.params_dict)
        assert len(new_target) == len(self.target)
        self.target = new_target
        self._target_from_user = self.target  # in case the Objective is re-built
        if self._use_jit:
            self.jit()

    def _parse_target_from_user(
        self, target_from_user, default_target, default_bounds, idx
    ):
        # FIXME: add logic here to deal with `target_from_user` as a pytree?
        # FIXME: does this actually need idx?
        if target_from_user is None:
            target = default_target
            bounds = default_bounds
        elif isinstance(target_from_user, tuple) and (
            len(target_from_user) == 2
        ):  # treat as bounds
            target = None
            bounds = (
                np.broadcast_to(target_from_user[0], self._dim_f).copy()[idx],
                np.broadcast_to(target_from_user[1], self._dim_f).copy()[idx],
            )
        else:
            target = np.broadcast_to(target_from_user, self._dim_f).copy()[idx]
            bounds = None
        return target, bounds


class FixParameters(_Objective):
    """Fix specific degrees of freedom associated with a given Optimizable thing.

    Parameters
    ----------
    thing : Optimizable
        Object whose degrees of freedom are being fixed.
    params : nested list of dicts
        Dict keys are the names of parameters to fix (str), and dict values are the
        indices to fix for each corresponding parameter (int array).
        Use True (False) instead of an int array to fix all (none) of the indices
        for that parameter.
        Must have the same pytree structure as thing.params_dict.
        The default is to fix all indices of all parameters.
    target : dict of {float, ndarray}, optional
        Target value(s) of the objective. Only used if bounds is None.
        Should have the same tree structure as thing.params. Defaults to things.params.
    bounds : tuple of dict {float, ndarray}, optional
        Lower and upper bounds on the objective. Overrides target.
        Should have the same tree structure as thing.params.
    weight : dict of {float, ndarray}, optional
        Weighting to apply to the Objective, relative to other Objectives.
        Should be a scalar or have the same tree structure as thing.params.
    normalize : bool, optional
        Whether to compute the error in physical units or non-dimensionalize.
    normalize_target : bool, optional
        Whether target and bounds should be normalized before comparing to computed
        values. If `normalize` is `True` and the target is in physical units,
        this should also be set to True. Has no effect for this objective.
    name : str, optional
        Name of the objective function.

    Examples
    --------
    .. code-block:: python

        import numpy as np
        from desc.coils import (
            CoilSet, FourierPlanarCoil, FourierRZCoil, FourierXYZCoil, MixedCoilSet
        )
        from desc.objectives import FixParameters

        # toroidal field coil set with 4 coils
        tf_coil = FourierPlanarCoil(
            current=3, center=[2, 0, 0], normal=[0, 1, 0], r_n=[1]
        )
        tf_coilset = CoilSet.linspaced_angular(tf_coil, n=4)
        # vertical field coil set with 3 coils
        vf_coil = FourierRZCoil(current=-1, R_n=3, Z_n=-1)
        vf_coilset = CoilSet.linspaced_linear(
            vf_coil, displacement=[0, 0, 2], n=3, endpoint=True
        )
        # another single coil
        xyz_coil = FourierXYZCoil(current=2)
        # full coil set with TF coils, VF coils, and other single coil
        full_coilset = MixedCoilSet((tf_coilset, vf_coilset, xyz_coil))

        params = [
            [
                {"current": True},  # fix "current" of the 1st TF coil
                # fix "center" and one component of "normal" for the 2nd TF coil
                {"center": True, "normal": np.array([1])},
                {"r_n": True},  # fix radius of the 3rd TF coil
                {},  # fix nothing in the 4th TF coil
            ],
            {"shift": True, "rotmat": True},  # fix "shift" & "rotmat" for all VF coils
            # fix specified indices of "X_n" and "Z_n", but not "Y_n", for other coil
            {"X_n": np.array([1, 2]), "Y_n": False, "Z_n": np.array([0])},
        ]
        obj = FixParameters(full_coilset, params)

    """

    _scalar = False
    _linear = True
    _fixed = True
    _units = "(~)"
    _print_value_fmt = "Fixed parameters error: {:10.3e} "

    def __init__(
        self,
        thing,
        params=None,
        target=None,
        bounds=None,
        weight=1,
        normalize=True,
        normalize_target=True,
        name="fixed parameters",
    ):
        self._params = params
        super().__init__(
            things=thing,
            target=target,
            bounds=bounds,
            weight=weight,
            normalize=normalize,
            normalize_target=normalize_target,
            name=name,
        )

    def build(self, use_jit=False, verbose=1):
        """Build constant arrays.

        Parameters
        ----------
        use_jit : bool, optional
            Whether to just-in-time compile the objective and derivatives.
        verbose : int, optional
            Level of output.

        """
        thing = self.things[0]

        # default params
        default_params = tree_map(lambda dim: np.arange(dim), thing.dimensions)
        self._params = setdefault(self._params, default_params)
        self._params = broadcast_tree(self._params, default_params)
        self._indices = tree_leaves(self._params)
        assert tree_structure(self._params) == tree_structure(default_params)

        self._dim_f = sum(idx.size for idx in self._indices)

        # default target
        if self.target is None and self.bounds is None:
            self.target = np.concatenate(
                [
                    np.atleast_1d(param[idx])
                    for param, idx in zip(tree_leaves(thing.params_dict), self._indices)
                ]
            )

        super().build(use_jit=use_jit, verbose=verbose)

    def compute(self, params, constants=None):
        """Compute fixed degree of freedom errors.

        Parameters
        ----------
        params : list of dict
            List of dictionaries of degrees of freedom, eg CoilSet.params_dict
        constants : dict
            Dictionary of constant data, eg transforms, profiles etc. Defaults to
            self.constants

        Returns
        -------
        f : ndarray
            Fixed degree of freedom errors.

        """
        return jnp.concatenate(
            [
                jnp.atleast_1d(param[idx])
                for param, idx in zip(tree_leaves(params), self._indices)
            ]
        )

    def update_target(self, thing):
        """Update target values using an Optimizable object.

        Parameters
        ----------
        thing : Optimizable
            Optimizable object that will be optimized to satisfy the Objective.

        """
        self.target = self.compute(thing.params_dict)
        if self._use_jit:
            self.jit()


class BoundaryRSelfConsistency(_Objective):
    """Ensure that the boundary and interior surfaces are self-consistent.

    Note: this constraint is automatically applied when needed, and does not need to be
    included by the user.

    Parameters
    ----------
    eq : Equilibrium
        Equilibrium that will be optimized to satisfy the Objective.
    surface_label : float, optional
        Surface to enforce boundary conditions on. Defaults to Equilibrium.surface.rho
    name : str, optional
        Name of the objective function.

    """

    _scalar = False
    _linear = True
    _fixed = False  # not "diagonal", since it is fixing a sum
    _units = "(m)"
    _print_value_fmt = "R boundary self consistency error: {:10.3e} "

    def __init__(
        self,
        eq,
        surface_label=None,
        name="self_consistency R",
    ):
        self._surface_label = surface_label
        super().__init__(
            things=eq,
            target=0,
            bounds=None,
            weight=1,
            normalize=False,
            normalize_target=False,
            name=name,
        )

    def build(self, use_jit=False, verbose=1):
        """Build constant arrays.

        Parameters
        ----------
        use_jit : bool, optional
            Whether to just-in-time compile the objective and derivatives.
        verbose : int, optional
            Level of output.

        """
        eq = self.things[0]
        modes = eq.surface.R_basis.modes
        idx = np.arange(eq.surface.R_basis.num_modes)

        self._dim_f = idx.size
        self._A = np.zeros((self._dim_f, eq.R_basis.num_modes))
        Js = []
        surf = eq.surface.rho if self._surface_label is None else self._surface_label
        for i, (l, m, n) in enumerate(eq.R_basis.modes):
            if eq.bdry_mode == "lcfs":
                j = np.argwhere((modes[:, 1:] == [m, n]).all(axis=1))
                Js.append(j.flatten())
            else:
                raise NotImplementedError(
                    "bdry_mode is not lcfs, yell at Dario to finish poincare stuff"
                )
        Js = np.array(Js)
        # Broadcasting at once is faster. We need to use np.arange to avoid
        # setting the value to the whole row.
        self._A[Js[:, 0], np.arange(eq.R_basis.num_modes)] = zernike_radial(
            surf, eq.R_basis.modes[:, 0], eq.R_basis.modes[:, 1]
        )
        super().build(use_jit=use_jit, verbose=verbose)

    def compute(self, params, constants=None):
        """Compute boundary R self-consistency errors.

        IE, the mismatch between the Fourier-Zernike basis evaluated at rho=1 and the
        double Fourier series defining the equilibrium LCFS

        Parameters
        ----------
        params : dict
            Dictionary of equilibrium degrees of freedom, eg Equilibrium.params_dict
        constants : dict
            Dictionary of constant data, eg transforms, profiles etc. Defaults to
            self.constants

        Returns
        -------
        f : ndarray
            boundary R self-consistency errors.

        """
        return jnp.dot(self._A, params["R_lmn"]) - params["Rb_lmn"]


class BoundaryZSelfConsistency(_Objective):
    """Ensure that the boundary and interior surfaces are self consistent.

    Note: this constraint is automatically applied when needed, and does not need to be
    included by the user.

    Parameters
    ----------
    eq : Equilibrium
        Equilibrium that will be optimized to satisfy the Objective.
    surface_label : float, optional
        Surface to enforce boundary conditions on. Defaults to Equilibrium.surface.rho
    name : str, optional
        Name of the objective function.

    """

    _scalar = False
    _linear = True
    _fixed = False  # not "diagonal", since it is fixing a sum
    _units = "(m)"
    _print_value_fmt = "Z boundary self consistency error: {:10.3e} "

    def __init__(
        self,
        eq,
        surface_label=None,
        name="self_consistency Z",
    ):
        self._surface_label = surface_label
        super().__init__(
            things=eq,
            target=0,
            bounds=None,
            weight=1,
            normalize=False,
            normalize_target=False,
            name=name,
        )

    def build(self, use_jit=False, verbose=1):
        """Build constant arrays.

        Parameters
        ----------
        eq : Equilibrium, optional
            Equilibrium that will be optimized to satisfy the Objective.
        use_jit : bool, optional
            Whether to just-in-time compile the objective and derivatives.
        verbose : int, optional
            Level of output.

        """
        eq = self.things[0]
        modes = eq.surface.Z_basis.modes
        idx = np.arange(eq.surface.Z_basis.num_modes)

        self._dim_f = idx.size
        self._A = np.zeros((self._dim_f, eq.Z_basis.num_modes))
        Js = []
        surf = eq.surface.rho if self._surface_label is None else self._surface_label
        for i, (l, m, n) in enumerate(eq.Z_basis.modes):
            if eq.bdry_mode == "lcfs":
                j = np.argwhere((modes[:, 1:] == [m, n]).all(axis=1))
                Js.append(j.flatten())
            else:
                raise NotImplementedError(
                    "bdry_mode is not lcfs, yell at Dario to finish poincare stuff"
                )
        Js = np.array(Js)
        # Broadcasting at once is faster. We need to use np.arange to avoid
        # setting the value to the whole row.
        self._A[Js[:, 0], np.arange(eq.Z_basis.num_modes)] = zernike_radial(
            surf, eq.Z_basis.modes[:, 0], eq.Z_basis.modes[:, 1]
        )
        super().build(use_jit=use_jit, verbose=verbose)

    def compute(self, params, constants=None):
        """Compute boundary Z self-consistency errors.

        IE, the mismatch between the Fourier-Zernike basis evaluated at rho=1 and the
        double Fourier series defining the equilibrium LCFS

        Parameters
        ----------
        params : dict
            Dictionary of equilibrium degrees of freedom, eg Equilibrium.params_dict
        constants : dict
            Dictionary of constant data, eg transforms, profiles etc. Defaults to
            self.constants

        Returns
        -------
        f : ndarray
            boundary Z self-consistency errors.

        """
        return jnp.dot(self._A, params["Z_lmn"]) - params["Zb_lmn"]


class AxisRSelfConsistency(_Objective):
    """Ensure consistency between Zernike and Fourier coefficients on axis.

    Note: this constraint is automatically applied when needed, and does not need to be
    included by the user.

    Parameters
    ----------
    eq : Equilibrium
        Equilibrium that will be optimized to satisfy the Objective.
    name : str, optional
        Name of the objective function.

    """

    _scalar = False
    _linear = True
    _fixed = False  # not "diagonal", since it is fixing a sum
    _print_value_fmt = "R axis self consistency error: {:10.3e} (m)"

    def __init__(
        self,
        eq,
        name="axis R self consistency",
    ):
        super().__init__(
            things=eq,
            target=0,
            weight=1,
            name=name,
            normalize=False,
            normalize_target=False,
        )

    def build(self, use_jit=False, verbose=1):
        """Build constant arrays.

        Parameters
        ----------
        use_jit : bool, optional
            Whether to just-in-time compile the objective and derivatives.
        verbose : int, optional
            Level of output.

        """
        eq = self.things[0]
        ns = eq.axis.R_basis.modes[:, 2]
        self._dim_f = ns.size
        self._A = np.zeros((self._dim_f, eq.R_basis.num_modes))

        for i, (l, m, n) in enumerate(eq.R_basis.modes):
            if m != 0:
                continue
            if (l // 2) % 2 == 0:
                j = np.argwhere(n == ns)
                self._A[j, i] = 1
            else:
                j = np.argwhere(n == ns)
                self._A[j, i] = -1

        super().build(use_jit=use_jit, verbose=verbose)

    def compute(self, params, constants=None):
        """Compute axis R self-consistency errors.

        IE, the mismatch between the Fourier-Zernike basis evaluated at rho=0 and the
        Fourier series defining the equilibrium axis position

        Parameters
        ----------
        params : dict
            Dictionary of equilibrium degrees of freedom, eg Equilibrium.params_dict
        constants : dict
            Dictionary of constant data, eg transforms, profiles etc. Defaults to
            self.constants

        Returns
        -------
        f : ndarray
            axis R self-consistency errors.

        """
        f = jnp.dot(self._A, params["R_lmn"]) - params["Ra_n"]
        return f


class AxisZSelfConsistency(_Objective):
    """Ensure consistency between Zernike and Fourier coefficients on axis.

    Note: this constraint is automatically applied when needed, and does not need to be
    included by the user.

    Parameters
    ----------
    eq : Equilibrium
        Equilibrium that will be optimized to satisfy the Objective.
    name : str, optional
        Name of the objective function.

    """

    _scalar = False
    _linear = True
    _fixed = False  # not "diagonal", since it is fixing a sum
    _print_value_fmt = "Z axis self consistency error: {:10.3e} (m)"

    def __init__(
        self,
        eq,
        name="axis Z self consistency",
    ):
        super().__init__(
            things=eq,
            target=0,
            weight=1,
            name=name,
            normalize=False,
            normalize_target=False,
        )

    def build(self, use_jit=False, verbose=1):
        """Build constant arrays.

        Parameters
        ----------
        use_jit : bool, optional
            Whether to just-in-time compile the objective and derivatives.
        verbose : int, optional
            Level of output.

        """
        eq = self.things[0]
        ns = eq.axis.Z_basis.modes[:, 2]
        self._dim_f = ns.size
        self._A = np.zeros((self._dim_f, eq.Z_basis.num_modes))

        for i, (l, m, n) in enumerate(eq.Z_basis.modes):
            if m != 0:
                continue
            if (l // 2) % 2 == 0:
                j = np.argwhere(n == ns)
                self._A[j, i] = 1
            else:
                j = np.argwhere(n == ns)
                self._A[j, i] = -1

        super().build(use_jit=use_jit, verbose=verbose)

    def compute(self, params, constants=None):
        """Compute axis Z self-consistency errors.

        IE, the mismatch between the Fourier-Zernike basis evaluated at rho=0 and the
        Fourier series defining the equilibrium axis position

        Parameters
        ----------
        params : dict
            Dictionary of equilibrium degrees of freedom, eg Equilibrium.params_dict
        constants : dict
            Dictionary of constant data, eg transforms, profiles etc. Defaults to
            self.constants

        Returns
        -------
        f : ndarray
            axis Z self-consistency errors.

        """
        f = jnp.dot(self._A, params["Z_lmn"]) - params["Za_n"]
        return f


class FixBoundaryR(FixParameters):
    """Boundary condition on the R boundary parameters.

    Parameters
    ----------
    eq : Equilibrium
        Equilibrium that will be optimized to satisfy the Objective.
    target : {float, ndarray}, optional
        Target value(s) of the objective. Only used if bounds is None.
        Must be broadcastable to Objective.dim_f. Defaults to ``target=eq.Rb_lmn``.
    bounds : tuple of {float, ndarray}, optional
        Lower and upper bounds on the objective. Overrides target.
        Both bounds must be broadcastable to to Objective.dim_f.
        Defaults to ``target=eq.Rb_lmn``.
    weight : {float, ndarray}, optional
        Weighting to apply to the Objective, relative to other Objectives.
        Must be broadcastable to to Objective.dim_f
    normalize : bool, optional
        Whether to compute the error in physical units or non-dimensionalize.
    normalize_target : bool, optional
        Whether target and bounds should be normalized before comparing to computed
        values. If `normalize` is `True` and the target is in physical units,
        this should also be set to True.
    modes : ndarray, optional
        Basis modes numbers [l,m,n] of boundary modes to fix.
        len(target) = len(weight) = len(modes).
        If True/False uses all/none of the profile modes.
    name : str, optional
        Name of the objective function.

    """

    _units = "(m)"
    _print_value_fmt = "R boundary error: {:10.3e} "

    def __init__(
        self,
        eq,
        target=None,
        bounds=None,
        weight=1,
        normalize=True,
        normalize_target=True,
        modes=True,
        name="lcfs R",
    ):
        if isinstance(modes, bool):
            indices = modes
        else:
            indices = np.array([], dtype=int)
            for mode in np.atleast_2d(modes):
                indices = np.append(indices, eq.surface.R_basis.get_idx(*mode))
        super().__init__(
            thing=eq,
            params={"Rb_lmn": indices},
            target=target,
            bounds=bounds,
            weight=weight,
            normalize=normalize,
            normalize_target=normalize_target,
            name=name,
        )

    def build(self, use_jit=False, verbose=1):
        """Build constant arrays.

        Parameters
        ----------
        use_jit : bool, optional
            Whether to just-in-time compile the objective and derivatives.
        verbose : int, optional
            Level of output.

        """
        eq = self.things[0]
        if self._normalize:
            scales = compute_scaling_factors(eq)
            self._normalization = scales["a"]
        super().build(use_jit=use_jit, verbose=verbose)


class FixBoundaryZ(FixParameters):
    """Boundary condition on the Z boundary parameters.

    Parameters
    ----------
    eq : Equilibrium
        Equilibrium that will be optimized to satisfy the Objective.
    target : {float, ndarray}, optional
        Target value(s) of the objective. Only used if bounds is None.
        Must be broadcastable to Objective.dim_f. Defaults to ``target=eq.Zb_lmn``.
    bounds : tuple of {float, ndarray}, optional
        Lower and upper bounds on the objective. Overrides target.
        Both bounds must be broadcastable to to Objective.dim_f.
        Defaults to ``target=eq.Zb_lmn``.
    weight : {float, ndarray}, optional
        Weighting to apply to the Objective, relative to other Objectives.
        Must be broadcastable to to Objective.dim_f
    normalize : bool, optional
        Whether to compute the error in physical units or non-dimensionalize.
    normalize_target : bool, optional
        Whether target and bounds should be normalized before comparing to computed
        values. If `normalize` is `True` and the target is in physical units,
        this should also be set to True.
    modes : ndarray, optional
        Basis modes numbers [l,m,n] of boundary modes to fix.
        len(target) = len(weight) = len(modes).
        If True/False uses all/none of the surface modes.
    name : str, optional
        Name of the objective function.

    """

    _units = "(m)"
    _print_value_fmt = "Z boundary error: {:10.3e} "

    def __init__(
        self,
        eq,
        target=None,
        bounds=None,
        weight=1,
        normalize=True,
        normalize_target=True,
        modes=True,
        name="lcfs Z",
    ):
        if isinstance(modes, bool):
            indices = modes
        else:
            indices = np.array([], dtype=int)
            for mode in np.atleast_2d(modes):
                indices = np.append(indices, eq.surface.Z_basis.get_idx(*mode))
        super().__init__(
            thing=eq,
            params={"Zb_lmn": indices},
            target=target,
            bounds=bounds,
            weight=weight,
            normalize=normalize,
            normalize_target=normalize_target,
            name=name,
        )

    def build(self, use_jit=False, verbose=1):
        """Build constant arrays.

        Parameters
        ----------
        use_jit : bool, optional
            Whether to just-in-time compile the objective and derivatives.
        verbose : int, optional
            Level of output.

        """
        eq = self.things[0]
        if self._normalize:
            scales = compute_scaling_factors(eq)
            self._normalization = scales["a"]
        super().build(use_jit=use_jit, verbose=verbose)


class FixLambdaGauge(_Objective):
    """Fixes gauge freedom for lambda: lambda(theta=0,zeta=0)=0.

    Note: this constraint is automatically applied when needed, and does not need to be
    included by the user.

    Parameters
    ----------
    eq : Equilibrium
        Equilibrium that will be optimized to satisfy the Objective.
    normalize : bool, optional
        Has no effect for this objective.
    normalize_target : bool, optional
        Has no effect for this objective.
    name : str, optional
        Name of the objective function.

    """

    _scalar = False
    _linear = True
    _fixed = False  # not "diagonal", since it is fixing a sum
    _units = "(rad)"
    _print_value_fmt = "lambda gauge error: {:10.3e} "

    def __init__(
        self,
        eq,
        normalize=True,
        normalize_target=True,
        name="lambda gauge",
    ):
        super().__init__(
            things=eq,
            target=0,
            bounds=None,
            weight=1,
            normalize=normalize,
            normalize_target=normalize_target,
            name=name,
        )

    def build(self, use_jit=False, verbose=1):
        """Build constant arrays.

        Parameters
        ----------
        use_jit : bool, optional
            Whether to just-in-time compile the objective and derivatives.
        verbose : int, optional
            Level of output.

        """
        eq = self.things[0]
        L_basis = eq.L_basis

        if L_basis.sym:
            self._A = np.zeros((0, L_basis.num_modes))
        else:
            # l(rho,0,0) = 0
            # at theta=zeta=0, basis for lambda reduces to just a polynomial in rho
            # what this constraint does is make all the coefficients of each power
            # of rho equal to zero
            # i.e. if lambda = (L_200 + 2*L_310) rho**2 + (L_100 + 2*L_210)*rho
            # this constraint will make
            # L_200 + 2*L_310 = 0
            # L_100 + 2*L_210 = 0
            L_modes = L_basis.modes
            mnpos = np.where((L_modes[:, 1:] >= [0, 0]).all(axis=1))[0]
            l_lmn = L_modes[mnpos, :]
            if len(l_lmn) > 0:
                c = zernike_radial_coeffs(l_lmn[:, 0], l_lmn[:, 1])
            else:
                c = np.zeros((0, 0))

            A = np.zeros((c.shape[1], L_basis.num_modes))
            A[:, mnpos] = c.T
            self._A = A

        self._dim_f = self._A.shape[0]
        super().build(use_jit=use_jit, verbose=verbose)

    def compute(self, params, constants=None):
        """Compute lambda gauge freedom errors.

        Parameters
        ----------
        params : dict
            Dictionary of equilibrium degrees of freedom, eg Equilibrium.params_dict
        constants : dict
            Dictionary of constant data, eg transforms, profiles etc. Defaults to
            self.constants

        Returns
        -------
        f : ndarray
            gauge freedom errors.

        """
        return jnp.dot(self._A, params["L_lmn"])


class FixThetaSFL(FixParameters):
    """Fixes lambda=0 so that poloidal angle is the SFL poloidal angle.

    Parameters
    ----------
    eq : Equilibrium
        Equilibrium that will be optimized to satisfy the Objective.
    weight : {float, ndarray}, optional
        Weighting to apply to the Objective, relative to other Objectives.
        Must be broadcastable to to Objective.dim_f
    normalize : bool, optional
        Has no effect for this objective.
    normalize_target : bool, optional
        Has no effect for this objective.
    name : str, optional
        Name of the objective function.

    """

    _units = "(rad)"
    _print_value_fmt = "theta - theta SFL error: {:10.3e} "

    def __init__(
        self,
        eq,
        weight=1,
        normalize=True,
        normalize_target=True,
        name="theta SFL",
    ):
        super().__init__(
            thing=eq,
            params={"L_lmn": True},
            target=0,
            bounds=None,
            weight=weight,
            normalize=normalize,
            normalize_target=normalize_target,
            name=name,
        )


class FixAxisR(FixParameters):
    """Fixes magnetic axis R coefficients.

    Parameters
    ----------
    eq : Equilibrium
        Equilibrium that will be optimized to satisfy the Objective.
    target : {float, ndarray}, optional
        Target value(s) of the objective. Only used if bounds is None.
        Must be broadcastable to Objective.dim_f. Defaults to ``target=eq.Ra_n``.
    bounds : tuple of {float, ndarray}, optional
        Lower and upper bounds on the objective. Overrides target.
        Both bounds must be broadcastable to to Objective.dim_f.
        Defaults to ``target=eq.Ra_n``.
    weight : {float, ndarray}, optional
        Weighting to apply to the Objective, relative to other Objectives.
        Must be broadcastable to to Objective.dim_f
    normalize : bool, optional
        Whether to compute the error in physical units or non-dimensionalize.
    normalize_target : bool, optional
        Whether target and bounds should be normalized before comparing to computed
        values. If `normalize` is `True` and the target is in physical units,
        this should also be set to True.
    modes : ndarray, optional
        Basis modes numbers [l,m,n] of axis modes to fix.
        len(target) = len(weight) = len(modes).
        If True/False uses all/none of the axis modes.
    name : str, optional
        Name of the objective function.

    """

    _units = "(m)"
    _print_value_fmt = "R axis error: {:10.3e} "

    def __init__(
        self,
        eq,
        target=None,
        bounds=None,
        weight=1,
        normalize=True,
        normalize_target=True,
        modes=True,
        name="axis R",
    ):
        if isinstance(modes, bool):
            indices = modes
        else:
            indices = np.array([], dtype=int)
            for mode in np.atleast_2d(modes):
                indices = np.append(indices, eq.axis.R_basis.get_idx(*mode))
        super().__init__(
            thing=eq,
            params={"Ra_n": indices},
            target=target,
            bounds=bounds,
            weight=weight,
            name=name,
            normalize=normalize,
            normalize_target=normalize_target,
        )

    def build(self, use_jit=False, verbose=1):
        """Build constant arrays.

        Parameters
        ----------
        use_jit : bool, optional
            Whether to just-in-time compile the objective and derivatives.
        verbose : int, optional
            Level of output.

        """
        eq = self.things[0]
        if self._normalize:
            scales = compute_scaling_factors(eq)
            self._normalization = scales["a"]
        super().build(use_jit=use_jit, verbose=verbose)


class FixAxisZ(FixParameters):
    """Fixes magnetic axis Z coefficients.

    Parameters
    ----------
    eq : Equilibrium
        Equilibrium that will be optimized to satisfy the Objective.
    target : {float, ndarray}, optional
        Target value(s) of the objective. Only used if bounds is None.
        Must be broadcastable to Objective.dim_f. Defaults to ``target=eq.Za_n``.
    bounds : tuple of {float, ndarray}, optional
        Lower and upper bounds on the objective. Overrides target.
        Both bounds must be broadcastable to to Objective.dim_f.
        Defaults to ``target=eq.Za_n``.
    weight : {float, ndarray}, optional
        Weighting to apply to the Objective, relative to other Objectives.
        Must be broadcastable to to Objective.dim_f
    normalize : bool, optional
        Whether to compute the error in physical units or non-dimensionalize.
    normalize_target : bool, optional
        Whether target and bounds should be normalized before comparing to computed
        values. If `normalize` is `True` and the target is in physical units,
        this should also be set to True.
    modes : ndarray, optional
        Basis modes numbers [l,m,n] of axis modes to fix.
        len(target) = len(weight) = len(modes).
        If True/False uses all/none of the axis modes.
    name : str, optional
        Name of the objective function.

    """

    _units = "(m)"
    _print_value_fmt = "Z axis error: {:10.3e} "

    def __init__(
        self,
        eq,
        target=None,
        bounds=None,
        weight=1,
        normalize=True,
        normalize_target=True,
        modes=True,
        name="axis Z",
    ):
        if isinstance(modes, bool):
            indices = modes
        else:
            indices = np.array([], dtype=int)
            for mode in np.atleast_2d(modes):
                indices = np.append(indices, eq.axis.Z_basis.get_idx(*mode))
        super().__init__(
            thing=eq,
            params={"Za_n": indices},
            target=target,
            bounds=bounds,
            weight=weight,
            name=name,
            normalize=normalize,
            normalize_target=normalize_target,
        )

    def build(self, use_jit=False, verbose=1):
        """Build constant arrays.

        Parameters
        ----------
        use_jit : bool, optional
            Whether to just-in-time compile the objective and derivatives.
        verbose : int, optional
            Level of output.

        """
        eq = self.things[0]
        if self._normalize:
            scales = compute_scaling_factors(eq)
            self._normalization = scales["a"]
        super().build(use_jit=use_jit, verbose=verbose)


class FixModeR(FixParameters):
    """Fixes Fourier-Zernike R coefficients.

    Parameters
    ----------
    eq : Equilibrium
        Equilibrium that will be optimized to satisfy the Objective.
    target : {float, ndarray}, optional
        Target value(s) of the objective. Only used if bounds is None.
        Must be broadcastable to Objective.dim_f. Defaults to ``target=eq.R_lmn``.
    bounds : tuple of {float, ndarray}, optional
        Lower and upper bounds on the objective. Overrides target.
        Both bounds must be broadcastable to to Objective.dim_f.
        Defaults to ``target=eq.R_lmn``.
    weight : {float, ndarray}, optional
        Weighting to apply to the Objective, relative to other Objectives.
        Must be broadcastable to to Objective.dim_f
    normalize : bool, optional
        Whether to compute the error in physical units or non-dimensionalize.
    normalize_target : bool, optional
        Whether target and bounds should be normalized before comparing to computed
        values. If `normalize` is `True` and the target is in physical units,
        this should also be set to True.
    modes : ndarray, optional
        Basis modes numbers [l,m,n] of Fourier-Zernike modes to fix.
        len(target) = len(weight) = len(modes).
        If True/False uses all/none of the basis modes.
    name : str, optional
        Name of the objective function.

    """

    _units = "(m)"
    _print_value_fmt = "Fixed-R modes error: {:10.3e} "

    def __init__(
        self,
        eq,
        target=None,
        bounds=None,
        weight=1,
        normalize=True,
        normalize_target=True,
        modes=True,
        name="fix mode R",
    ):
        if isinstance(modes, bool):
            indices = modes
        else:
            indices = np.array([], dtype=int)
            for mode in np.atleast_2d(modes):
                indices = np.append(indices, eq.R_basis.get_idx(*mode))
        super().__init__(
            thing=eq,
            params={"R_lmn": indices},
            target=target,
            bounds=bounds,
            weight=weight,
            name=name,
            normalize=normalize,
            normalize_target=normalize_target,
        )

    def build(self, use_jit=False, verbose=1):
        """Build constant arrays.

        Parameters
        ----------
        use_jit : bool, optional
            Whether to just-in-time compile the objective and derivatives.
        verbose : int, optional
            Level of output.

        """
        eq = self.things[0]
        if self._normalize:
            scales = compute_scaling_factors(eq)
            self._normalization = scales["a"]
        super().build(use_jit=use_jit, verbose=verbose)


class FixModeZ(FixParameters):
    """Fixes Fourier-Zernike Z coefficients.

    Parameters
    ----------
    eq : Equilibrium
        Equilibrium that will be optimized to satisfy the Objective.
    target : {float, ndarray}, optional
        Target value(s) of the objective. Only used if bounds is None.
        Must be broadcastable to Objective.dim_f. Defaults to ``target=eq.Z_lmn``.
    bounds : tuple of {float, ndarray}, optional
        Lower and upper bounds on the objective. Overrides target.
        Both bounds must be broadcastable to to Objective.dim_f.
        Defaults to ``target=eq.Z_lmn``.
    weight : {float, ndarray}, optional
        Weighting to apply to the Objective, relative to other Objectives.
        Must be broadcastable to to Objective.dim_f
    normalize : bool, optional
        Whether to compute the error in physical units or non-dimensionalize.
    normalize_target : bool, optional
        Whether target and bounds should be normalized before comparing to computed
        values. If `normalize` is `True` and the target is in physical units,
        this should also be set to True.
    modes : ndarray, optional
        Basis modes numbers [l,m,n] of Fourier-Zernike modes to fix.
        len(target) = len(weight) = len(modes).
        If True/False uses all/none of the basis modes.
    name : str, optional
        Name of the objective function.

    """

    _units = "(m)"
    _print_value_fmt = "Fixed-Z modes error: {:10.3e} "

    def __init__(
        self,
        eq,
        target=None,
        bounds=None,
        weight=1,
        normalize=True,
        normalize_target=True,
        modes=True,
        name="fix mode Z",
    ):
        if isinstance(modes, bool):
            indices = modes
        else:
            indices = np.array([], dtype=int)
            for mode in np.atleast_2d(modes):
                indices = np.append(indices, eq.Z_basis.get_idx(*mode))
        super().__init__(
            thing=eq,
            params={"Z_lmn": indices},
            target=target,
            bounds=bounds,
            weight=weight,
            name=name,
            normalize=normalize,
            normalize_target=normalize_target,
        )

    def build(self, use_jit=False, verbose=1):
        """Build constant arrays.

        Parameters
        ----------
        use_jit : bool, optional
            Whether to just-in-time compile the objective and derivatives.
        verbose : int, optional
            Level of output.

        """
        eq = self.things[0]
        if self._normalize:
            scales = compute_scaling_factors(eq)
            self._normalization = scales["a"]
        super().build(use_jit=use_jit, verbose=verbose)


class FixModeLambda(FixParameters):
    """Fixes Fourier-Zernike lambda coefficients.

    Parameters
    ----------
    eq : Equilibrium
        Equilibrium that will be optimized to satisfy the Objective.
    target : float, ndarray, optional
        Fourier-Zernike lambda coefficient target values.
        Must be broadcastable to Objective.dim_f.
        Defaults to ``target=eq.L_lmn``.
    bounds : tuple, optional
        Lower and upper bounds on the objective. Overrides target.
        Both bounds must be broadcastable to to Objective.dim_f.
        Defaults to ``target=eq.L_lmn``.
    weight : float, ndarray, optional
        Weighting to apply to the Objective, relative to other Objectives.
        Must be broadcastable to Objective.dim_f.
    normalize : bool, optional
        Has no effect for this objective.
    normalize_target : bool, optional
        Has no effect for this objective.
    modes : ndarray, optional
        Basis modes numbers [l,m,n] of Fourier-Zernike modes to fix.
        len(target) = len(weight) = len(modes).
        If True/False uses all/none of the basis modes.
    name : str
        Name of the objective function.

    """

    _units = "(rad)"
    _print_value_fmt = "Fixed lambda modes error: {:10.3e} "

    def __init__(
        self,
        eq,
        target=None,
        bounds=None,
        weight=1,
        normalize=True,
        normalize_target=True,
        modes=True,
        name="fix mode lambda",
    ):
        if isinstance(modes, bool):
            indices = modes
        else:
            indices = np.array([], dtype=int)
            for mode in np.atleast_2d(modes):
                indices = np.append(indices, eq.L_basis.get_idx(*mode))
        super().__init__(
            thing=eq,
            params={"L_lmn": indices},
            target=target,
            bounds=bounds,
            weight=weight,
            normalize=normalize,
            normalize_target=normalize_target,
            name=name,
        )


class FixSumModesR(_FixedObjective):
    """Fixes a linear sum of Fourier-Zernike R coefficients.

    Parameters
    ----------
    eq : Equilibrium
        Equilibrium that will be optimized to satisfy the Objective.
    target : {float, ndarray}, optional
        Target value(s) of the objective. Only used if bounds is None.
        Must be broadcastable to Objective.dim_f. Defaults to ``target=eq.R_lmn``.
    bounds : tuple of {float, ndarray}, optional
        Lower and upper bounds on the objective. Overrides target.
        Both bounds must be broadcastable to to Objective.dim_f.
        Defaults to ``target=eq.R_lmn``.
    weight : {float, ndarray}, optional
        Weighting to apply to the Objective, relative to other Objectives.
        Must be broadcastable to to Objective.dim_f
    normalize : bool, optional
        Whether to compute the error in physical units or non-dimensionalize.
    normalize_target : bool, optional
        Whether target and bounds should be normalized before comparing to computed
        values. If `normalize` is `True` and the target is in physical units,
        this should also be set to True.
    sum_weights : float, ndarray, optional
        Weights on the coefficients in the sum, should be same length as modes.
        Defaults to 1 i.e. target = 1*R_111 + 1*R_222...
    modes : ndarray, optional
        Basis modes numbers [l,m,n] of Fourier-Zernike modes to fix sum of.
        len(weight) = len(modes).
        If True uses all of the Equilibrium's modes.
        Must be either True or specified as an array
    name : str, optional
        Name of the objective function.

    """

    _fixed = False  # not "diagonal", since it is fixing a sum
    _units = "(m)"
    _print_value_fmt = "Fixed-R sum modes error: {:10.3e} "

    def __init__(
        self,
        eq,
        target=None,
        bounds=None,
        weight=1,
        normalize=True,
        normalize_target=True,
        sum_weights=None,
        modes=True,
        name="Fix Sum Modes R",
    ):
        errorif(
            modes is None or modes is False,
            ValueError,
            f"modes kwarg must be specified or True with FixSumModesR got {modes}",
        )
        errorif(
            target is not None and np.asarray(target).size > 1,
            ValueError,
            "FixSumModesR only accepts 1 target value, please use multiple"
            + " FixSumModesR objectives if you wish to have multiple"
            + " sets of constrained mode sums",
        )
        errorif(
            bounds is not None and np.asarray(bounds)[0].size > 1,
            ValueError,
            "FixSumModesR only accepts 1 target value, please use multiple"
            + " FixSumModesR objectives if you wish to have multiple"
            + " sets of constrained mode sums",
        )
        self._modes = modes
        self._sum_weights = sum_weights
        self._target_from_user = setdefault(bounds, target)
        super().__init__(
            things=eq,
            target=target,
            bounds=bounds,
            weight=weight,
            name=name,
            normalize=normalize,
            normalize_target=normalize_target,
        )

    def build(self, use_jit=False, verbose=1):
        """Build constant arrays.

        Parameters
        ----------
        use_jit : bool, optional
            Whether to just-in-time compile the objective and derivatives.
        verbose : int, optional
            Level of output.

        """
        eq = self.things[0]
        if self._modes is True:  # all modes
            modes = eq.R_basis.modes
            idx = np.arange(eq.R_basis.num_modes)
        else:  # specified modes
            modes = np.atleast_2d(self._modes)
            dtype = {
                "names": ["f{}".format(i) for i in range(3)],
                "formats": 3 * [modes.dtype],
            }
            _, idx, modes_idx = np.intersect1d(
                eq.R_basis.modes.astype(modes.dtype).view(dtype),
                modes.view(dtype),
                return_indices=True,
            )
            self._idx = idx
            # rearrange modes & weights to match order of eq.R_basis.modes and eq.R_lmn,
            # necessary so that the A matrix rows match up with the target b
            modes = np.atleast_2d(eq.R_basis.modes[idx, :])
            if self._sum_weights is not None:
                self._sum_weights = np.atleast_1d(self._sum_weights)
                self._sum_weights = self._sum_weights[modes_idx]
            if idx.size < modes.shape[0]:
                warnings.warn(
                    colored(
                        "Some of the given modes are not in the basis, "
                        + "these modes will not be fixed.",
                        "yellow",
                    )
                )
        if self._sum_weights is None:
            sum_weights = np.ones(modes.shape[0])
        else:
            sum_weights = np.atleast_1d(self._sum_weights)
        self._dim_f = 1

        self._A = np.zeros((1, eq.R_basis.num_modes))
        for i, (l, m, n) in enumerate(modes):
            j = eq.R_basis.get_idx(L=l, M=m, N=n)
            self._A[0, j] = sum_weights[i]

        self.target, self.bounds = self._parse_target_from_user(
            self._target_from_user,
            np.dot(sum_weights.T, eq.R_lmn[self._idx]),
            None,
            np.array([0]),
        )

        super().build(use_jit=use_jit, verbose=verbose)

    def compute(self, params, constants=None):
        """Compute Sum mode R errors.

        Parameters
        ----------
        params : dict
            Dictionary of equilibrium degrees of freedom, eg Equilibrium.params_dict
        constants : dict
            Dictionary of constant data, eg transforms, profiles etc. Defaults to
            self.constants

        Returns
        -------
        f : ndarray
            Fixed sum mode R errors.

        """
        f = jnp.dot(self._A, params["R_lmn"])
        return f


class FixSumModesZ(_FixedObjective):
    """Fixes a linear sum of Fourier-Zernike Z coefficients.

    Parameters
    ----------
    eq : Equilibrium
        Equilibrium that will be optimized to satisfy the Objective.
    target : {float, ndarray}, optional
        Target value(s) of the objective. Only used if bounds is None.
        Must be broadcastable to Objective.dim_f. Defaults to ``target=eq.Z_lmn``.
    bounds : tuple of {float, ndarray}, optional
        Lower and upper bounds on the objective. Overrides target.
        Both bounds must be broadcastable to to Objective.dim_f.
        Defaults to ``target=eq.Z_lmn``.
    weight : {float, ndarray}, optional
        Weighting to apply to the Objective, relative to other Objectives.
        Must be broadcastable to to Objective.dim_f
    normalize : bool, optional
        Whether to compute the error in physical units or non-dimensionalize.
    normalize_target : bool, optional
        Whether target and bounds should be normalized before comparing to computed
        values. If `normalize` is `True` and the target is in physical units,
        this should also be set to True.
    sum_weights : float, ndarray, optional
        Weights on the coefficients in the sum, should be same length as modes.
        Defaults to 1 i.e. target = 1*Z_111 + 1*Z_222...
    modes : ndarray, optional
        Basis modes numbers [l,m,n] of Fourier-Zernike modes to fix sum of.
        len(weight) = len(modes).
        If True uses all of the Equilibrium's modes.
        Must be either True or specified as an array
    name : str, optional
        Name of the objective function.

    """

    _fixed = False  # not "diagonal", since it is fixing a sum
    _units = "(m)"
    _print_value_fmt = "Fixed-Z sum modes error: {:10.3e} "

    def __init__(
        self,
        eq,
        target=None,
        bounds=None,
        weight=1,
        normalize=True,
        normalize_target=True,
        sum_weights=None,
        modes=True,
        name="Fix Sum Modes Z",
    ):
        errorif(
            modes is None or modes is False,
            ValueError,
            f"modes kwarg must be specified or True with FixSumModesZ got {modes}",
        )
        errorif(
            target is not None and np.asarray(target).size > 1,
            ValueError,
            "FixSumModesZ only accepts 1 target value, please use multiple"
            + " FixSumModesZ objectives if you wish to have multiple"
            + " sets of constrained mode sums",
        )
        errorif(
            bounds is not None and np.asarray(bounds)[0].size > 1,
            ValueError,
            "FixSumModesZ only accepts 1 target value, please use multiple"
            + " FixSumModesZ objectives if you wish to have multiple"
            + " sets of constrained mode sums",
        )
        self._modes = modes
        self._sum_weights = sum_weights
        self._target_from_user = setdefault(bounds, target)
        super().__init__(
            things=eq,
            target=target,
            bounds=bounds,
            weight=weight,
            name=name,
            normalize=normalize,
            normalize_target=normalize_target,
        )

    def build(self, use_jit=False, verbose=1):
        """Build constant arrays.

        Parameters
        ----------
        use_jit : bool, optional
            Whether to just-in-time compile the objective and derivatives.
        verbose : int, optional
            Level of output.

        """
        eq = self.things[0]
        if self._modes is True:  # all modes
            modes = eq.Z_basis.modes
            idx = np.arange(eq.Z_basis.num_modes)
        else:  # specified modes
            modes = np.atleast_2d(self._modes)
            dtype = {
                "names": ["f{}".format(i) for i in range(3)],
                "formats": 3 * [modes.dtype],
            }
            _, idx, modes_idx = np.intersect1d(
                eq.Z_basis.modes.astype(modes.dtype).view(dtype),
                modes.view(dtype),
                return_indices=True,
            )
            self._idx = idx
            # rearrange modes & weights to match order of eq.Z_basis.modes and eq.Z_lmn,
            # necessary so that the A matrix rows match up with the target b
            modes = np.atleast_2d(eq.Z_basis.modes[idx, :])
            if self._sum_weights is not None:
                self._sum_weights = np.atleast_1d(self._sum_weights)
                self._sum_weights = self._sum_weights[modes_idx]

            if idx.size < modes.shape[0]:
                warnings.warn(
                    colored(
                        "Some of the given modes are not in the basis, "
                        + "these modes will not be fixed.",
                        "yellow",
                    )
                )
        if self._sum_weights is None:
            sum_weights = np.ones(modes.shape[0])
        else:
            sum_weights = np.atleast_1d(self._sum_weights)
        self._dim_f = 1

        self._A = np.zeros((1, eq.Z_basis.num_modes))
        for i, (l, m, n) in enumerate(modes):
            j = eq.Z_basis.get_idx(L=l, M=m, N=n)
            self._A[0, j] = sum_weights[i]

        self.target, self.bounds = self._parse_target_from_user(
            self._target_from_user,
            np.dot(sum_weights.T, eq.Z_lmn[self._idx]),
            None,
            np.array([0]),
        )
        super().build(use_jit=use_jit, verbose=verbose)

    def compute(self, params, constants=None):
        """Compute Sum mode Z errors.

        Parameters
        ----------
        params : dict
            Dictionary of equilibrium degrees of freedom, eg Equilibrium.params_dict
        constants : dict
            Dictionary of constant data, eg transforms, profiles etc. Defaults to
            self.constants

        Returns
        -------
        f : ndarray
            Fixed sum mode Z errors.

        """
        f = jnp.dot(self._A, params["Z_lmn"])
        return f


class FixSumModesLambda(_FixedObjective):
    """Fixes a linear sum of Fourier-Zernike lambda coefficients.

    Parameters
    ----------
    eq : Equilibrium
        Equilibrium that will be optimized to satisfy the Objective.
    target : {float, ndarray}, optional
        Target value(s) of the objective. Only used if bounds is None.
        Must be broadcastable to Objective.dim_f. Defaults to ``target=eq.L_lmn``.
    bounds : tuple of {float, ndarray}, optional
        Lower and upper bounds on the objective. Overrides target.
        Both bounds must be broadcastable to to Objective.dim_f.
        Defaults to ``target=eq.L_lmn``.
    weight : {float, ndarray}, optional
        Weighting to apply to the Objective, relative to other Objectives.
        Must be broadcastable to to Objective.dim_f.
    normalize : bool, optional
        Has no effect for this objective.
    normalize_target : bool, optional
        Has no effect for this objective.
    sum_weight : float, ndarray, optional
        Weights on the coefficients in the sum, should be same length as modes.
        Defaults to 1 i.e. target = 1*L_111 + 1*L_222...
    modes : ndarray, optional
        Basis modes numbers [l,m,n] of Fourier-Zernike modes to fix sum of.
        len(weight) = len(modes).
        If True uses all of the Equilibrium's modes.
        Must be either True or specified as an array
    surface_label : float
        Surface to enforce boundary conditions on. Defaults to Equilibrium.surface.rho
    name : str
        Name of the objective function.

    """

    _fixed = False  # not "diagonal", since it is fixing a sum
    _units = "(rad)"
    _print_value_fmt = "Fixed-lambda sum modes error: {:10.3e} "

    def __init__(
        self,
        eq,
        target=None,
        bounds=None,
        weight=1,
        normalize=True,
        normalize_target=True,
        sum_weights=None,
        modes=True,
        name="Fix Sum Modes lambda",
    ):
        errorif(
            modes is None or modes is False,
            ValueError,
            f"modes kwarg must be specified or True with FixSumModesLambda got {modes}",
        )
        errorif(
            target is not None and np.asarray(target).size > 1,
            ValueError,
            "FixSumModesLambda only accepts 1 target value, please use multiple"
            + " FixSumModesLambda objectives if you wish to have multiple"
            + " sets of constrained mode sums",
        )
        errorif(
            bounds is not None and np.asarray(bounds)[0].size > 1,
            ValueError,
            "FixSumModesLambda only accepts 1 target value, please use multiple"
            + " FixSumModesLambda objectives if you wish to have multiple"
            + " sets of constrained mode sums",
        )
        self._modes = modes
        self._sum_weights = sum_weights
        self._target_from_user = setdefault(bounds, target)
        super().__init__(
            things=eq,
            target=target,
            bounds=bounds,
            weight=weight,
            normalize=normalize,
            normalize_target=normalize_target,
            name=name,
        )

    def build(self, use_jit=False, verbose=1):
        """Build constant arrays.

        Parameters
        ----------
        use_jit : bool, optional
            Whether to just-in-time compile the objective and derivatives.
        verbose : int, optional
            Level of output.

        """
        eq = self.things[0]
        if self._modes is True:  # all modes
            modes = eq.L_basis.modes
            idx = np.arange(eq.L_basis.num_modes)
        else:  # specified modes
            modes = np.atleast_2d(self._modes)
            dtype = {
                "names": ["f{}".format(i) for i in range(3)],
                "formats": 3 * [modes.dtype],
            }
            _, idx, modes_idx = np.intersect1d(
                eq.L_basis.modes.astype(modes.dtype).view(dtype),
                modes.view(dtype),
                return_indices=True,
            )
            self._idx = idx
            # rearrange modes and weights to match order of eq.L_basis.modes
            # and eq.L_lmn,
            # necessary so that the A matrix rows match up with the target b
            modes = np.atleast_2d(eq.L_basis.modes[idx, :])
            if self._sum_weights is not None:
                self._sum_weights = np.atleast_1d(self._sum_weights)
                self._sum_weights = self._sum_weights[modes_idx]

            if idx.size < modes.shape[0]:
                warnings.warn(
                    colored(
                        "Some of the given modes are not in the basis, "
                        + "these modes will not be fixed.",
                        "yellow",
                    )
                )
        if self._sum_weights is None:
            sum_weights = np.ones(modes.shape[0])
        else:
            sum_weights = np.atleast_1d(self._sum_weights)
        self._dim_f = 1

        self._A = np.zeros((1, eq.L_basis.num_modes))
        for i, (l, m, n) in enumerate(modes):
            j = eq.L_basis.get_idx(L=l, M=m, N=n)
            self._A[0, j] = sum_weights[i]

        self.target, self.bounds = self._parse_target_from_user(
            self._target_from_user,
            np.dot(sum_weights.T, eq.L_lmn[self._idx]),
            None,
            np.array([0]),
        )

        super().build(use_jit=use_jit, verbose=verbose)

    def compute(self, params, constants=None):
        """Compute Sum mode lambda errors.

        Parameters
        ----------
        params : dict
            Dictionary of equilibrium degrees of freedom, eg Equilibrium.params_dict
        constants : dict
            Dictionary of constant data, eg transforms, profiles etc. Defaults to
            self.constants

        Returns
        -------
        f : ndarray
            Fixed sum mode lambda errors.

        """
        f = jnp.dot(self._A, params["L_lmn"])
        return f


class FixPressure(FixParameters):
    """Fixes pressure coefficients.

    Parameters
    ----------
    eq : Equilibrium
        Equilibrium that will be optimized to satisfy the Objective.
    target : {float, ndarray}, optional
        Target value(s) of the objective. Only used if bounds is None.
        Must be broadcastable to Objective.dim_f. Defaults to ``target=eq.p_l``.
    bounds : tuple of {float, ndarray}, optional
        Lower and upper bounds on the objective. Overrides target.
        Both bounds must be broadcastable to to Objective.dim_f.
        Defaults to ``target=eq.p_l``.
    weight : {float, ndarray}, optional
        Weighting to apply to the Objective, relative to other Objectives.
        Must be broadcastable to to Objective.dim_f
    normalize : bool, optional
        Whether to compute the error in physical units or non-dimensionalize.
    normalize_target : bool, optional
        Whether target and bounds should be normalized before comparing to computed
        values. If `normalize` is `True` and the target is in physical units,
        this should also be set to True.
    indices : ndarray or bool, optional
        indices of the Profile.params array to fix.
        (e.g. indices corresponding to modes for a PowerSeriesProfile or indices
        corresponding to knots for a SplineProfile).
        Must have len(target) = len(weight) = len(indices).
        If True/False uses all/none of the Profile.params indices.
    name : str, optional
        Name of the objective function.

    """

    _units = "(Pa)"
    _print_value_fmt = "Fixed pressure profile error: {:10.3e} "

    def __init__(
        self,
        eq,
        target=None,
        bounds=None,
        weight=1,
        normalize=True,
        normalize_target=True,
        indices=True,
        name="fixed pressure",
    ):
        super().__init__(
            thing=eq,
            params={"p_l": indices},
            target=target,
            bounds=bounds,
            weight=weight,
            normalize=normalize,
            normalize_target=normalize_target,
            name=name,
        )

    def build(self, use_jit=False, verbose=1):
        """Build constant arrays.

        Parameters
        ----------
        use_jit : bool, optional
            Whether to just-in-time compile the objective and derivatives.
        verbose : int, optional
            Level of output.

        """
        eq = self.things[0]
        if eq.pressure is None:
            raise RuntimeError(
                "Attempting to fix pressure on an Equilibrium with no "
                + "pressure profile assigned."
            )
        if self._normalize:
            scales = compute_scaling_factors(eq)
            self._normalization = scales["p"]
        super().build(use_jit=use_jit, verbose=verbose)


class FixAnisotropy(FixParameters):
    """Fixes anisotropic pressure coefficients.

    Parameters
    ----------
    eq : Equilibrium, optional
        Equilibrium that will be optimized to satisfy the Objective.
    target : {float, ndarray}, optional
        Target value(s) of the objective. Only used if bounds is None.
        Must be broadcastable to Objective.dim_f. Defaults to ``target=eq.a_lmn``.
    bounds : tuple of {float, ndarray}, optional
        Lower and upper bounds on the objective. Overrides target.
        Both bounds must be broadcastable to to Objective.dim_f.
        Defaults to ``target=eq.a_lmn``.
    weight : {float, ndarray}, optional
        Weighting to apply to the Objective, relative to other Objectives.
        Must be broadcastable to to Objective.dim_f
    normalize : bool, optional
        Has no effect for this objective.
    normalize_target : bool, optional
        Has no effect for this objective.
    indices : ndarray or bool, optional
        indices of the Profile.params array to fix.
        (e.g. indices corresponding to modes for a PowerSeriesProfile or indices
        corresponding to knots for a SplineProfile).
        Must have len(target) = len(weight) = len(indices).
        If True/False uses all/none of the Profile.params indices.
    name : str
        Name of the objective function.

    """

    _units = "(dimensionless)"
    _print_value_fmt = "Fixed anisotropy profile error: {:10.3e} "

    def __init__(
        self,
        eq,
        target=None,
        bounds=None,
        weight=1,
        normalize=True,
        normalize_target=True,
        indices=True,
        name="fixed anisotropy",
    ):
        super().__init__(
            thing=eq,
            params={"a_lmn": indices},
            target=target,
            bounds=bounds,
            weight=weight,
            normalize=normalize,
            normalize_target=normalize_target,
            name=name,
        )

    def build(self, use_jit=False, verbose=1):
        """Build constant arrays.

        Parameters
        ----------
        use_jit : bool, optional
            Whether to just-in-time compile the objective and derivatives.
        verbose : int, optional
            Level of output.

        """
        eq = self.things[0]
        if eq.anisotropy is None:
            raise RuntimeError(
                "Attempting to fix anisotropy on an Equilibrium with no "
                + "anisotropy profile assigned."
            )
        super().build(use_jit=use_jit, verbose=verbose)


class FixIota(FixParameters):
    """Fixes rotational transform coefficients.

    Parameters
    ----------
    eq : Equilibrium
        Equilibrium that will be optimized to satisfy the Objective.
    target : {float, ndarray}, optional
        Target value(s) of the objective. Only used if bounds is None.
        Must be broadcastable to Objective.dim_f. Defaults to ``target=eq.i_l``.
    bounds : tuple of {float, ndarray}, optional
        Lower and upper bounds on the objective. Overrides target.
        Both bounds must be broadcastable to to Objective.dim_f.
        Defaults to ``target=eq.i_l``.
    weight : {float, ndarray}, optional
        Weighting to apply to the Objective, relative to other Objectives.
        Must be broadcastable to to Objective.dim_f
    normalize : bool, optional
        Has no effect for this objective.
    normalize_target : bool, optional
        Has no effect for this objective.
    indices : ndarray or bool, optional
        indices of the Profile.params array to fix.
        (e.g. indices corresponding to modes for a PowerSeriesProfile or indices.
        corresponding to knots for a SplineProfile).
        Must len(target) = len(weight) = len(indices).
        If True/False uses all/none of the Profile.params indices.
    name : str, optional
        Name of the objective function.

    """

    _units = "(dimensionless)"
    _print_value_fmt = "Fixed iota profile error: {:10.3e} "

    def __init__(
        self,
        eq,
        target=None,
        bounds=None,
        weight=1,
        normalize=True,
        normalize_target=True,
        indices=True,
        name="fixed iota",
    ):
        super().__init__(
            thing=eq,
            params={"i_l": indices},
            target=target,
            bounds=bounds,
            weight=weight,
            normalize=normalize,
            normalize_target=normalize_target,
            name=name,
        )

    def build(self, use_jit=False, verbose=1):
        """Build constant arrays.

        Parameters
        ----------
        use_jit : bool, optional
            Whether to just-in-time compile the objective and derivatives.
        verbose : int, optional
            Level of output.

        """
        eq = self.things[0]
        if eq.iota is None:
            raise RuntimeError(
                "Attempting to fix iota on an Equilibrium with no "
                + "iota profile assigned."
            )
        super().build(use_jit=use_jit, verbose=verbose)


class FixCurrent(FixParameters):
    """Fixes toroidal current profile coefficients.

    Parameters
    ----------
    eq : Equilibrium
        Equilibrium that will be optimized to satisfy the Objective.
    target : {float, ndarray}, optional
        Target value(s) of the objective. Only used if bounds is None.
        Must be broadcastable to Objective.dim_f. Defaults to ``target=eq.c_l``.
    bounds : tuple of {float, ndarray}, optional
        Lower and upper bounds on the objective. Overrides target.
        Both bounds must be broadcastable to to Objective.dim_f.
        Defaults to ``target=eq.c_l``.
    weight : {float, ndarray}, optional
        Weighting to apply to the Objective, relative to other Objectives.
        Must be broadcastable to to Objective.dim_f
    normalize : bool, optional
        Whether to compute the error in physical units or non-dimensionalize.
    normalize_target : bool, optional
        Whether target and bounds should be normalized before comparing to computed
        values. If `normalize` is `True` and the target is in physical units,
        this should also be set to True.
    indices : ndarray or bool, optional
        indices of the Profile.params array to fix.
        (e.g. indices corresponding to modes for a PowerSeriesProfile or indices
        corresponding to knots for a SplineProfile).
        Must have len(target) = len(weight) = len(indices).
        If True/False uses all/none of the Profile.params indices.
    name : str, optional
        Name of the objective function.

    """

    _units = "(A)"
    _print_value_fmt = "Fixed current profile error: {:10.3e} "

    def __init__(
        self,
        eq,
        target=None,
        bounds=None,
        weight=1,
        normalize=True,
        normalize_target=True,
        indices=True,
        name="fixed current",
    ):
        super().__init__(
            thing=eq,
            params={"c_l": indices},
            target=target,
            bounds=bounds,
            weight=weight,
            normalize=normalize,
            normalize_target=normalize_target,
            name=name,
        )

    def build(self, use_jit=False, verbose=1):
        """Build constant arrays.

        Parameters
        ----------
        use_jit : bool, optional
            Whether to just-in-time compile the objective and derivatives.
        verbose : int, optional
            Level of output.

        """
        eq = self.things[0]
        if eq.current is None:
            raise RuntimeError(
                "Attempting to fix current on an Equilibrium with no "
                + "current profile assigned."
            )
        if self._normalize:
            scales = compute_scaling_factors(eq)
            self._normalization = scales["I"]
        super().build(use_jit=use_jit, verbose=verbose)


class FixElectronTemperature(FixParameters):
    """Fixes electron temperature profile coefficients.

    Parameters
    ----------
    eq : Equilibrium
        Equilibrium that will be optimized to satisfy the Objective.
    target : {float, ndarray}, optional
        Target value(s) of the objective. Only used if bounds is None.
        Must be broadcastable to Objective.dim_f. Defaults to ``target=eq.Te_l``.
    bounds : tuple of {float, ndarray}, optional
        Lower and upper bounds on the objective. Overrides target.
        Both bounds must be broadcastable to to Objective.dim_f.
        Defaults to ``target=eq.Te_l``.
    weight : {float, ndarray}, optional
        Weighting to apply to the Objective, relative to other Objectives.
        Must be broadcastable to to Objective.dim_f
    normalize : bool, optional
        Whether to compute the error in physical units or non-dimensionalize.
    normalize_target : bool, optional
        Whether target and bounds should be normalized before comparing to computed
        values. If `normalize` is `True` and the target is in physical units,
        this should also be set to True.
    indices : ndarray or bool, optional
        indices of the Profile.params array to fix.
        (e.g. indices corresponding to modes for a PowerSeriesProfile or indices
        corresponding to knots for a SplineProfile).
        Must have len(target) = len(weight) = len(indices).
        If True/False uses all/none of the Profile.params indices.
    name : str, optional
        Name of the objective function.

    """

    _units = "(eV)"
    _print_value_fmt = "Fixed electron temperature profile error: {:10.3e} "

    def __init__(
        self,
        eq,
        target=None,
        bounds=None,
        weight=1,
        normalize=True,
        normalize_target=True,
        indices=True,
        name="fixed electron temperature",
    ):
        super().__init__(
            thing=eq,
            params={"Te_l": indices},
            target=target,
            bounds=bounds,
            weight=weight,
            normalize=normalize,
            normalize_target=normalize_target,
            name=name,
        )

    def build(self, use_jit=False, verbose=1):
        """Build constant arrays.

        Parameters
        ----------
        use_jit : bool, optional
            Whether to just-in-time compile the objective and derivatives.
        verbose : int, optional
            Level of output.

        """
        eq = self.things[0]
        if eq.electron_temperature is None:
            raise RuntimeError(
                "Attempting to fix electron temperature on an Equilibrium with no "
                + "electron temperature profile assigned."
            )
        if self._normalize:
            scales = compute_scaling_factors(eq)
            self._normalization = scales["T"]
        super().build(use_jit=use_jit, verbose=verbose)


class FixElectronDensity(FixParameters):
    """Fixes electron density profile coefficients.

    Parameters
    ----------
    eq : Equilibrium
        Equilibrium that will be optimized to satisfy the Objective.
    target : {float, ndarray}, optional
        Target value(s) of the objective. Only used if bounds is None.
        Must be broadcastable to Objective.dim_f. Defaults to ``target=eq.ne_l``.
    bounds : tuple of {float, ndarray}, optional
        Lower and upper bounds on the objective. Overrides target.
        Both bounds must be broadcastable to to Objective.dim_f.
        Defaults to ``target=eq.ne_l``.
    weight : {float, ndarray}, optional
        Weighting to apply to the Objective, relative to other Objectives.
        Must be broadcastable to to Objective.dim_f
    normalize : bool, optional
        Whether to compute the error in physical units or non-dimensionalize.
    normalize_target : bool, optional
        Whether target and bounds should be normalized before comparing to computed
        values. If `normalize` is `True` and the target is in physical units,
        this should also be set to True.
    profile : Profile, optional
        Profile containing the radial modes to evaluate at.
    indices : ndarray or bool, optional
        indices of the Profile.params array to fix.
        (e.g. indices corresponding to modes for a PowerSeriesProfile or indices
        corresponding to knots for a SplineProfile).
        Must have len(target) = len(weight) = len(indices).
        If True/False uses all/none of the Profile.params indices.
    name : str, optional
        Name of the objective function.

    """

    _units = "(m^-3)"
    _print_value_fmt = "Fixed electron density profile error: {:10.3e} "

    def __init__(
        self,
        eq,
        target=None,
        bounds=None,
        weight=1,
        normalize=True,
        normalize_target=True,
        indices=True,
        name="fixed electron density",
    ):
        super().__init__(
            thing=eq,
            params={"ne_l": indices},
            target=target,
            bounds=bounds,
            weight=weight,
            normalize=normalize,
            normalize_target=normalize_target,
            name=name,
        )

    def build(self, use_jit=False, verbose=1):
        """Build constant arrays.

        Parameters
        ----------
        use_jit : bool, optional
            Whether to just-in-time compile the objective and derivatives.
        verbose : int, optional
            Level of output.

        """
        eq = self.things[0]
        if eq.electron_density is None:
            raise RuntimeError(
                "Attempting to fix electron density on an Equilibrium with no "
                + "electron density profile assigned."
            )
        if self._normalize:
            scales = compute_scaling_factors(eq)
            self._normalization = scales["n"]
        super().build(use_jit=use_jit, verbose=verbose)


class FixIonTemperature(FixParameters):
    """Fixes ion temperature profile coefficients.

    Parameters
    ----------
    eq : Equilibrium
        Equilibrium that will be optimized to satisfy the Objective.
    target : {float, ndarray}, optional
        Target value(s) of the objective. Only used if bounds is None.
        Must be broadcastable to Objective.dim_f. Defaults to ``target=eq.Ti_l``.
    bounds : tuple of {float, ndarray}, optional
        Lower and upper bounds on the objective. Overrides target.
        Both bounds must be broadcastable to to Objective.dim_f.
        Defaults to ``target=eq.Ti_l``.
    weight : {float, ndarray}, optional
        Weighting to apply to the Objective, relative to other Objectives.
        Must be broadcastable to to Objective.dim_f
    normalize : bool, optional
        Whether to compute the error in physical units or non-dimensionalize.
    normalize_target : bool, optional
        Whether target and bounds should be normalized before comparing to computed
        values. If `normalize` is `True` and the target is in physical units,
        this should also be set to True.
    indices : ndarray or bool, optional
        indices of the Profile.params array to fix.
        (e.g. indices corresponding to modes for a PowerSeriesProfile or indices
        corresponding to knots for a SplineProfile).
        Must have len(target) = len(weight) = len(indices).
        If True/False uses all/none of the Profile.params indices.
    name : str, optional
        Name of the objective function.

    """

    _units = "(eV)"
    _print_value_fmt = "Fixed ion temperature profile error: {:10.3e} "

    def __init__(
        self,
        eq,
        target=None,
        bounds=None,
        weight=1,
        normalize=True,
        normalize_target=True,
        indices=True,
        name="fixed ion temperature",
    ):
        super().__init__(
            thing=eq,
            params={"Ti_l": indices},
            target=target,
            bounds=bounds,
            weight=weight,
            normalize=normalize,
            normalize_target=normalize_target,
            name=name,
        )

    def build(self, use_jit=False, verbose=1):
        """Build constant arrays.

        Parameters
        ----------
        use_jit : bool, optional
            Whether to just-in-time compile the objective and derivatives.
        verbose : int, optional
            Level of output.

        """
        eq = self.things[0]
        if eq.ion_temperature is None:
            raise RuntimeError(
                "Attempting to fix ion temperature on an Equilibrium with no "
                + "ion temperature profile assigned."
            )
        if self._normalize:
            scales = compute_scaling_factors(eq)
            self._normalization = scales["T"]
        super().build(use_jit=use_jit, verbose=verbose)


class FixAtomicNumber(FixParameters):
    """Fixes effective atomic number profile coefficients.

    Parameters
    ----------
    eq : Equilibrium
        Equilibrium that will be optimized to satisfy the Objective.
    target : {float, ndarray}, optional
        Target value(s) of the objective. Only used if bounds is None.
        Must be broadcastable to Objective.dim_f. Defaults to ``target=eq.Zeff_l``.
    bounds : tuple of {float, ndarray}, optional
        Lower and upper bounds on the objective. Overrides target.
        Both bounds must be broadcastable to to Objective.dim_f.
        Defaults to ``target=eq.Zeff_l``.
    weight : {float, ndarray}, optional
        Weighting to apply to the Objective, relative to other Objectives.
        Must be broadcastable to to Objective.dim_f
    normalize : bool, optional
        Has no effect for this objective.
    normalize_target : bool, optional
        Has no effect for this objective.
    indices : ndarray or bool, optional
        indices of the Profile.params array to fix.
        (e.g. indices corresponding to modes for a PowerSeriesProfile or indices
        corresponding to knots for a SplineProfile).
        Must have len(target) = len(weight) = len(indices).
        If True/False uses all/none of the Profile.params indices.
    name : str, optional
        Name of the objective function.

    """

    _units = "(dimensionless)"
    _print_value_fmt = "Fixed atomic number profile error: {:10.3e} "

    def __init__(
        self,
        eq,
        target=None,
        bounds=None,
        weight=1,
        normalize=True,
        normalize_target=True,
        indices=True,
        name="fixed atomic number",
    ):
        super().__init__(
            thing=eq,
            params={"Zeff_l": indices},
            target=target,
            bounds=bounds,
            weight=weight,
            normalize=normalize,
            normalize_target=normalize_target,
            name=name,
        )

    def build(self, use_jit=False, verbose=1):
        """Build constant arrays.

        Parameters
        ----------
        use_jit : bool, optional
            Whether to just-in-time compile the objective and derivatives.
        verbose : int, optional
            Level of output.

        """
        eq = self.things[0]
        if eq.atomic_number is None:
            raise RuntimeError(
                "Attempting to fix atomic number on an Equilibrium with no "
                + "atomic_number profile assigned."
            )
        super().build(use_jit=use_jit, verbose=verbose)


class FixPsi(FixParameters):
    """Fixes total toroidal magnetic flux within the last closed flux surface.

    Parameters
    ----------
    eq : Equilibrium
        Equilibrium that will be optimized to satisfy the Objective.
    target : {float, ndarray}, optional
        Target value(s) of the objective. Only used if bounds is None.
        Must be broadcastable to Objective.dim_f. Default is ``target=eq.Psi``.
    bounds : tuple of {float, ndarray}, optional
        Lower and upper bounds on the objective. Overrides target.
        Both bounds must be broadcastable to to Objective.dim_f.
        Default is ``target=eq.Psi``.
    weight : {float, ndarray}, optional
        Weighting to apply to the Objective, relative to other Objectives.
        Must be broadcastable to to Objective.dim_f
    normalize : bool, optional
        Whether to compute the error in physical units or non-dimensionalize.
    normalize_target : bool, optional
        Whether target and bounds should be normalized before comparing to computed
        values. If `normalize` is `True` and the target is in physical units,
        this should also be set to True.
    name : str, optional
        Name of the objective function.

    """

    _units = "(Wb)"
    _print_value_fmt = "Fixed Psi error: {:10.3e} "

    def __init__(
        self,
        eq,
        target=None,
        bounds=None,
        weight=1,
        normalize=True,
        normalize_target=True,
        name="fixed Psi",
    ):
        super().__init__(
            thing=eq,
            params={"Psi": True},
            target=target,
            bounds=bounds,
            weight=weight,
            normalize=normalize,
            normalize_target=normalize_target,
            name=name,
        )

    def build(self, use_jit=False, verbose=1):
        """Build constant arrays.

        Parameters
        ----------
        use_jit : bool, optional
            Whether to just-in-time compile the objective and derivatives.
        verbose : int, optional
            Level of output.

        """
        eq = self.things[0]
        if self._normalize:
            scales = compute_scaling_factors(eq)
            self._normalization = scales["Psi"]
        super().build(use_jit=use_jit, verbose=verbose)


class FixCurveShift(FixParameters):
    """Fixes Curve.shift attribute, which is redundant with other Curve params.

    Parameters
    ----------
    curve : Curve
        Curve that will be optimized to satisfy the Objective.
    target : {float, ndarray}, optional
        Target value(s) of the objective. Only used if bounds is None.
        Must be broadcastable to Objective.dim_f.
    bounds : tuple of {float, ndarray}, optional
        Lower and upper bounds on the objective. Overrides target.
        Both bounds must be broadcastable to to Objective.dim_f
    weight : {float, ndarray}, optional
        Weighting to apply to the Objective, relative to other Objectives.
        Must be broadcastable to to Objective.dim_f
    normalize : bool, optional
        Whether to compute the error in physical units or non-dimensionalize.
    normalize_target : bool, optional
        Whether target and bounds should be normalized before comparing to computed
        values. If `normalize` is `True` and the target is in physical units,
        this should also be set to True.
    name : str, optional
        Name of the objective function.

    """

    _units = "(m)"
    _print_value_fmt = "Fixed shift error: {:10.3e} "

    def __init__(
        self,
        curve,
        target=None,
        bounds=None,
        weight=1,
        normalize=True,
        normalize_target=True,
        name="fixed shift",
    ):
        super().__init__(
            thing=curve,
            params={"shift": True},
            target=target,
            bounds=bounds,
            weight=weight,
            normalize=normalize,
            normalize_target=normalize_target,
            name=name,
        )
        # TODO: add normalization?


class FixCurveRotation(FixParameters):
    """Fixes Curve.rotmat attribute, which is redundant with other Curve params.

    Parameters
    ----------
    curve : Curve
        Curve that will be optimized to satisfy the Objective.
    target : {float, ndarray}, optional
        Target value(s) of the objective. Only used if bounds is None.
        Must be broadcastable to Objective.dim_f.
    bounds : tuple of {float, ndarray}, optional
        Lower and upper bounds on the objective. Overrides target.
        Both bounds must be broadcastable to to Objective.dim_f
    weight : {float, ndarray}, optional
        Weighting to apply to the Objective, relative to other Objectives.
        Must be broadcastable to to Objective.dim_f
    normalize : bool, optional
        Has no effect for this objective.
    normalize_target : bool, optional
        Has no effect for this objective.
    name : str, optional
        Name of the objective function.

    """

    _units = "(rad)"
    _print_value_fmt = "Fixed rotation error: {:10.3e} "

    def __init__(
        self,
        curve,
        target=None,
        bounds=None,
        weight=1,
        normalize=True,
        normalize_target=True,
        name="fixed rotation",
    ):
        super().__init__(
            thing=curve,
            params={"rotmat": True},
            target=target,
            bounds=bounds,
            weight=weight,
            normalize=normalize,
            normalize_target=normalize_target,
            name=name,
        )


class FixCoilCurrent(FixParameters):
    """Fixes current(s) in a Coil or CoilSet.

    Parameters
    ----------
    coil : Coil
        Coil(s) that will be optimized to satisfy the Objective.
    target : dict of {float, ndarray}, optional
        Target value(s) of the objective. Only used if bounds is None.
        Should have the same tree structure as coil.params.
        Default is ``target=coil.current``.
    bounds : tuple of dict {float, ndarray}, optional
        Lower and upper bounds on the objective. Overrides target.
        Should have the same tree structure as coil.params.
        Default is ``target=coil.current``.
    weight : dict of {float, ndarray}, optional
        Weighting to apply to the Objective, relative to other Objectives.
        Should be a scalar or have the same tree structure as coil.params.
    normalize : bool, optional
        Whether to compute the error in physical units or non-dimensionalize.
    normalize_target : bool, optional
        Whether target and bounds should be normalized before comparing to computed
        values. If `normalize` is `True` and the target is in physical units,
        this should also be set to True.
    indices : nested list of bool, optional
        Pytree of bool specifying which coil currents to fix.
        See the example for how to use this on a mixed coil set.
        If True/False fixes all/none of the coil currents.
    name : str, optional
        Name of the objective function.

    Examples
    --------
    .. code-block:: python

        import numpy as np
        from desc.coils import (
            CoilSet, FourierPlanarCoil, FourierRZCoil, FourierXYZCoil, MixedCoilSet
        )
        from desc.objectives import FixCoilCurrent

        # toroidal field coil set with 4 coils
        tf_coil = FourierPlanarCoil(
            current=3, center=[2, 0, 0], normal=[0, 1, 0], r_n=[1]
        )
        tf_coilset = CoilSet.linspaced_angular(tf_coil, n=4)
        # vertical field coil set with 3 coils
        vf_coil = FourierRZCoil(current=-1, R_n=3, Z_n=-1)
        vf_coilset = CoilSet.linspaced_linear(
            vf_coil, displacement=[0, 0, 2], n=3, endpoint=True
        )
        # another single coil
        xyz_coil = FourierXYZCoil(current=2)
        # full coil set with TF coils, VF coils, and other single coil
        full_coilset = MixedCoilSet((tf_coilset, vf_coilset, xyz_coil))

        # fix the current of the 1st & 3rd TF coil
        # fix none of the currents in the VF coil set
        # fix the current of the other coil
        obj = FixCoilCurrent(
            full_coilset, indices=[[True, False, True, False], False, True]
        )

    """

    _units = "(A)"
    _print_value_fmt = "Fixed coil current error: {:10.3e} "

    def __init__(
        self,
        coil,
        target=None,
        bounds=None,
        weight=1,
        normalize=True,
        normalize_target=True,
        indices=True,
        name="fixed coil current",
    ):
        indices = tree_map(lambda idx: {"current": idx}, indices)
        super().__init__(
            thing=coil,
            params=indices,
            target=target,
            bounds=bounds,
            weight=weight,
            normalize=normalize,
            normalize_target=normalize_target,
            name=name,
        )

    def build(self, use_jit=False, verbose=1):
        """Build constant arrays.

        Parameters
        ----------
        use_jit : bool, optional
            Whether to just-in-time compile the objective and derivatives.
        verbose : int, optional
            Level of output.

        """
        coil = self.things[0]
        if self._normalize:
            params = tree_leaves(
                coil.params_dict, is_leaf=lambda x: isinstance(x, dict)
            )
            mean_current = np.mean([np.abs(param["current"]) for param in params])
            self._normalization = np.max((mean_current, 1))
        super().build(use_jit=use_jit, verbose=verbose)


class FixSumCoilCurrent(FixCoilCurrent):
    """Fixes the sum of coil current(s) in a Coil or CoilSet.

    Parameters
    ----------
    coil : Coil
        Coil(s) that will be optimized to satisfy the Objective.
    target : {float, ndarray}, optional
        Target value(s) of the objective. Only used if bounds is None.
<<<<<<< HEAD
        Must be broadcastable to Objective.dim_f.
        Default is the objective value for the coil.
    bounds : tuple of {float, ndarray}, optional
        Lower and upper bounds on the objective. Overrides target.
        Both bounds must be broadcastable to to Objective.dim_f.
        Default is to use the target instead.
=======
        Must be broadcastable to Objective.dim_f. Defaults to the current
        sum of currents in the coils indicated by indices.
    bounds : tuple of {float, ndarray}, optional
        Lower and upper bounds on the objective. Overrides target.
        Both bounds must be broadcastable to to Objective.dim_f.
        Default is to use target.
>>>>>>> cc6b88f4
    weight : {float, ndarray}, optional
        Weighting to apply to the Objective, relative to other Objectives.
        Must be broadcastable to to Objective.dim_f
    normalize : bool, optional
        Whether to compute the error in physical units or non-dimensionalize.
    normalize_target : bool, optional
        Whether target and bounds should be normalized before comparing to computed
        values. If `normalize` is `True` and the target is in physical units,
        this should also be set to True.
    indices : nested list of bool, optional
        Pytree of bool specifying which coil currents to sum together.
        See the example for how to use this on a mixed coil set.
        If True/False sums all/none of the coil currents.
    name : str, optional
        Name of the objective function.

    Examples
    --------
    .. code-block:: python

        import numpy as np
        from desc.coils import (
            CoilSet, FourierPlanarCoil, FourierRZCoil, FourierXYZCoil, MixedCoilSet
        )
        from desc.objectives import FixSumCoilCurrent

        # toroidal field coil set with 4 coils
        tf_coil = FourierPlanarCoil(
            current=3, center=[2, 0, 0], normal=[0, 1, 0], r_n=[1]
        )
        tf_coilset = CoilSet.linspaced_angular(tf_coil, n=4)
        # vertical field coil set with 3 coils
        vf_coil = FourierRZCoil(current=-1, R_n=3, Z_n=-1)
        vf_coilset = CoilSet.linspaced_linear(
            vf_coil, displacement=[0, 0, 2], n=3, endpoint=True
        )
        # another single coil
        xyz_coil = FourierXYZCoil(current=2)
        # full coil set with TF coils, VF coils, and other single coil
        full_coilset = MixedCoilSet((tf_coilset, vf_coilset, xyz_coil))

<<<<<<< HEAD
        # fix the sum of:
        # the 1st & 3rd TF coil currents, none of the currents in the VF coil set,
        # and the current of the other coil
=======
        # equilibrium G(rho=1) determines the necessary poloidal current through
        # the coils (as dictated by Ampere's law)
        grid_at_surf = LinearGrid(rho=1.0)
        G_tot = eq.compute("G", grid=grid_at_surf)["G"][0] / mu_0 * 2 * jnp.pi

        # we want all coils that link the equilibrium poloidally to be included
        # in the sum, so we include the current of the TF coilset and the xyz_coil
        # and none of the vf_coilset
>>>>>>> cc6b88f4
        obj = FixSumCoilCurrent(
            full_coilset, indices=[[True, True, True, True], False, True]
        )

    """

    _scalar = True
    _linear = True
    _fixed = False
    _units = "(A)"
    _print_value_fmt = "Summed coil current error: {:10.3e} "

    def __init__(
        self,
        coil,
        target=None,
        bounds=None,
        weight=1,
        normalize=True,
        normalize_target=True,
        indices=True,
        name="summed coil current",
    ):
<<<<<<< HEAD
        self._default_target = False
        if target is None and bounds is None:
            self._default_target = True
=======
        self._target_from_user = setdefault(bounds, target)
>>>>>>> cc6b88f4
        super().__init__(
            coil=coil,
            target=target,
            bounds=bounds,
            weight=weight,
            normalize=normalize,
            normalize_target=normalize_target,
            indices=indices,
            name=name,
        )

    def build(self, use_jit=False, verbose=1):
        """Build constant arrays.

        Parameters
        ----------
        use_jit : bool, optional
            Whether to just-in-time compile the objective and derivatives.
        verbose : int, optional
            Level of output.

        """
        super().build(use_jit=use_jit, verbose=verbose)
        self._dim_f = 1
<<<<<<< HEAD
        if self._default_target:
            self.update_target(thing=self.things[0])
=======
        self.target, self.bounds = self._parse_target_from_user(
            self._target_from_user,
            jnp.sum(
                jnp.concatenate(
                    [
                        jnp.atleast_1d(param[idx])
                        for param, idx in zip(
                            tree_leaves(self.coil.params), self._indices
                        )
                    ]
                )
            ),
            None,
            np.array([0]),
        )
>>>>>>> cc6b88f4

    def compute(self, params, constants=None):
        """Compute sum of coil currents.

        Parameters
        ----------
        params : list of dict
            List of dictionaries of degrees of freedom, eg CoilSet.params_dict
        constants : dict
            Dictionary of constant data, eg transforms, profiles etc. Defaults to
            self.constants

        Returns
        -------
        f : ndarray
            Sum of coil currents.

        """
        return jnp.sum(
            jnp.concatenate(
                [
                    jnp.atleast_1d(param[idx])
                    for param, idx in zip(tree_leaves(params), self._indices)
                ]
            )
        )


class FixOmniWell(FixParameters):
    """Fixes OmnigenousField.B_lm coefficients.

    Parameters
    ----------
    field : OmnigenousField
        Field that will be optimized to satisfy the Objective.
    target : float, optional
        Target value(s) of the objective. If None, uses field value.
    bounds : tuple, optional
        Lower and upper bounds on the objective. Overrides target.
    weight : float, optional
        Weighting to apply to the Objective, relative to other Objectives.
    normalize : bool
        Whether to compute the error in physical units or non-dimensionalize.
    normalize_target : bool
        Whether target should be normalized before comparing to computed values.
        if `normalize` is `True` and the target is in physical units, this should also
        be set to True.
    indices : ndarray or bool, optional
        indices of the field.B_lm array to fix.
        Must have len(target) = len(weight) = len(indices).
        If True/False uses all/none of the field.B_lm indices.
    name : str
        Name of the objective function.

    """

    _units = "(T)"
    _print_value_fmt = "Fixed omnigenity well error: {:10.3e} "

    def __init__(
        self,
        field,
        target=None,
        bounds=None,
        weight=1,
        normalize=True,
        normalize_target=True,
        indices=True,
        name="fixed omnigenity well",
    ):
        super().__init__(
            thing=field,
            params={"B_lm": indices},
            target=target,
            bounds=bounds,
            weight=weight,
            normalize=normalize,
            normalize_target=normalize_target,
            name=name,
        )
        # TODO: add normalization?


class FixOmniMap(FixParameters):
    """Fixes OmnigenousField.x_lmn coefficients.

    Parameters
    ----------
    field : OmnigenousField
        Field that will be optimized to satisfy the Objective.
    target : float, optional
        Target value(s) of the objective. If None, uses field value.
    bounds : tuple, optional
        Lower and upper bounds on the objective. Overrides target.
    weight : float, optional
        Weighting to apply to the Objective, relative to other Objectives.
    normalize : bool, optional
        Has no effect for this objective.
    normalize_target : bool, optional
        Has no effect for this objective.
    indices : ndarray or bool, optional
        indices of the field.x_lmn array to fix.
        Must have len(target) = len(weight) = len(indices).
        If True/False uses all/none of the field.x_lmn indices.
    name : str
        Name of the objective function.

    """

    _units = "(rad)"
    _print_value_fmt = "Fixed omnigenity map error: {:10.3e} "

    def __init__(
        self,
        field,
        target=None,
        bounds=None,
        weight=1,
        normalize=True,
        normalize_target=True,
        indices=True,
        name="fixed omnigenity map",
    ):
        super().__init__(
            thing=field,
            params={"x_lmn": indices},
            target=target,
            bounds=bounds,
            weight=weight,
            normalize=normalize,
            normalize_target=normalize_target,
            name=name,
        )


class FixOmniBmax(_FixedObjective):
    """Ensures the B_max contour is straight in Boozer coordinates.

    Parameters
    ----------
    field : OmnigenousField
        Field that will be optimized to satisfy the Objective.
    target : float, optional
        Target value(s) of the objective. If None, uses field value.
    bounds : tuple, optional
        Lower and upper bounds on the objective. Overrides target.
    weight : float, optional
        Weighting to apply to the Objective, relative to other Objectives.
    normalize : bool, optional
        Has no effect for this objective.
    normalize_target : bool, optional
        Has no effect for this objective.
    name : str
        Name of the objective function.

    """

    _fixed = False  # not "diagonal", since it is fixing a sum
    _units = "(rad)"
    _print_value_fmt = "Fixed omnigenity B_max error: {:10.3e} "

    def __init__(
        self,
        field,
        target=None,
        bounds=None,
        weight=1,
        normalize=True,
        normalize_target=True,
        name="fixed omnigenity B_max",
    ):
        self._target_from_user = setdefault(bounds, target)
        super().__init__(
            things=field,
            target=target,
            bounds=bounds,
            weight=weight,
            normalize=normalize,
            normalize_target=normalize_target,
            name=name,
        )

    def build(self, use_jit=True, verbose=1):
        """Build constant arrays.

        Parameters
        ----------
        use_jit : bool, optional
            Whether to just-in-time compile the objective and derivatives.
        verbose : int, optional
            Level of output.

        """
        field = self.things[0]

        basis = field.x_basis
        self._dim_f = int(basis.num_modes / (basis.M + 1))

        self._A = np.zeros((self._dim_f, basis.num_modes))
        m0_modes = basis.modes[np.nonzero(basis.modes[:, 1] == 0)[0]]
        for i, (l, m, n) in enumerate(m0_modes):
            idx_0 = np.nonzero((basis.modes == [l, m, n]).all(axis=1))[0]
            idx_m = np.nonzero(
                np.logical_and(
                    (basis.modes[:, (0, 2)] == [l, n]).all(axis=1),
                    np.logical_and((basis.modes[:, 1] % 2 == 0), basis.modes[:, 1] > 0),
                )
            )[0]
            mm = basis.modes[idx_m, 2]
            self._A[i, idx_0] = 1
            self._A[i, idx_m] = (mm % 2 - 1) * (mm % 4 - 1)

        self.target, self.bounds = self._parse_target_from_user(
            self._target_from_user, 0, None, np.array([0])
        )

        super().build(use_jit=use_jit, verbose=verbose)

    def compute(self, params, constants=None):
        """Compute fixed omnigenity B_max error.

        Parameters
        ----------
        params : dict
            Dictionary of field degrees of freedom, eg OmnigenousField.params_dict
        constants : dict
            Dictionary of constant data, eg transforms, profiles etc. Defaults to
            self.constants

        Returns
        -------
        f : ndarray
            Fixed omnigenity B_max error.

        """
        f = jnp.dot(self._A, params["x_lmn"])
        return f


class FixSheetCurrent(FixParameters):
    """Fixes the sheet current parameters of a free-boundary equilibrium.

    Note: this constraint is automatically applied when needed, and does not need to be
    included by the user.

    Parameters
    ----------
    eq : Equilibrium
        Equilibrium that will be optimized to satisfy the Objective.
    target : {float, ndarray}, optional
        Target value(s) of the objective. Only used if bounds is None.
        Must be broadcastable to Objective.dim_f.
        Defaults to the equilibrium sheet current parameters.
    bounds : tuple of {float, ndarray}, optional
        Lower and upper bounds on the objective. Overrides target.
        Both bounds must be broadcastable to to Objective.dim_f.
        Default is to use target.
    weight : {float, ndarray}, optional
        Weighting to apply to the Objective, relative to other Objectives.
        Must be broadcastable to to Objective.dim_f
    normalize : bool, optional
        Whether to compute the error in physical units or non-dimensionalize.
    normalize_target : bool, optional
        Whether target and bounds should be normalized before comparing to computed
        values. If `normalize` is `True` and the target is in physical units,
        this should also be set to True.
    name : str, optional
        Name of the objective function.

    """

    _units = "(~)"
    _print_value_fmt = "Fixed sheet current error: {:10.3e} "

    def __init__(
        self,
        eq,
        target=None,
        bounds=None,
        weight=1,
        normalize=True,
        normalize_target=True,
        name="fixed sheet current",
    ):
        super().__init__(
            thing=eq,
            params={"I": True, "G": True, "Phi_mn": True},
            target=target,
            bounds=bounds,
            weight=weight,
            normalize=normalize,
            normalize_target=normalize_target,
            name=name,
        )
        # TODO: add normalization?<|MERGE_RESOLUTION|>--- conflicted
+++ resolved
@@ -2735,21 +2735,12 @@
         Coil(s) that will be optimized to satisfy the Objective.
     target : {float, ndarray}, optional
         Target value(s) of the objective. Only used if bounds is None.
-<<<<<<< HEAD
         Must be broadcastable to Objective.dim_f.
         Default is the objective value for the coil.
     bounds : tuple of {float, ndarray}, optional
         Lower and upper bounds on the objective. Overrides target.
         Both bounds must be broadcastable to to Objective.dim_f.
         Default is to use the target instead.
-=======
-        Must be broadcastable to Objective.dim_f. Defaults to the current
-        sum of currents in the coils indicated by indices.
-    bounds : tuple of {float, ndarray}, optional
-        Lower and upper bounds on the objective. Overrides target.
-        Both bounds must be broadcastable to to Objective.dim_f.
-        Default is to use target.
->>>>>>> cc6b88f4
     weight : {float, ndarray}, optional
         Weighting to apply to the Objective, relative to other Objectives.
         Must be broadcastable to to Objective.dim_f
@@ -2791,23 +2782,14 @@
         # full coil set with TF coils, VF coils, and other single coil
         full_coilset = MixedCoilSet((tf_coilset, vf_coilset, xyz_coil))
 
-<<<<<<< HEAD
-        # fix the sum of:
-        # the 1st & 3rd TF coil currents, none of the currents in the VF coil set,
-        # and the current of the other coil
-=======
         # equilibrium G(rho=1) determines the necessary poloidal current through
         # the coils (as dictated by Ampere's law)
-        grid_at_surf = LinearGrid(rho=1.0)
-        G_tot = eq.compute("G", grid=grid_at_surf)["G"][0] / mu_0 * 2 * jnp.pi
-
-        # we want all coils that link the equilibrium poloidally to be included
-        # in the sum, so we include the current of the TF coilset and the xyz_coil
-        # and none of the vf_coilset
->>>>>>> cc6b88f4
-        obj = FixSumCoilCurrent(
-            full_coilset, indices=[[True, True, True, True], False, True]
-        )
+        grid_at_surf = LinearGrid(rho=1.0, M=eq.M_grid, N=eq.N_grid)
+        G_tot = eq.compute("G", grid=grid_at_surf)["G"][0] / (mu_0 * 2 * jnp.pi)
+
+        # only coils that link the equilibrium poloidally should be included in the sum,
+        # which is the TF coil set and the FourierXYZ coil, but not the VF coil set
+        obj = FixSumCoilCurrent(full_coilset, indices=[True, False, True], target=G_tot)
 
     """
 
@@ -2828,13 +2810,9 @@
         indices=True,
         name="summed coil current",
     ):
-<<<<<<< HEAD
         self._default_target = False
         if target is None and bounds is None:
             self._default_target = True
-=======
-        self._target_from_user = setdefault(bounds, target)
->>>>>>> cc6b88f4
         super().__init__(
             coil=coil,
             target=target,
@@ -2859,26 +2837,8 @@
         """
         super().build(use_jit=use_jit, verbose=verbose)
         self._dim_f = 1
-<<<<<<< HEAD
         if self._default_target:
             self.update_target(thing=self.things[0])
-=======
-        self.target, self.bounds = self._parse_target_from_user(
-            self._target_from_user,
-            jnp.sum(
-                jnp.concatenate(
-                    [
-                        jnp.atleast_1d(param[idx])
-                        for param, idx in zip(
-                            tree_leaves(self.coil.params), self._indices
-                        )
-                    ]
-                )
-            ),
-            None,
-            np.array([0]),
-        )
->>>>>>> cc6b88f4
 
     def compute(self, params, constants=None):
         """Compute sum of coil currents.
