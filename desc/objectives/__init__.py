--- conflicted
+++ resolved
@@ -19,12 +19,9 @@
 from ._stability import MagneticWell, MercierStability
 from ._wrappers import WrappedEquilibriumObjective
 from .linear_objectives import (
-<<<<<<< HEAD
+    FixAtomicNumber,
     FixAxisR,
     FixAxisZ,
-=======
-    FixAtomicNumber,
->>>>>>> bcacfb00
     FixBoundaryR,
     FixBoundaryZ,
     FixCurrent,
