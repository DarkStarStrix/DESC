--- conflicted
+++ resolved
@@ -2,18 +2,12 @@
 
 from ._bootstrap import BootstrapRedlConsistency
 from ._coils import (
-<<<<<<< HEAD
+    CoilCurrentLength,
     CoilCurvature,
     CoilLength,
     CoilsetMinDistance,
     CoilTorsion,
     PlasmaCoilsetMinDistance,
-=======
-    CoilCurrentLength,
-    CoilCurvature,
-    CoilLength,
-    CoilTorsion,
->>>>>>> 0f9a6fe5
     QuadraticFlux,
     ToroidalFlux,
 )
