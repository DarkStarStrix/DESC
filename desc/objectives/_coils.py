--- conflicted
+++ resolved
@@ -2,18 +2,14 @@
 
 import numpy as np
 
-<<<<<<< HEAD
 from desc.backend import (
     fori_loop,
     jnp,
+    tree_flatten,
     tree_leaves,
     tree_map,
-    tree_structure,
     tree_unflatten,
 )
-=======
-from desc.backend import jnp, tree_flatten, tree_leaves, tree_map, tree_unflatten
->>>>>>> 0f9a6fe5
 from desc.compute import compute as compute_fun
 from desc.compute import get_profiles, get_transforms, rpz2xyz
 from desc.compute.utils import safenorm
@@ -328,24 +324,7 @@
         """
         super().build(use_jit=use_jit, verbose=verbose)
 
-<<<<<<< HEAD
-        if self._normalize:
-            self._normalization = self._scales["a"]
-
-        # TODO: repeated code but maybe it's fine
-        flattened_coils = tree_leaves(
-            self._coils,
-            is_leaf=lambda x: isinstance(x, _Coil) and not isinstance(x, CoilSet),
-        )
-        flattened_coils = (
-            [flattened_coils[0]]
-            if not isinstance(self._coils, CoilSet)
-            else flattened_coils
-        )
-        self._dim_f = len(flattened_coils)
-=======
         self._dim_f = self._num_coils
->>>>>>> 0f9a6fe5
         self._constants["quad_weights"] = 1
 
         if self._normalize:
@@ -611,25 +590,6 @@
         return out
 
 
-<<<<<<< HEAD
-class CoilsetMinDistance(_Objective):
-    """Target the minimum distance between coils in a coilset.
-
-    Will yield one value per coil in the coilset, which is the minimumm distance to
-    another coil in that coilset.
-
-    Parameters
-    ----------
-    coils : CoilSet
-        Coils that are to be optimized.
-    target : float, ndarray, optional
-        Target value(s) of the objective. Only used if bounds is None.
-        Must be broadcastable to Objective.dim_f. If array, it has to
-        be flattened according to the number of inputs.
-    bounds : tuple of float, ndarray, optional
-        Lower and upper bounds on the objective. Overrides target.
-        Both bounds must be broadcastable to to Objective.dim_f
-=======
 class CoilCurrentLength(CoilLength):
     """Coil current length.
 
@@ -648,7 +608,6 @@
         Lower and upper bounds on the objective. Overrides target.
         Both bounds must be broadcastable to to Objective.dim_f.
         Defaults to ``target=0``.
->>>>>>> 0f9a6fe5
     weight : float, ndarray, optional
         Weighting to apply to the Objective, relative to other Objectives.
         Must be broadcastable to to Objective.dim_f
@@ -662,44 +621,27 @@
     loss_function : {None, 'mean', 'min', 'max'}, optional
         Loss function to apply to the objective values once computed. This loss function
         is called on the raw compute value, before any shifting, scaling, or
-<<<<<<< HEAD
-        normalization. Operates over all coils, not each individial coil.
-=======
         normalization. Operates over all coils, not each individual coil.
->>>>>>> 0f9a6fe5
     deriv_mode : {"auto", "fwd", "rev"}
         Specify how to compute jacobian matrix, either forward mode or reverse mode AD.
         "auto" selects forward or reverse mode based on the size of the input and output
         of the objective. Has no effect on self.grad or self.hess which always use
         reverse mode and forward over reverse mode respectively.
     grid : Grid, optional
-<<<<<<< HEAD
-        Collocation grid used to discritize each coil. Default = LinearGrid(N=16)
-=======
         Collocation grid containing the nodes to evaluate at.
         Defaults to ``LinearGrid(N=2 * coil.N + 5)``
->>>>>>> 0f9a6fe5
     name : str, optional
         Name of the objective function.
 
     """
 
     _scalar = False
-<<<<<<< HEAD
-    _units = "(m)"
-    _print_value_fmt = "Minimum coil-coil distance: {:10.3e} "
-
-    def __init__(
-        self,
-        coils,
-=======
     _units = "(A*m)"
     _print_value_fmt = "Coil current length: {:10.3e} "
 
     def __init__(
         self,
         coil,
->>>>>>> 0f9a6fe5
         target=None,
         bounds=None,
         weight=1,
@@ -708,7 +650,130 @@
         loss_function=None,
         deriv_mode="auto",
         grid=None,
-<<<<<<< HEAD
+        name="coil current length",
+    ):
+        if target is None and bounds is None:
+            target = 0
+
+        super().__init__(
+            coil,
+            target=target,
+            bounds=bounds,
+            weight=weight,
+            normalize=normalize,
+            normalize_target=normalize_target,
+            loss_function=loss_function,
+            deriv_mode=deriv_mode,
+            grid=grid,
+            name=name,
+        )
+
+    def build(self, use_jit=True, verbose=1):
+        """Build constant arrays.
+
+        Parameters
+        ----------
+        use_jit : bool, optional
+            Whether to just-in-time compile the objective and derivatives.
+        verbose : int, optional
+            Level of output.
+
+        """
+        super().build(use_jit=use_jit, verbose=verbose)
+
+        self._dim_f = self._num_coils
+        self._constants["quad_weights"] = 1
+
+        if self._normalize:
+            mean_length = np.mean([scale["a"] for scale in self._scales])
+            params = tree_leaves(
+                self.things[0].params_dict, is_leaf=lambda x: isinstance(x, dict)
+            )
+            mean_current = np.mean([np.abs(param["current"]) for param in params])
+            mean_current = np.max((mean_current, 1))
+            self._normalization = mean_current * mean_length
+
+    def compute(self, params, constants=None):
+        """Compute coil current length (current * length).
+
+        Parameters
+        ----------
+        params : dict
+            Dictionary of the coil's degrees of freedom.
+        constants : dict
+            Dictionary of constant data, eg transforms, profiles etc. Defaults to
+            self._constants.
+
+        Returns
+        -------
+        f : array of floats
+
+        """
+        lengths = super().compute(params, constants=constants)
+        params = tree_leaves(params, is_leaf=lambda x: isinstance(x, dict))
+        currents = [param["current"] for param in params]
+        out = jnp.asarray(lengths) * jnp.asarray(currents)
+        return out
+
+
+class CoilsetMinDistance(_Objective):
+    """Target the minimum distance between coils in a coilset.
+
+    Will yield one value per coil in the coilset, which is the minimumm distance to
+    another coil in that coilset.
+
+    Parameters
+    ----------
+    coils : CoilSet
+        Coils that are to be optimized.
+    target : float, ndarray, optional
+        Target value(s) of the objective. Only used if bounds is None.
+        Must be broadcastable to Objective.dim_f. If array, it has to
+        be flattened according to the number of inputs.
+    bounds : tuple of float, ndarray, optional
+        Lower and upper bounds on the objective. Overrides target.
+        Both bounds must be broadcastable to to Objective.dim_f
+    weight : float, ndarray, optional
+        Weighting to apply to the Objective, relative to other Objectives.
+        Must be broadcastable to to Objective.dim_f
+    normalize : bool, optional
+        Whether to compute the error in physical units or non-dimensionalize.
+    normalize_target : bool, optional
+        Whether target and bounds should be normalized before comparing to computed
+        values. If `normalize` is `True` and the target is in physical units,
+        this should also be set to True.
+        be set to True.
+    loss_function : {None, 'mean', 'min', 'max'}, optional
+        Loss function to apply to the objective values once computed. This loss function
+        is called on the raw compute value, before any shifting, scaling, or
+        normalization. Operates over all coils, not each individial coil.
+    deriv_mode : {"auto", "fwd", "rev"}
+        Specify how to compute jacobian matrix, either forward mode or reverse mode AD.
+        "auto" selects forward or reverse mode based on the size of the input and output
+        of the objective. Has no effect on self.grad or self.hess which always use
+        reverse mode and forward over reverse mode respectively.
+    grid : Grid, optional
+        Collocation grid used to discritize each coil. Default = LinearGrid(N=16)
+    name : str, optional
+        Name of the objective function.
+
+    """
+
+    _scalar = False
+    _units = "(m)"
+    _print_value_fmt = "Minimum coil-coil distance: {:10.3e} "
+
+    def __init__(
+        self,
+        coils,
+        target=None,
+        bounds=None,
+        weight=1,
+        normalize=True,
+        normalize_target=True,
+        loss_function=None,
+        deriv_mode="auto",
+        grid=None,
         name="coil-coil minimum distance",
     ):
         if target is None and bounds is None:
@@ -878,15 +943,6 @@
         self._eq_fixed = eq_fixed
         super().__init__(
             things=[coils, eq] if not eq_fixed else [coils],
-=======
-        name="coil current length",
-    ):
-        if target is None and bounds is None:
-            target = 0
-
-        super().__init__(
-            coil,
->>>>>>> 0f9a6fe5
             target=target,
             bounds=bounds,
             weight=weight,
@@ -894,10 +950,6 @@
             normalize_target=normalize_target,
             loss_function=loss_function,
             deriv_mode=deriv_mode,
-<<<<<<< HEAD
-=======
-            grid=grid,
->>>>>>> 0f9a6fe5
             name=name,
         )
 
@@ -912,7 +964,6 @@
             Level of output.
 
         """
-<<<<<<< HEAD
         coilset = self.things[0]
         eq = self._eq if self._eq_fixed else self.things[1]
         plasma_grid = self._plasma_grid or LinearGrid(M=eq.M_grid, N=eq.N_grid)
@@ -967,44 +1018,18 @@
 
     def compute(self, coils_params, eq_params=None, constants=None):
         """Compute minimum distances between coils.
-=======
-        super().build(use_jit=use_jit, verbose=verbose)
-
-        self._dim_f = self._num_coils
-        self._constants["quad_weights"] = 1
-
-        if self._normalize:
-            mean_length = np.mean([scale["a"] for scale in self._scales])
-            params = tree_leaves(
-                self.things[0].params_dict, is_leaf=lambda x: isinstance(x, dict)
-            )
-            mean_current = np.mean([np.abs(param["current"]) for param in params])
-            mean_current = np.max((mean_current, 1))
-            self._normalization = mean_current * mean_length
-
-    def compute(self, params, constants=None):
-        """Compute coil current length (current * length).
->>>>>>> 0f9a6fe5
 
         Parameters
         ----------
         params : dict
-<<<<<<< HEAD
             Dictionary of coilset degrees of freedom, eg CoilSet.params_dict
         constants : dict
             Dictionary of constant data, eg transforms, profiles etc.
             Defaults to self._constants.
-=======
-            Dictionary of the coil's degrees of freedom.
-        constants : dict
-            Dictionary of constant data, eg transforms, profiles etc. Defaults to
-            self._constants.
->>>>>>> 0f9a6fe5
 
         Returns
         -------
         f : array of floats
-<<<<<<< HEAD
             Minimum distance to another coil for each coil in the coilset.
 
         """
@@ -1041,15 +1066,6 @@
             jnp.zeros(self.dim_f),
         )
         return min_dist_per_coil
-=======
-
-        """
-        lengths = super().compute(params, constants=constants)
-        params = tree_leaves(params, is_leaf=lambda x: isinstance(x, dict))
-        currents = [param["current"] for param in params]
-        out = jnp.asarray(lengths) * jnp.asarray(currents)
-        return out
->>>>>>> 0f9a6fe5
 
 
 class QuadraticFlux(_Objective):
