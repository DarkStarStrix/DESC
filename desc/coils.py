--- conflicted
+++ resolved
@@ -227,14 +227,9 @@
         else:
             current = params.pop("current", self.current)
 
-<<<<<<< HEAD
-        data = self.compute(
-            ["phi", "x", "x_s", "ds"], grid=source_grid, params=params, basis="xyz"
-        )
-=======
         if not params or not transforms:
             data = self.compute(
-                ["x", "x_s", "ds"],
+                ["x", "x_s", "ds", "phi"],
                 grid=source_grid,
                 params=params,
                 transforms=transforms,
@@ -243,14 +238,13 @@
         else:
             data = compute_fun(
                 self,
-                name=["x", "x_s", "ds"],
+                name=["x", "x_s", "ds", "phi"],
                 params=params,
                 transforms=transforms,
                 profiles={},
                 basis="xyz",
             )
 
->>>>>>> f021ce29
         B = biot_savart_quad(
             coords, data["x"], data["x_s"] * data["ds"][:, None], current
         )
