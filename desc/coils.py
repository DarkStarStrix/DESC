--- conflicted
+++ resolved
@@ -773,12 +773,8 @@
 
     """
 
-<<<<<<< HEAD
-    _io_attrs_ = ["_coils", "_NFP", "_sym"]
-=======
     _io_attrs_ = _Coil._io_attrs_ + ["_coils", "_NFP", "_sym"]
     _io_attrs_.remove("_current")
->>>>>>> 0f9a6fe5
 
     def __init__(self, *coils, NFP=1, sym=False, name=""):
         coils = flatten_list(coils, flatten_tuple=True)
