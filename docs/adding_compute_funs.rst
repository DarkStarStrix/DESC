--- conflicted
+++ resolved
@@ -23,12 +23,8 @@
         transforms={},
         profiles=[],
         coordinates="rtz",
-<<<<<<< HEAD
         data=["p_r", "(curl(B)xB)_rho"],
-=======
-        data=["p_r", "sqrt(g)", "B^theta", "B^zeta", "J^theta", "J^zeta"],
-        parameterization="desc.equilibrium.Equilibrium"
->>>>>>> 32398c3a
+        parameterization="desc.equilibrium.Equilibrium",
     )
     def _F_rho(params, transforms, profiles, data, **kwargs):
         data["F_rho"] = data["(curl(B)xB)_rho"] / mu_0 - data["p_r"]
@@ -77,16 +73,11 @@
   itself depends on the contravariant components of current and magnetic field. These dependencies
   will be passed to the compute function as a dictionary in the ``data`` argument. Note
   that this only includes direct dependencies (things that are used in this function).
-<<<<<<< HEAD
   For example, we need ``(curl(B)xB)_rho`` but we do not specify the dependencies of
   ``(curl(B)xB)_rho`` here. Those sub-dependencies are determined automatically at runtime.
-=======
-  For example, we need ``sqrt(g)``, which itself depends on ``e_rho``, etc. But we don'take
-  need to specify ``e_rho`` here, that dependency is determined automatically at runtime.
 * ``parameterization``: what sorts of DESC objects is this function for. Most functions
   will just be for ``Equilibrium``, but some methods may also be for ``desc.geometry.Curve``,
   or specific types eg ``desc.geometry.FourierRZCurve``.
->>>>>>> 32398c3a
 * ``kwargs``: If the compute function requires any additional arguments they should
   be specified like ``kwarg="thing"`` where the value is the name of the keyword argument
   that will be passed to the compute function. Most quantites do not take kwargs.
