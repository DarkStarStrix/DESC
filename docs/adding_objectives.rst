--- conflicted
+++ resolved
@@ -199,8 +199,8 @@
             # node in the grid.
             f = data["f_T"]
             # this is all we need to do here. Applying objective weights/targets/bounds
-<<<<<<< HEAD
-            # is handled by the base class.
+            # is handled by the base _Objective class, as well as the normalizations to be unitless
+            # and to make the objective value independent of grid resolution.
             return f
 
 Adapting Existing Objectives with Custom Loss Funtion
@@ -214,9 +214,4 @@
 the form $\iota_{err} = \sum_{i} (\iota_i-iota_target)^2$, i.e. the residual is the sum of squared pointwise error
 between the current rotational transform profile and the target passed into the objective.
 If the desired objective instead is to optimize to target an average rotational transform of `iota_target`, we can adapt
-the `RotationalTransform` object by passing in `loss_function=jnp.mean`.
-=======
-            # is handled by the base _Objective class, as well as the normalizations to be unitless
-            # and to make the objective value independent of grid resolution.
-            return f
->>>>>>> 20c98760
+the `RotationalTransform` object by passing in `loss_function=jnp.mean`.